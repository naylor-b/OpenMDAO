--- conflicted
+++ resolved
@@ -106,58 +106,12 @@
         constraints_array = None
         sysincludes_array = None
 
-<<<<<<< HEAD
-        if self.options['record_desvars']:
-            if self._desvars_values:
-                desvars_array = []
-                for name, value in iteritems(self._desvars_values):
-                    desvars_array.append({
-                        'name': name,
-                        'values': self.convert_to_list(value)
-                    })
-
-        if self.options['record_responses']:
-            if self._responses_values:
-                responses_array = []
-                for name, value in iteritems(self._responses_values):
-                    responses_array.append({
-                        'name': name,
-                        'values': self.convert_to_list(value)
-                    })
-
-        if self.options['record_objectives']:
-            if self._objectives_values:
-                objectives_array = []
-                for name, value in iteritems(self._objectives_values):
-                    objectives_array.append({
-                        'name': name,
-                        'values': self.convert_to_list(value)
-                    })
-
-        if self.options['record_constraints']:
-            if self._constraints_values:
-                constraints_array = []
-                for name, value in iteritems(self._constraints_values):
-                    constraints_array.append({
-                        'name': name,
-                        'values': self.convert_to_list(value)
-                    })
-
-        if self.options['system_includes']:
-            if self._sysincludes_values:
-                sysincludes_array = []
-                for name, value in iteritems(self._sysincludes_values):
-                    sysincludes_array.append({
-                        'name': name,
-                        'values': self.convert_to_list(value)
-                    })
-=======
         if data['des']:
             desvars_array = []
             for name, value in iteritems(data['des']):
                 desvars_array.append({
                     'name': name,
-                    'values': list(value)
+                    'values': self.convert_to_list(value)
                 })
 
         if data['res']:
@@ -165,7 +119,7 @@
             for name, value in iteritems(data['res']):
                 responses_array.append({
                     'name': name,
-                    'values': list(value)
+                    'values': self.convert_to_list(value)
                 })
 
         if data['obj']:
@@ -173,7 +127,7 @@
             for name, value in iteritems(data['obj']):
                 objectives_array.append({
                     'name': name,
-                    'values': list(value)
+                    'values': self.convert_to_list(value)
                 })
 
         if data['con']:
@@ -181,7 +135,7 @@
             for name, value in iteritems(data['con']):
                 constraints_array.append({
                     'name': name,
-                    'values': list(value)
+                    'values': self.convert_to_list(value)
                 })
 
         if data['sys']:
@@ -189,14 +143,13 @@
             for name, value in iteritems(data['sys']):
                 sysincludes_array.append({
                     'name': name,
-                    'values': list(value)
-                })
->>>>>>> 090360e5
+                    'values': self.convert_to_list(value)
+                })
 
         iteration_coordinate = get_formatted_iteration_coordinate()
         self._record_driver_iteration(self._counter, iteration_coordinate, metadata['success'],
-                                      metadata['msg'], desvars_array, responses_array,
-                                      objectives_array, constraints_array, sysincludes_array)
+                                 metadata['msg'], desvars_array, responses_array,
+                                 objectives_array, constraints_array, sysincludes_array)
 
     def record_iteration_system(self, recording_requester, data, metadata):
         """
@@ -282,15 +235,9 @@
                 })
 
         iteration_coordinate = get_formatted_iteration_coordinate()
-<<<<<<< HEAD
-        self._record_driver_iteration(self._counter, iteration_coordinate, metadata['success'],
-                                      metadata['msg'], desvars_array, responses_array,
-                                      objectives_array, constraints_array, None)
-=======
         self._record_solver_iteration(self._counter, iteration_coordinate, metadata['success'],
                                       metadata['msg'], abs, rel,
                                       outputs_array, residuals_array)
->>>>>>> 090360e5
 
     def _record_driver_iteration(self, counter, iteration_coordinate, success, msg,
                                  desvars, responses, objectives, constraints, sysincludes):
