"""
XDSM writer using the pyXDSM package or XDSMjs.

The XDSM (eXtended Design Structure Matrix) is a tool used to visualize MDO processes.
It is an extension of the classical Design Structure Matrix commonly used in systems engineering to
describe the interfaces among components of a complex system.

Theoretical background:
Lambe, AB and Martins, JRRA (2012): Extensions to the Design Structure Matrix for the Description of
Multidisciplinary Design, Analysis, and Optimization Processes.
In: Structural and Multidisciplinary Optimization.

The pyXDSM package is available at https://github.com/mdolab/pyXDSM.
XDSMjs is available at https://github.com/OneraHub/XDSMjs.
"""

# FIXME numbering in pyXDSM, when multiple solvers are used
from __future__ import print_function

import json
import os
import warnings

<<<<<<< HEAD
from six import iteritems, string_types
=======
import six
from six import iteritems
>>>>>>> f61c7a20

from openmdao.core.problem import Problem
from openmdao.devtools.problem_viewer.problem_viewer import _get_viewer_data
from openmdao.devtools.webview import webview
from openmdao.devtools.xdsm_viewer.html_writer import write_html

from numpy.distutils.exec_command import find_executable

_DIR = os.path.dirname(os.path.abspath(__file__))
_XDSMJS_PATH = os.path.join(_DIR, 'XDSMjs')

# Writer is chosen based on the output format
_OUT_FORMATS = {'tex': 'pyxdsm', 'pdf': 'pyxdsm', 'json': 'xdsmjs', 'html': 'xdsmjs'}

# Character substitutions in labels
# pyXDSM:
# Interpreted as TeX syntax
# Underscore is replaced with a skipped underscore
# Round parenthesis is replaced with subscript syntax, e.g. x(1) --> x_{1}
_CHAR_SUBS = {
    'pyxdsm': (('_', '\_'), ('(', '_{'), (')', '}'),),
    'xdsmjs': ((' ', '-'), (':', '')),
}
# Variable formatting settings
_SUPERSCRIPTS = {'optimal': '*', 'initial': '(0)', 'target': 't', 'consistency': 'c'}
# Text constants.
# "no_data" - showed as the output of an MDA
_TEXT_CONSTANTS = {'no_data': '(no data)'}
# Default solver, if no solver is added to a group.
_DEFAULT_SOLVER_NAMES = {'linear': 'LN: RUNONCE', 'nonlinear': 'NL: RUNONCE'}
# On which side to place outputs? One of "left", "right"
_DEFAULT_OUTPUT_SIDE = 'left'
# Default writer, this will be used if settings are not found for a custom writer
_DEFAULT_WRITER = 'pyxdsm'

# Maps OpenMDAO component types with the available block styling options in the writer.
# For pyXDSM check the "diagram_styles" file for style definitions.
# For XDSMjs check the CSS style sheets.
_COMPONENT_TYPE_MAP = {
    'pyxdsm': {
        'indep': 'Function',
        'explicit': 'Analysis',
        'implicit': 'ImplicitAnalysis',
        'exec': 'Function',
        'metamodel': 'Metamodel',
        'optimization': 'Optimization',
        'doe': 'DOE',
        'solver': 'MDA',
    },
    'xdsmjs': {
        'indep': 'function',
        'explicit': 'analysis',
        'implicit': 'analysis',
        'exec': 'function',
        'metamodel': 'metamodel',
        'optimization': 'optimization',
        'doe': 'doe',
        'solver': 'mda',
    }
}

# Default file names in XDSMjs

_XDSMJS_DATA = 'xdsm.json'  # data file, used only if data is not embedded
_XDSMJS_FILENAME = 'xdsm.html'  # output file


# Settings for pyXDSM

# The box width can be set by the user:
# _DEFAULT_BOX_WIDTH or _DEFAULT_BOX_CHAR_LIMIT can be overwritten with keyword argument "box_width"
_DEFAULT_BOX_WIDTH = 3.  # Width of boxes [cm]. Depends on other settings, weather it is used or not
# Maximum characters for line breaking.
# The line can be longer, if a variable name is longer.
_DEFAULT_BOX_CHAR_LIMIT = 25
# Controls the appearance of boxes
# Can be set with keyword argument "box_stacking"
# Options: horizontal, vertical, max_chars, cut_chars, empty
_DEFAULT_BOX_STACKING = 'max_chars'
# Show arrowheads in process connection lines
_PROCESS_ARROWS = False
# Maximum number of lines in a box. No limit, if None.
_MAX_BOX_LINES = None
# If components are indexed, this will be the first index. 0 or 1
_START_INDEX = 0


class BaseXDSMWriter(object):
    """All XDSM writers have to inherit from this base class."""
    pass


class AbstractXDSMWriter(BaseXDSMWriter):
    """
    Abstract class to define methods for XDSM writers.

    All methods should be implemented in child classes.
    """
    def __init__(self, name='abstract_xdsm_writer'):
        self.comps = []
        self.connections = []
        self.left_outs = {}
        self.right_outs = {}
        self.ins = {}
        self.processes = []
        self.process_arrows = []
        self.extension = None  # Implement in child class as string file extension
        self.name = name
        # This should be a dictionary mapping OpenMDAO system types to XDSM component types.
        # See for example any value in _COMPONENT_TYPE_MAP
        self.type_map = None

    def add_solver(self, label, name='solver', **kwargs):
        pass  # Implement in child class

    def add_comp(self, name, label=None, comp_type=None, **kwargs):
        pass  # Implement in child class

    def add_func(self, name, **kwargs):
        pass  # Implement in child class

    def add_driver(self, label, name='opt', driver_type='optimization', **kwargs):
        pass  # Implement in child class

    def add_input(self, name, label, style='DataIO', stack=False):
        pass  # Implement in child class

    def add_output(self, name, label, style='DataIO', stack=False, side=_DEFAULT_OUTPUT_SIDE):
        pass  # Implement in child class

    def add_process(self, systems, arrow=True):
        pass  # Implement in child class

    @staticmethod
    def format_block(names, **kwargs):
        """
        Reimplement this method to format the names in a data block.

        Parameters
        ----------
        names : list
            List of items in the block
        kwargs : dict
            Keyword arguments.
        Returns
        -------
            list(str)
        """
        return names

    @staticmethod
    def format_var_str(name, var_type, superscripts=None):
        """
        Formats a variable name to include a superscript for the variable type.

        Parameters
        ----------
        name : str
            Name (label in the block) of the variable.
        var_type : str
            Variable type.
        superscripts : dict or None, optional
            A dictionary mapping variable types to their superscript notation
        Returns
        -------

        """
        if superscripts is None:
            superscripts = _SUPERSCRIPTS
        sup = superscripts[var_type]
        return '{}^{}'.format(name, sup)

    @staticmethod
    def _make_loop_str(first, last, start_index=0):
        return ''


class XDSMjsWriter(AbstractXDSMWriter):
    """
    Creates an interactive diagram with XDSMjs, which can be opened with a web browser.

    XDSMjs was created by Remi Lafage. The code and documentation is available at
    https://github.com/OneraHub/XDSMjs
    """
    def __init__(self, name='xdsmjs'):
        super(XDSMjsWriter, self).__init__()
        self.driver = 'opt'  # Driver default name
        self.comp_names = []  # Component names
        self._ul = '_U_'  # Name of the virtual first element
        self._br = '_E_'  # Name of the virtual last component
        # If component ends with this string, it will be treated as a parallel component
        self._multi_suffix = '_multi'
        self.reserved_words = self._ul, self._br  # Ignored at text formatting
        self.extension = 'html'
        self.name = name
        if self.name in _COMPONENT_TYPE_MAP:
            self.type_map = _COMPONENT_TYPE_MAP[self.name]
        else:
            self.type_map = _COMPONENT_TYPE_MAP[_DEFAULT_WRITER]
            msg = 'Name not "{}" found in component type mapping, will default to "{}"'
            warnings.warn(msg.format(self.name, _DEFAULT_WRITER))

    def _format_id(self, name, subs=(('_', ''),)):
        # Changes forbidden characters in the "id" of a component
        if name not in self.reserved_words:
            return _replace_chars(name, subs)
        else:
            return name

    def connect(self, src, target, label, **kwargs):
        """
        Connect to system block.

        Parameters
        ----------
        src : str
            Source system name.
        target : str
            Target system name.
        label : str
            Label to be displayed in the XDSM data block.
        kwargs : dict
            Keyword args
        """
        edge = {'to': self._format_id(target), 'from': self._format_id(src), 'name': label}
        self.connections.append(edge)

    def add_solver(self, name, label=None, **kwargs):
        """
        Add a solver.

        Parameters
        ----------
        label : str
            Label in the XDSM
        name : str
            Name of the solver
        kwargs : dict
            Keyword args
        """
        self.comp_names.append(self._format_id(name))
        style = self.type_map['solver']
        self.add_system(node_name=name, style=style, label=label, **kwargs)

    def add_comp(self, name, label=None, stack=False, comp_type=None, **kwargs):
        """
        Add a component.

        Parameters
        ----------
        label : str
            Label in the XDSM, defaults to the name of the component.
        name : str
            Name of the component
        stack : bool
            True for parallel components.
            Defaults to False.
        comp_type : str or None
            Component type, e.g. explicit, implicit or metamodel
        kwargs : dict
            Keyword args
        """
        style = self.type_map.get(comp_type, 'analysis')
        self.comp_names.append(self._format_id(name))
        self.add_system(node_name=name, style=style, label=label, stack=stack, **kwargs)

    def add_func(self, name, label=None, stack=False, **kwargs):
        """
        Add a function.

        Parameters
        ----------
        label : str
            Label in the XDSM, defaults to the name of the component.
        name : str
            Name of the component
        stack : bool
            True for parallel.
            Defaults to False.
        kwargs : dict
            Keyword args
        """
        self.add_system(node_name=name, style='function', label=label, stack=stack, **kwargs)

    def add_driver(self, label, name='opt', driver_type='optimization', **kwargs):
        """

        Parameters
        ----------
        label : str
            Label in the XDSM.
        name : str
            Name of the driver.
        driver_type : str
            Optimization or DOE.
            Defaults to "optimization".
        kwargs : dict
            Keyword args
        """
        self.driver = self._format_id(name)
        style = self.type_map.get(driver_type, 'optimization')
        self.add_system(node_name=name, style=style, label=label, **kwargs)

    def add_system(self, node_name, style, label=None, stack=False, **kwargs):
        """
        Add a system.

        Parameters
        ----------
        node_name : str
            Name of the system
        style : str
            Block formatting style.
        label : str
            Label in the XDSM, defaults to the name of the component.
        stack : bool
            True for parallel.
            Defaults to False.
        kwargs : dict
            Keyword args
        """
        if label is None:
            label = node_name
        if stack:  # Parallel block
            style += self._multi_suffix  # Block will be stacked in XDSMjs, if ends with this string
        dct = {"type": style, "id": self._format_id(node_name), "name": label}
        self.comps.append(dct)

    def add_workflow(self, solver=None):
        """
        Add a workflow. If "comp_names" is None, all components will be included.

        Parameters
        ----------
        solver : dict or None, optional
            Solver info.
        """
        def recurse(solv, nr, process):
            for i, cmp in enumerate(process):
                if cmp == solv:
                    process[i+1:i+1+nr] = [process[i+1:i+1+nr]]
                    return
                elif isinstance(cmp, list):
                    recurse(solv, nr, cmp)
                    break

        if solver is None:
            comp_names = self.comp_names
            solver_name = None
        else:
            solver_name = solver['abs_name']
            comp_names = [c['abs_name'] for c in solver['comps']]
        nr_comps = len(comp_names)

        if not self.processes:  # If no process was added yet, add the process of the driver
            self.processes = [self.driver, list(self.comp_names)]
        recurse(solver_name, nr_comps, self.processes)  # Mutates self.processes

    def add_input(self, name, label=None, style='DataIO', stack=False):
        self.connect(src=self._ul, target=name, label=label)

    def add_output(self, name, label=None, style='DataIO', stack=False, side=_DEFAULT_OUTPUT_SIDE):
        if side == "left":
            self.connect(src=name, target=self._ul, label=label)
        else:
            warnings.warn('Right side outputs not implemented for XDSMjs.')
            self.connect(src=name, target=self._ul, label=label)

    def collect_data(self):
        """
        Makes a dictionary with the structure of an XDSMjs JSON file.

        Returns
        -------
            dict
        """
        data = {'edges': self.connections, 'nodes': self.comps, 'workflow': self.processes}
        return data

    def write(self, filename='xdsmjs', embed_data=True, **kwargs):
        """
        Writes HTML output file, and depending on the value of "embed_data" a JSON file with the
        data.

        If "embed_data" is true, a single standalone HTML file will be generated, which includes
        the data of the XDSM diagram.

        Parameters
        ----------
        filename : str, optional
            Output file name (without extension).
            Defaults to "xdsmjs".
        embed_data : bool, optional
            Embed XDSM data into the HTML file.
            If False, a JSON file will be also written.
            Defaults to True.
        """
        data = self.collect_data()

        html_filename = '.'.join([filename, 'html'])

        embeddable = kwargs.pop('embeddable', False)
        if embed_data:
            # Write HTML file
            write_html(outfile=html_filename, source_data=data, embeddable=embeddable)
        else:
            json_filename = '.'.join([filename, 'json'])
            with open(json_filename, 'w') as f:
                json.dump(data, f)

            # Write HTML file
            write_html(outfile=html_filename, data_file=json_filename, embeddable=embeddable)
        print('XDSM output file written to: {}'.format(html_filename))


try:
    from pyxdsm.XDSM import XDSM
except ImportError:
    XDSM = None
else:

    class XDSMWriter(XDSM, BaseXDSMWriter):
        """
        XDSM with some additional semantics.
        Creates a TeX file and TiKZ file, and converts it to PDF.

        .. note:: On Windows it might be necessary to add the second line in the
           :class:`~pyxdsm.XDSM.XDSM`, if an older version of the package is installed::

            diagram_styles_path = os.path.join(module_path, 'diagram_styles')
            diagram_styles_path = diagram_styles_path.replace('\\', '/')  # Add this line on Windows

           This issue is resolved in the latest version of pyXDSM.

        """

        def __init__(self, name='pyxdsm'):
            super(XDSMWriter, self).__init__()
            self.name = name
            self.extension = 'pdf'
            if self.name in _COMPONENT_TYPE_MAP:
                self.type_map = _COMPONENT_TYPE_MAP[self.name]
            else:
                self.type_map = _COMPONENT_TYPE_MAP[_DEFAULT_WRITER]
                msg = 'Name not "{}" found in component type mapping, will default to "{}"'
                warnings.warn(msg.format(self.name, _DEFAULT_WRITER))

        def write(self, filename=None, **kwargs):
            """
            Write the output file.

            This just wraps the XDSM version and throws out incompatible arguments.

            Parameters
            ----------
            filename : str
                Name of the file to be written.
            kwargs : dict
                Keyword args
            """
            build = kwargs.pop('build', False)
            cleanup = kwargs.pop('cleanup', True)

            super(XDSMWriter, self).write(file_name=filename, build=build, cleanup=cleanup, **kwargs)

        def add_system(self, node_name, style, label, stack=False, faded=False):
            """
            Add a system.

            Parameters
            ----------
            node_name :str
                Name of the system.
            style : str
                Block formatting style, e.g. Analysis
            label : str
                Label of system in XDSM.
            stack : bool
                Defaults to False.
            faded : bool
                Defaults to False.
            """
            if label is None:
                label = node_name
            super(XDSMWriter, self).add_system(node_name=node_name, style=style, label=label,
                                               stack=stack, faded=faded)

        def add_solver(self, name, label=None, **kwargs):
            """
            Add a solver.

            Parameters
            ----------
            label : str
                Label in the XDSM
            name : str
                Name of the solver
            kwargs : dict
                Keyword args
            """
            style = self.type_map['solver']
            self.add_system(node_name=name, style=style, label=self._textify(label), **kwargs)

        def add_comp(self, name, label=None, stack=False, comp_type=None, **kwargs):
            """
            Add a component.

            Parameters
            ----------
            label : str
                Label in the XDSM, defaults to the name of the component.
            name : str
                Name of the component
            stack : bool
                True for parallel components.
                Defaults to False.
            comp_type : str or None
                Component type, e.g. explicit, implicit or metamodel
            kwargs : dict
                Keyword args
            """
            style = self.type_map.get(comp_type, 'Analysis')
            self.add_system(node_name=name, style=style, label=self._textify(label),
                            stack=stack, **kwargs)

        def add_func(self, name, label=None, stack=False, **kwargs):
            """
            Add a function

            Parameters
            ----------
            label : str
                Label in the XDSM, defaults to the name of the component.
            name : str
                Name of the component
            stack : bool
                True for parallel.
                Defaults to False.
            kwargs : dict
                Keyword args
            """
            self.add_system(node_name=name, style='Function', label=self._textify(label),
                            stack=stack, **kwargs)

        @staticmethod
        def _textify(name):
            # Uses the LaTeX \text{} command to insert plain text in math mode
            return '\\text{%s}' % name

        def add_driver(self, name, label=None, driver_type='Optimization', **kwargs):
            """
            Add an optimizer.

            Parameters
            ----------
            label : str
                Label in the XDSM
            name : str
                Name of the optimizer.
            driver_type : str
                Driver type can be "Optimizer" or "DOE".
                Defaults to "Optimizer"
            kwargs : dict
                Keyword args
            """
            style = self.type_map.get(driver_type, 'Optimization')
            self.add_system(node_name=name, style=style, label=self._textify(label), **kwargs)

        def add_workflow(self, solver=None):
            """
            Add a workflow. If "comp_names" is None, all components will be included.

            Parameters
            ----------
            solver : dict or None, optional
                List of component names.
                Defaults to None.
            """
            if solver is None:
                comp_names = [c[0] for c in self.comps]  # Driver process
            else:
                solver_name = solver['abs_name']
                comp_names = [c['abs_name'] for c in solver['comps']]
                nr = len(comp_names)
                comp_names = [solver_name] + comp_names
                # Loop through all processes added so far
                # Assumes, that processes are added in the right order, first the higher level
                # processes
                for proc in self.processes:
                    for i, item in enumerate(proc):
                        if solver_name == item:
                            # delete items belonging to the new process from the others
                            proc[i+1:i+1+nr] = []
            process_steps = comp_names + [comp_names[0]]  # close the loop
            self.add_process(process_steps, arrow=_PROCESS_ARROWS)

        @staticmethod
        def format_block(names, stacking='vertical', **kwargs):
            end_str = ', ...'
            max_lines = kwargs.pop('box_lines', _MAX_BOX_LINES)
            if stacking == 'vertical':
                if (max_lines is None) or (max_lines >= len(names)):
                    return names
                else:
                    names = names[0:max_lines]
                    names[-1] = names[-1] + end_str
                    return names
            elif stacking == 'horizontal':
                return ', '.join(names)
            elif stacking in ('max_chars', 'cut_chars'):
                max_chars = kwargs.pop('box_width', _DEFAULT_BOX_CHAR_LIMIT)
                if len(names) < 2:
                    return names
                else:
                    lengths = 0
                    lines = list()
                    line = ''
                    for name in names:
                        lengths += len(name)
                        if lengths <= max_chars:
                            if line:  # there are already var names on the line
                                line += ', ' + name
                            else:  # it will be the first var name on the line
                                line = name
                        else:  # make new line
                            if stacking == 'max_chars':
                                if line:
                                    lines.append(line)
                                line = name
                                lengths = len(name)
                            else:  # 'cut_chars'
                                lines.append(line + end_str)
                                line = ''  # No new line
                                break
                    if line:  # it will be the last line, if var_names was not empty
                        lines.append(line)
                    if len(lines) > 1:
                        return lines
                    else:
                        return lines[0]  # return the string instead of a list
            elif stacking == 'empty':  # No variable names in the data block, good for big diagrams
                return ''
            else:
                msg = 'Invalid block stacking option "{}".'
                raise ValueError(msg.format(stacking))

        @staticmethod
        def format_var_str(name, var_type, superscripts=None):
            if superscripts is None:
                superscripts = _SUPERSCRIPTS
            sup = superscripts[var_type]
            return '{}^{{{}}}'.format(name, sup)

        @staticmethod
        def _make_loop_str(first, last, start_index=0):
            # Start index shifts all numbers
            i = start_index
            txt = '{}, {}$ \\rightarrow $ {}'
            return txt.format(first + i, last + i, first + i + 1)


def write_xdsm(problem, filename, model_path=None, recurse=True,
               include_external_outputs=True, out_format='tex',
               include_solver=False, subs=_CHAR_SUBS, show_browser=True,
               add_process_conns=True, show_parallel=True, output_side=_DEFAULT_OUTPUT_SIDE, **kwargs):
    """
    Writes XDSM diagram of an optimization problem.

    With the 'tex' or 'pdf' output format it uses the pyXDSM package, with 'html'
    output format it uses XDSMjs.

    If a component (or group) name is not unique in the diagram, the systems absolute path is
    used as a label. If the component (or group) name is unique, the relative name of the
    system is the label.

    In the diagram the connections are marked with the source name.

    Writer specific settings and default:

    pyXDSM

    * The appearance of the boxes can be controlled with "box_stacking" and "box_width" arguments.
      The box stacking can be:

      * "horizontal" - All variables in one line
      * "vertical" - All variables in one column
      * "cut_chars" - The text in the box will be one line with the maximum number of characters
        limited by "box_width".
      * "max_chars" - The "box_width" argument is used to determine
        the maximum allowed width of boxes (in characters).
      * "empty" - There are no variable names in the data block. Good for large diagrams.

      A default value is taken, if not specified.
    * By default the part of variable names following underscores (_)
      are not converted to subscripts.
      To write in subscripts wrap that part of the name into a round bracket.
      Example: To write :math:`x_12` the variable name should be "x(12)"
    * "box_lines" can be used to limit the number of lines, if the box stacking is vertical
    * "numbered_comps": bool, If True, components are numbered. Defaults to True.
    * "number_alignment": str, Horizontal or vertical. Defaults to horizontal. If "numbered_comps"
      is True, it positions the number either above or in front of the component label.

    XDSMjs

    * If "embed_data" is true, a single standalone HTML file will be generated, which includes
      the data of the XDSM diagram.
    * variable names with exactly one underscore have a subscript.
      Example: "x_12" will be :math:`x_12`
    * If "embeddable" is True, gives a single HTML file that doesn't have the <html>, <DOCTYPE>,
      <body> and <head> tags. If False, gives a single, standalone HTML file for viewing.

    Parameters
    ----------
    problem : Problem or str
        The Problem or case recorder database containing the model or model data.
    filename : str
        Name of the output files (do not provide file extension)
    model_path : str or None
        Path to the subsystem to be transcribed to XDSM.  If None, use the model root.
    recurse : bool
        If False, treat the top level of each name as the source/target component.
    include_external_outputs : bool
        If True, show externally connected outputs when transcribing a subsystem.
        Defaults to True.
    out_format : str, optional
        Output format, one of "tex" or "pdf" (pyXDSM) or "html" (XDSMjs).
        Defaults to "tex".
    include_solver : bool
        Include or not the problem model's nonlinear solver in the XDSM.
    subs : dict(str, tuple), tuple(str, str), optional
        Characters to be replaced. Dictionary with writer names and character pairs or just the
        character pairs.
    show_browser : bool, optional
        If True, pop up a browser to view the generated html file.
        Defaults to True.
    add_process_conns: bool
        Add process connections (thin black lines)
        Defaults to True.
    show_parallel : bool
        Show parallel components with stacked blocks.
        Defaults to True.
    output_side : str or dict(str, str)
        Left or right, or a dictionary with component types as keys. Component type key can
        be 'optimization', 'doe' or 'default'.
        Defaults to "left".
    kwargs : dict
        Keyword arguments
    Returns
    -------
       XDSM or AbstractXDSMWriter
    """
    build_pdf = False
    writer = kwargs.pop('writer', None)

    if out_format in ('tex', 'pdf') and (writer is None):
        if XDSM is None:
            print('\nThe "tex" and "pdf" formats require the pyxdsm package. You can download the '
                  'package from https://github.com/mdolab/pyXDSM, or install it directly from '
                  'github using:  pip install git+https://github.com/mdolab/pyXDSM.git')
            return
        elif out_format == 'pdf':
            if not find_executable('pdflatex'):
                print("Can't find pdflatex, so a pdf can't be generated.")
            else:
                build_pdf = True

    viewer_data = _get_viewer_data(problem)

    if isinstance(problem, Problem):
        driver = problem.driver
        if model_path is None:
            _model = problem.model
        else:
            _model = problem.model._get_subsystem(model_path)
            if _model is None:
                msg = 'Model path "{}" does not exist in problem "{}".'
                raise ValueError(msg.format(model_path, problem))
        design_vars = _model.get_design_vars()
        responses = _model.get_responses()
    elif isinstance(problem, str):  # SQL file
        # from openmdao.recorders.sqlite_reader import SqliteCaseReader
        # reader = SqliteCaseReader(problem)
        driver = None
        design_vars = None
        responses = None
        # TODO get design variables, responses and the driver name from the SQL file
        warnings.warn('For SQL input the XDSM writer shows only the model hierarchy, '
                      'and the driver, design variables and responses are not part of the '
                      'diagram.')
    else:
        msg = 'write_xdsm() only accepts Problems, Groups or filenames, not "{}"'
        raise TypeError(msg.format(type(problem)))

    try:
        from openmdao.drivers.doe_driver import DOEDriver
        driver_type = 'doe' if isinstance(driver, DOEDriver) else 'optimization'
    except ImportError:
        driver_type = 'optimization'
    # Name is None if the driver is not specified
    driver_name = _get_cls_name(driver) if driver else None
    filename = filename.replace('\\', '/')  # Needed for LaTeX

    # If the "writer" argument not provided, the output format is used to choose the writer
    if writer is None:
        try:
            writer = _OUT_FORMATS[out_format]
        except KeyError:
            msg = 'Invalid output format "{}", choose from: {}'
            raise ValueError(msg.format(out_format, _OUT_FORMATS.keys()))
        writer_name = writer.lower()  # making it case insensitive
        if isinstance(subs, dict):
            subs = subs[writer_name]  # Getting the character substitutes of the chosen writer
    else:
        if isinstance(writer, BaseXDSMWriter):
            try:
                subs = subs[writer.name]
            except KeyError:
                msg = 'Writer name "{0}" not found, there will be no character ' \
                      'substitutes used. Add "{0}" to your settings, or provide a tuple for' \
                      'character substitutes.'
                warnings.warn(msg.format(writer.name, subs))
                subs = ()
        else:
            msg = 'Custom XDSM writer should be an instance of BaseXDSMWriter, now it is a "{}".'
            raise TypeError(msg.format(type(writer)))
    return _write_xdsm(filename, viewer_data=viewer_data,
                       driver=driver_name, include_solver=include_solver, model_path=model_path,
                       design_vars=design_vars, responses=responses, writer=writer,
                       recurse=recurse, subs=subs,
                       include_external_outputs=include_external_outputs, show_browser=show_browser,
                       add_process_conns=add_process_conns, build_pdf=build_pdf,
                       show_parallel=show_parallel, driver_type=driver_type,
                       output_side=output_side, **kwargs)


def _write_xdsm(filename, viewer_data, driver=None, include_solver=False, cleanup=True,
                design_vars=None, responses=None, residuals=None, model_path=None, recurse=True,
                include_external_outputs=True, subs=_CHAR_SUBS, writer='pyXDSM', show_browser=False,
                add_process_conns=True, show_parallel=True, quiet=False, build_pdf=False,
                output_side=_DEFAULT_OUTPUT_SIDE, driver_type='optimization', **kwargs):
    """
    XDSM writer. Components are extracted from the connections of the problem.

    Parameters
    ----------
    filename : str
        Filename (absolute path without extension)
    connections : list[(str, str)]
        Connections list
    driver : str or None, optional
        Driver name
    include_solver:  bool, optional
        Defaults to False.
    cleanup : bool, optional
        Clean-up temporary files after making the diagram.
        Defaults to True.
    design_vars : OrderedDict or None
        Design variables
    responses : OrderedDict or None, , optional
        Responses
    model_path : str or None, optional
        Path to the subsystem to be transcribed to XDSM.  If None, use the model root.
    recurse : bool, optional
        If False, treat the top level of each name as the source/target component.
    include_external_outputs : bool, optional
        If True, show externally connected outputs when transcribing a subsystem.
        Defaults to True.
    subs : tuple, optional
       Character pairs to be substituted. Forbidden characters or just for the sake of nicer names.
    writer: str or BaseXDSMWriter, optional
        Writer is either a string ("pyXDSM" or "XDSMjs") or a custom writer.
        Defaults to "pyXDSM".
    show_browser : bool, optional
        If True, pop up a browser to view the generated html file.
        Defaults to False.
    add_process_conns: bool
        Add process connections (thin black lines)
        Defaults to True.
    show_parallel : bool
        Show parallel components with stacked blocks.
        Defaults to True.
    quiet : bool
        Set to True to suppress output from pdflatex
    build_pdf : bool
        If True and a .tex file is generated, create a .pdf file from the .tex.
    output_side : str or dict(str, str)
        Left or right, or a dictionary with component types as keys. Component type key can
        be 'optimization', 'doe' or 'default'.
        Defaults to "left".
    driver_type : str
        Optimization or DOE.
        Defaults to "optimization".
    kwargs : dict
        Keyword arguments

    Returns
    -------
        BaseXDSMWriter
    """
    # TODO implement residuals

    error_msg = ('Undefined XDSM writer "{}". '
                 'Provide  a valid name or a BaseXDSMWriter instance.')
    if isinstance(writer, string_types):  # Standard writers (XDSMjs or pyXDSM)
        if writer.lower() == 'pyxdsm':  # pyXDSM
            x = XDSMWriter()
        elif writer.lower() == 'xdsmjs':  # XDSMjs
            x = XDSMjsWriter()
        else:
            raise ValueError(error_msg.format(writer))
    elif isinstance(writer, BaseXDSMWriter):  # Custom writer
        x = writer
    else:
        raise TypeError(error_msg.format(writer))

    # Box appearance
    box_stacking = kwargs.pop('box_stacking', _DEFAULT_BOX_STACKING)
    box_width = kwargs.pop('box_width', _DEFAULT_BOX_WIDTH)
    box_lines = kwargs.pop('box_lines', _MAX_BOX_LINES)
    # In XDSMjs components are numbered by default, so only add for pyXDSM as an option
    add_component_indices = kwargs.pop('numbered_comps', True) and (x.name == 'pyxdsm')
    number_alignment = kwargs.pop('number_alignment', 'horizontal')  # nothing, space or new line

    def format_block(names, **kwargs):
        # Sets the width, number of lines and other string formatting for a block.
        return x.format_block(names=names, box_width=box_width, box_lines=box_lines,
                              box_stacking=box_stacking, **kwargs)

    def number_label(number, txt, alignment):
        # Adds an index to the label either above or on the left side.
        if number:
            number_str = '{}: '.format(number)
            if alignment == 'horizontal':
                txt = '{}{}'.format(number_str, txt)
                if box_stacking == 'vertical':
                    return _multiline_block(txt)
                else:
                    return txt
            elif alignment == 'vertical':
                return _multiline_block(number_str, txt)
            else:
                return txt  # In case of a wrong setting
        else:
            return txt

    def get_output_side(component_name):
        if isinstance(output_side, string_types):
            return output_side
        elif isinstance(output_side, dict):
            # Gets the specified key, or the default in the dictionary, or the global default
            # if both of them are missing from the dictionary.
            side = output_side.get(component_name, output_side.get('default', _DEFAULT_OUTPUT_SIDE))
            return side
        else:
            msg = 'Output side argument should be string or dictionary, instead it is a {}.'
            raise ValueError(msg.format(type(output_side)))

    connections = viewer_data['connections_list']
    tree = viewer_data['tree']

    # Get the top level system to be transcripted to XDSM
    comps = _get_comps(tree, model_path=model_path, recurse=recurse, include_solver=include_solver)
    if include_solver:
        msg = "Solvers in the XDSM diagram are not fully supported yet, and needs manual editing."
        warnings.warn(msg)

        # Add the top level solver
        top_level_solver = dict(tree)
        top_level_solver.update({'comps': list(comps), 'abs_name': 'root@solver', 'index': 0,
                                 'type': 'solver'})
        comps.insert(0, top_level_solver)
    comps_dct = {comp['abs_name']: comp for comp in comps if comp['type'] != 'solver'}

    solvers = []  # Solver labels

    conns1, external_inputs1, external_outputs1 = _prune_connections(connections,
                                                                     model_path=model_path)

    conns2 = _process_connections(conns1, recurse=recurse, subs=subs)
    external_inputs2 = _process_connections(external_inputs1, recurse=recurse, subs=subs)
    external_outputs2 = _process_connections(external_outputs1, recurse=recurse, subs=subs)

    def add_solver(solver_dct):
        # Adds a solver.
        # Uses some vars from the outer scope.
        # Returns True, if it is a non-default linear or nonlinear solver
        comp_names = [_format_name(c['abs_name']) for c in solver_dct['comps']]
        first = solver_dct['index']
        solver_label = _format_solver_str(solver_dct,
                                          stacking=box_stacking,
                                          add_indices=add_component_indices)
        solver_label = _replace_chars(solver_label, subs)
        solver_name = _format_name(solver_dct['abs_name'])

        if solver_label:  # At least one non-default solver (default solvers are ignored)
            # If there is a driver, the start index is increased by one.
            start_index = _START_INDEX + len(x.comps)
            solvers.append(solver_label)
            nr_components = len(comp_names)
            if add_component_indices:
                # start, end --> next
                solver_index = x._make_loop_str(first=first,
                                                last=first+nr_components,
                                                start_index=start_index)
                solver_label = number_label(solver_index, solver_label, number_alignment)
            x.add_solver(name=solver_name, label=solver_label)

            # Add the connections
            for src, dct in iteritems(conns2):
                for tgt, conn_vars in iteritems(dct):
                    formatted_conns = format_block(conn_vars)
                    if (src in comp_names) and (tgt in comp_names):
                        formatted_targets = format_block([x.format_var_str(c, 'target') for c in conn_vars])
                        # From solver to components (targets)
                        x.connect(solver_name, tgt, formatted_targets)
                        # From components to solver
                        x.connect(src, solver_name, formatted_conns)
            return True
        else:
            return False

    if driver is not None:
        driver_label = driver
        driver_name = _format_name(driver)
        if add_component_indices:
            opt_index = len(comps) + _START_INDEX
            if include_solver:
                opt_index += len(solvers)
            nr_comps = len(x.comps)
            index_str = x._make_loop_str(first=nr_comps, last=opt_index, start_index=_START_INDEX)
            driver_label = number_label(index_str, driver_label, number_alignment)
        x.add_driver(name=driver_name, label=driver_label, driver_type=driver_type.lower())

        design_vars2 = _collect_connections(design_vars, recurse=recurse, model_path=model_path)
        responses2 = _collect_connections(responses, recurse=recurse, model_path=model_path)

        # Design variables
        for comp, conn_vars in iteritems(design_vars2):
            # Format var names
            conn_vars = [_replace_chars(var, subs) for var in conn_vars]
            # Optimal var names
            opt_con_vars = [x.format_var_str(var, 'optimal') for var in conn_vars]
            # Initial var names
            init_con_vars = [x.format_var_str(var, 'initial') for var in conn_vars]
            # Connection from optimizer
            x.connect(driver_name, comp, format_block(conn_vars))
            # Optimal design variables
            x.add_output(comp, format_block(opt_con_vars), side=get_output_side('default'))
            x.add_output(driver_name, format_block(opt_con_vars), side=get_output_side(driver_type))
            # Initial design variables
            x.add_input(driver_name, format_block(init_con_vars))

        # Responses
        for comp, conn_vars in iteritems(responses2):
            # Optimal var names
            conn_vars = [_replace_chars(var, subs) for var in conn_vars]
            opt_con_vars = [x.format_var_str(var, 'optimal') for var in conn_vars]
            # Connection to optimizer
            x.connect(comp, driver_name, conn_vars)
            # Optimal output
            x.add_output(comp, format_block(opt_con_vars), side=get_output_side('default'))

    # Add components
    solver_dcts = []
    for comp in comps:  # Driver is 1, so starting from 2
        i = len(x.comps) + _START_INDEX
        label = _replace_chars(comp['name'], substitutes=subs)
        if add_component_indices:
            label = number_label(i, label, number_alignment)
        stack = comp['is_parallel'] and show_parallel
        if include_solver and comp['type'] == 'solver':  # solver
            if add_solver(comp):  # Return value is true, if solver is not the default
                # If not default solver, add to the solver dictionary
                solver_dcts.append(comp)
        else:  # component or group
            x.add_comp(name=comp['abs_name'], label=label, stack=stack,
                       comp_type=comp['component_type'])

    # Add process connections
    if add_process_conns:
        if driver is not None:
            x.add_workflow()  # Driver workflow
        for s in solver_dcts:
            x.add_workflow(s)  # Solver workflows

    # Add the connections
    for src, dct in iteritems(conns2):
        for tgt, conn_vars in iteritems(dct):
            if src and tgt:
                stack = show_parallel and (comps_dct[src]['is_parallel'] or comps_dct[tgt]['is_parallel'])
                x.connect(src, tgt, label=format_block(conn_vars), stack=stack)
            else:  # Source or target missing
                msg = 'Connection "{conn}" from "{src}" to "{tgt}" ignored.'
                warnings.warn(msg.format(src=src, tgt=tgt, conn=conn_vars))

    # Add the externally sourced inputs
    for src, tgts in iteritems(external_inputs2):
        for tgt, conn_vars in iteritems(tgts):
            formatted_conn_vars = [_replace_chars(o, substitutes=subs) for o in conn_vars]
            if tgt:
                stack = comps_dct[tgt]['is_parallel'] and show_parallel
                x.add_input(tgt, format_block(formatted_conn_vars), stack=stack)
            else:  # Target missing
                msg = 'External input to "{tgt}" ignored.'
                warnings.warn(msg.format(tgt=tgt, conn=conn_vars))

    # Add the externally connected outputs
    if include_external_outputs:
        for src, tgts in iteritems(external_outputs2):
            output_vars = set()
            for tgt, conn_vars in iteritems(tgts):
                output_vars |= set(conn_vars)
            formatted_outputs = [_replace_chars(o, subs) for o in output_vars]
            if src:
                stack = comps_dct[src]['is_parallel'] and show_parallel
                x.add_output(src, formatted_outputs, side='right', stack=stack)
            else:  # Source or target missing
                msg = 'External output "{conn}" from "{src}" ignored.'
                warnings.warn(msg.format(src=src, conn=output_vars))

    x.write(filename, cleanup=cleanup, quiet=quiet, build=build_pdf, **kwargs)

    if show_browser and (build_pdf or x.name == 'xdsmjs'):
        # path will be specified based on the "out_format", if all required inputs where
        # provided for showing the results.
        ext = x.extension
        if not isinstance(ext, string_types):
            err_msg = '"{}" is an invalid extension.'
            raise ValueError(err_msg.format(writer))
        path = '.'.join([filename, ext])
        webview(path)  # Can open also PDFs

    return x  # Returns the writer instance


def _get_cls_name(obj):
    return obj.__class__.__name__


def _residual_str(name):
    """Makes a residual symbol."""
    return '\\mathcal{R}(%s)' % name


def _process_connections(conns, recurse=True, subs=None):

    def convert(x):
        return _convert_name(x, recurse=recurse, subs=subs)

    conns_new = [{k: convert(v) for k, v in iteritems(conn)} for conn in conns]
    return _accumulate_connections(conns_new)


def _accumulate_connections(conns):
    # Makes a dictionary with source and target components and with the connection sources
    name_type = 'path'
    conns_new = dict()
    for conn in conns:  # list
        src_comp = conn['src'][name_type]
        tgt_comp = conn['tgt'][name_type]
        if src_comp == tgt_comp:
            # When recurse is False, ignore connections within the same subsystem.
            continue
        var = conn['src']['var']
        conns_new.setdefault(src_comp, {})
        if var not in conns_new[src_comp].setdefault(tgt_comp, []):  # Avoid duplicates
            conns_new[src_comp][tgt_comp].append(var)
    return conns_new


def _collect_connections(variables, recurse, model_path=None):
    conv_vars = [_convert_name(v, recurse) for v in variables]
    connections = dict()
    for conv_var in conv_vars:
        path = _make_rel_path(conv_var['path'], model_path=model_path)
        connections.setdefault(path, []).append(conv_var['var'])
    return connections


def _get_path(name, sep='.'):
    # Returns path until the last separator in the name
    return name.rsplit(sep, 1)[0]


def _make_rel_path(full_path, model_path, sep='.'):
    # Path will be cut from this character. Length of model path + separator after it.
    # If path does not contain the model path, the full path will be returned.
    if model_path is not None:
        path = model_path + sep  # Add separator character
        first_char = len(path)
        if full_path.startswith(path):
            return full_path[first_char:]
        else:
            return full_path
    else:
        return full_path  # No model path, so return the original


def _convert_name(name, recurse=True, subs=None):
    """
    From an absolute path returns the variable name and its owner component in a dict.
    Names are also formatted.

    Parameters
    ----------
    name : str
        Connection absolute path and name
    recurse : bool
        If False, treat the top level of each name as the source/target component.
    subs: tuple or None
        Character pairs with old and substitute characters

    Returns
    -------
        dict(str, str)
    """

    def convert(name):
        sep = '.'
        name = name.replace('@', sep)
        name_items = name.split(sep)
        if recurse:
            if len(name_items) > 1:
                comp = name_items[-2]  # -1 is variable name, before that -2 is the component name
                path = name.rsplit(sep, 1)[0]
            else:
                msg = ('The name "{}" cannot be processed. The separator character is "{}", '
                       'which does not occur in the name.')
                raise ValueError(msg.format(name, sep))
        else:
            comp = name_items[0]
            path = comp
        var = name_items[-1]
        var = _replace_chars(var, substitutes=subs)
        return {'comp': comp, 'var': var,
                'abs_name': _format_name(name), 'path': _format_name(path)}

    if isinstance(name, list):  # If a source has multiple targets
        return [convert(n) for n in name]
    else:  # string
        return convert(name)


def _format_name(name):
    # Replaces illegal characters in names for pyXDSM component and connection names
    # This does not effect the labels, only reference names TikZ
    if isinstance(name, six.string_types):  # from an SQL reader the name will be in unicode
        for char in ('.', ' ', '-', '_', ':'):
            name = name.replace(char, '@')
    return name


def _prune_connections(conns, model_path=None, sep='.'):
    """
    Remove connections that don't involve components within model.

    Parameters
    ----------
    conns : list
        A list of connections from viewer_data
    model_path : str or None, optional
        The path in model to the system to be transcribed to XDSM.
        Defaults to None.
    sep : str, optional
        Separator character.
        Defaults to '.'.

    Returns
    -------
    internal_conns : list(dict)
        A list of the connections with sources and targets inside the given model path.
    external_inputs : list(dict)
        A list of the connections where the target is inside the model path but is connected
        to an external source.
    external_outputs : list(dict)
        A list of the connections where the source is inside the model path but is connected
        to an external target.

    """
    internal_conns = []
    external_inputs = []
    external_outputs = []

    if model_path is None:
        return conns, external_inputs, external_outputs
    else:
        path = model_path + sep  # Add separator character
        for conn in conns:
            src = conn['src']
            src_path = _make_rel_path(src, model_path=model_path)
            tgt = conn['tgt']
            tgt_path = _make_rel_path(tgt, model_path=model_path)

            if src.startswith(path) and tgt.startswith(path):
                # Internal connections
                internal_conns.append({'src': src_path, 'tgt': tgt_path})
            elif not src.startswith(path) and tgt.startswith(path):
                # Externally connected input
                external_inputs.append({'src': src_path, 'tgt': tgt_path})
            elif src.startswith(path) and not tgt.startswith(path):
                # Externally connected output
                external_outputs.append({'src': src_path, 'tgt': tgt_path})
        return internal_conns, external_inputs, external_outputs


def _get_comps(tree, model_path=None, recurse=True, include_solver=False):
    """
    Return the components in the tree, optionally only those within the given model_path.
    It also includes the solvers of the subsystems, if "include_solver" is True and not the
    default solvers are assigned to the subsystems.

    Parameters
    ----------
    tree : list(OrderedDict)
        The model tree as returned by viewer_data.
    model_path : str or None
        The path of the model within the tree to be transcribed to XDSM. If None, transcribe
        the entire tree.
    recurse : bool
        If True, return individual components within the model_path.  If False, treat
        Groups as black-box components and don't show their internal components.
    include_solver : bool, optional
        Defaults to False.

    Returns
    -------
    components : list
        A list of the components within the model_path in tree.  If recurse is False, this
        list may contain groups. If "include_solver" is True, it may include solvers.

    """
    # Components are ordered in the tree, so they can be collected by walking through the tree.
    components = list()  # Components will be collected to this list
    comp_names = set()  # To check if names are unique
    sep = '.'

    def get_children(tree_branch, path=''):
        local_comps = []

        for ch in tree_branch['children']:
            ch['path'] = path
            name = ch['name']
            if path:
                ch['abs_name'] = _format_name(sep.join([path, name]))
            else:
                ch['abs_name'] = _format_name(name)
            ch['rel_name'] = name
            if ch['subsystem_type'] == 'component':
                if name in comp_names:  # There is already a component with the same name
                    ch['name'] = sep.join([path, name])  # Replace with absolute name
                    for comp in components:
                        if comp['name'] == name:  # replace in the other component to abs. name
                            comp['name'] = sep.join([comp['path'], name])
                components.append(ch)
                comp_names.add(ch['rel_name'])
                local_comps.append(ch)
            else:  # Group
                # Add a solver to the component list, if this group has a linear or nonlinear
                # solver.
                has_solver = False
                if include_solver:
                    solver_names = []
                    solver_dct = {}
                    for solver_typ, default_solver in iteritems(_DEFAULT_SOLVER_NAMES):
                        k = '{}_solver'.format(solver_typ)
                        if ch[k] != default_solver:
                            solver_names.append(ch[k])
                            has_solver = True
                        solver_dct[k] = ch[k]
                    if has_solver:
                        i_solver = len(components)
                        name_str = ch['abs_name'] + '@solver'
                        # "comps" will be filled later
                        solver = {'abs_name': _format_name(name_str), 'rel_name': solver_names,
                                  'type': 'solver', 'name': name_str, 'is_parallel': False,
                                  'component_type': 'MDA', 'comps': [], 'index': i_solver}
                        solver.update(solver_dct)
                        components.append(solver)
                        comp_names.add(name_str)
                # Add the group or components in the group
                if recurse:  # it is not a component and recurse is True
                    if path:
                        new_path = sep.join([path, ch['name']])
                    else:
                        new_path = ch['name']
                    local_comps = get_children(ch, new_path)
                else:
                    components.append(ch)
                    comp_names.add(ch['rel_name'])
                    local_comps.append(ch)
                # Add to the solver, which components are in its loop.
                if include_solver and has_solver:
                    components[i_solver]['comps'] = local_comps
                    local_comps = []
        return local_comps

    top_level_tree = tree
    if model_path is not None:
        path_list = model_path.split(sep)
        while path_list:
            next_path = path_list.pop(0)
            children = [child for child in top_level_tree['children']]
            top_level_tree = [c for c in children if c['name'] == next_path][0]

    get_children(top_level_tree)
    return components


def _replace_chars(name, substitutes):
    """
    Replaces characters in `name` with the substitute characters. If some of the characters are
    both to be replaced or other characters are replaced with them (e.g.: ? -> !, ! ->#), than
    it is not safe to give a dictionary as the `substitutes` (because it is unordered).

    .. warning::

       Order matters, because otherwise some characters could be replaced more than once.

    Parameters
    ----------
    name : str
        Name
    substitutes: tuple or None
        Character pairs with old and substitute characters

    Returns
    -------
       str
    """
    if substitutes:
        for (k, v) in substitutes:
            name = name.replace(k, v)
    return name


def _format_solver_str(dct, stacking='horizontal', solver_types=('nonlinear', 'linear'),
                       add_indices=False):
    """
    Format solver string.

    Parameters
    ----------
    dct : dict
        Dictionary, which contains keys for the solver names
    stacking : str
        Box stacking
    solver_types : tuple(str)
        Solver types, e.g. "linear"

    Returns
    -------
        str
    """
    stacking = stacking.lower()

    solvers = []
    for solver_type in solver_types:  # loop through all solver types
        solver_name = dct['{}_solver'.format(solver_type)]
        if solver_name != _DEFAULT_SOLVER_NAMES[solver_type]:  # Not default solver found
            solvers.append(solver_name)
    if stacking == 'vertical':
        # Make multiline comp if not numbered
        if add_indices:  # array is already created for the numbering
            return '} \\\\ \\text{'.join(solvers)  # With a TeX array this is a line separator
        else:  # Goes into an array environment
            return _multiline_block(*solvers)
    elif stacking in ('horizontal', 'max_chars', 'cut_chars'):
        return ' '.join(solvers)
    else:
        msg = ('Invalid stacking "{}". Choose from: "vertical", "horizontal", "max_chars", '
               '"cut_chars"')
        raise ValueError(msg.format(stacking))


def _multiline_block(*texts, **kwargs):
    """
    Makes a string for a multiline block.

    texts : iterable(str)
        Text strings, each will go to new line
    kwargs : dict
        Unused keywords are ignored.
        "end_char" is the separator at the end of line. Defaults to '' (no separator).
    Returns
    -------
       str
    """
    end_char = kwargs.pop('end_char', '')
    texts = ['\\text{{{}{}}}'.format(t, end_char) for t in texts]
    template = '$\\begin{{array}}{{{pos}}} {text} \\end{{array}}$'
    new_line = ' \\\\ '
    return template.format(text=new_line.join(texts), pos='c'*len(texts))


##### openmdao command line setup


def _xdsm_setup_parser(parser):
    """
    Set up the openmdao subparser for the 'openmdao xdsm' command.

    Parameters
    ----------
    parser : argparse subparser
        The parser we're adding options to.
    """
    parser.add_argument('file', nargs=1, help='Python file containing the model.')
    parser.add_argument('-o', '--outfile', default='xdsm_out', action='store', dest='outfile',
                        help='XDSM output file. (use pathname without extension)')
    parser.add_argument('-f', '--format', default='html', action='store', dest='format',
                        choices=['html', 'pdf', 'tex'], help='format of XSDM output.')
    parser.add_argument('-m', '--model_path', action='store', dest='model_path',
                        help='Path to system to transcribe to XDSM.')
    parser.add_argument('-r', '--recurse', action='store_true', dest='recurse',
                        help="Don't treat the top level of each name as the source/target component.")
    parser.add_argument('--no_browser', action='store_true', dest='no_browser',
                        help="Don't display in a browser.")
    parser.add_argument('--no_parallel', action='store_true', dest='no_parallel',
                        help="don't show stacked parallel blocks. Only active for 'pdf' and 'tex' "
                             "formats.")
    parser.add_argument('--no_ext', action='store_true', dest='no_extern_outputs',
                        help="Don't show externally connected outputs.")
    parser.add_argument('-s', '--include_solver', action='store_true', dest='include_solver',
                        help="Include the problem model's solver in the XDSM.")
    parser.add_argument('--no_process_conns', action='store_true', dest='no_process_conns',
                        help="Don't add process connections (thin black lines).")
    parser.add_argument('--box_stacking', action='store', default=_DEFAULT_BOX_STACKING,
                        choices=['max_chars', 'vertical', 'horizontal', 'cut_chars', 'empty'],
                        dest='box_stacking', help='Controls the appearance of boxes.')
    parser.add_argument('--box_width', action='store', default=_DEFAULT_BOX_WIDTH,
                        dest='box_width', type=int, help='Controls the width of boxes.')
    parser.add_argument('--box_lines', action='store', default=_MAX_BOX_LINES,
                        dest='box_lines', type=int,
                        help='Limits number of vertical lines in box if box_stacking is vertical.')
    parser.add_argument('--numbered_comps', action='store_true', dest='numbered_comps',
                        help="Display components with numbers.  Only active for 'pdf' and 'tex' "
                        "formats.")
    parser.add_argument('--number_alignment', action='store', dest='number_alignment',
                        choices=['horizontal', 'vertical'], default='horizontal',
                        help='Positions the number either above or in front of the component label '
                        'if numbered_comps is true.')
    parser.add_argument('--output_side', action='store', dest='output_side', default=_DEFAULT_OUTPUT_SIDE,
                        help='Position of the outputs on the diagram. Left or right, or a '
                             'dictionary with component types as keys. Component type key can be '
                             '"optimization", "doe" or "default".')


def _xdsm_cmd(options):
    """
    Return the post_setup hook function for 'openmdao xdsm'.

    Parameters
    ----------
    options : argparse Namespace
        Command line options.

    Returns
    -------
    function
        The post-setup hook function.
    """
    def _xdsm(prob):
        kwargs = {}
        for name in ['box_stacking', 'box_width', 'box_lines', 'numbered_comps', 'number_alignment']:
            val = getattr(options, name)
            if val is not None:
                kwargs[name] = val

        write_xdsm(prob, filename=options.outfile, model_path=options.model_path,
                   recurse=options.recurse,
                   include_external_outputs=not options.no_extern_outputs,
                   out_format=options.format,
                   include_solver=options.include_solver, subs=_CHAR_SUBS,
                   show_browser=not options.no_browser, show_parallel=not options.no_parallel,
                   add_process_conns=not options.no_process_conns, output_side=options.output_side,
                   **kwargs)
        exit()
    return _xdsm<|MERGE_RESOLUTION|>--- conflicted
+++ resolved
@@ -21,12 +21,7 @@
 import os
 import warnings
 
-<<<<<<< HEAD
 from six import iteritems, string_types
-=======
-import six
-from six import iteritems
->>>>>>> f61c7a20
 
 from openmdao.core.problem import Problem
 from openmdao.devtools.problem_viewer.problem_viewer import _get_viewer_data
@@ -1273,7 +1268,7 @@
 def _format_name(name):
     # Replaces illegal characters in names for pyXDSM component and connection names
     # This does not effect the labels, only reference names TikZ
-    if isinstance(name, six.string_types):  # from an SQL reader the name will be in unicode
+    if isinstance(name, string_types):  # from an SQL reader the name will be in unicode
         for char in ('.', ' ', '-', '_', ':'):
             name = name.replace(char, '@')
     return name
