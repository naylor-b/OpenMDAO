--- conflicted
+++ resolved
@@ -4,33 +4,21 @@
 
 import sys
 import os
-<<<<<<< HEAD
-from itertools import product
-=======
 from itertools import product, chain
->>>>>>> ae96e30a
 
 import numpy as np
 import cProfile
 from contextlib import contextmanager
 from six import iteritems, iterkeys, itervalues
-<<<<<<< HEAD
-=======
 from collections import Counter
->>>>>>> ae96e30a
 
 from six.moves import zip_longest
 from openmdao.core.problem import Problem
 from openmdao.core.group import Group, System
 from openmdao.core.implicitcomponent import ImplicitComponent
 from openmdao.utils.mpi import MPI
-<<<<<<< HEAD
-from openmdao.approximation_schemes.finite_difference import FiniteDifference, DEFAULT_FD_OPTIONS
-from openmdao.approximation_schemes.complex_step import ComplexStep, DEFAULT_CS_OPTIONS
-=======
 from openmdao.approximation_schemes.finite_difference import FiniteDifference
 from openmdao.approximation_schemes.complex_step import ComplexStep
->>>>>>> ae96e30a
 from openmdao.utils.name_maps import abs_key2rel_key, rel_key2abs_key
 
 # an object used to detect when a named value isn't found
@@ -452,83 +440,6 @@
     prof.dump_stats(outname)
 
 
-<<<<<<< HEAD
-def compute_approx_jac(comp, method='fd', step=None, form='forward', step_calc='abs'):
-    # Finite Difference to calculate partial Jacobian
-    alloc_complex = comp._outputs._alloc_complex
-    all_fd_options = {}
-    could_not_cs = False
-
-    c_name = comp.pathname
-    all_fd_options[c_name] = {}
-    implicit = isinstance(comp, ImplicitComponent)
-
-    approximations = {'fd': FiniteDifference(), 'cs': ComplexStep()}
-
-    of = list(comp._var_allprocs_prom2abs_list['output'])
-    wrt = list(comp._var_allprocs_prom2abs_list['input'])
-
-    # The only outputs in wrt should be implicit states.
-    if implicit:
-        wrt.extend(of)
-
-    # Load up approximation objects with the requested settings.
-    local_opts = comp._get_check_partial_options()
-    for rel_key in product(of, wrt):
-        abs_key = rel_key2abs_key(comp, rel_key)
-        local_wrt = rel_key[1]
-
-        # Determine if fd or cs.
-        if local_wrt in local_opts:
-            local_method = local_opts[local_wrt]['method']
-            if local_method:
-                method = local_method
-
-        # We can't use CS if we haven't allocated a complex vector, so we fall back on fd.
-        if method == 'cs' and not alloc_complex:
-            could_not_cs = True
-            method = 'fd'
-
-        fd_options = {'order': None, 'method': method}
-
-        if method == 'cs':
-            defaults = DEFAULT_CS_OPTIONS
-
-            fd_options['form'] = None
-            fd_options['step_calc'] = None
-
-        elif method == 'fd':
-            defaults = DEFAULT_FD_OPTIONS
-
-            fd_options['form'] = form
-            fd_options['step_calc'] = step_calc
-
-        if step:
-            fd_options['step'] = step
-        else:
-            fd_options['step'] = defaults['step']
-
-        # Precedence: component options > global options > defaults
-        if local_wrt in local_opts:
-            for name in ['form', 'step', 'step_calc', 'directional']:
-                value = local_opts[local_wrt][name]
-                if value is not None:
-                    fd_options[name] = value
-
-        all_fd_options[c_name][local_wrt] = fd_options
-
-        approximations[fd_options['method']].add_approximation(abs_key, fd_options)
-
-    approx_jac = {}
-    for approximation in itervalues(approximations):
-        # Perform the FD here.
-        approximation.compute_approximations(comp, jac=approx_jac)
-
-    return approx_jac, could_not_cs
-
-
-=======
->>>>>>> ae96e30a
 def compare_jacs(Jref, J, rel_trigger=1.0):
     results = []
 
@@ -561,8 +472,6 @@
 
     return results
 
-<<<<<<< HEAD
-=======
 
 def trace_mpi(fname='mpi_trace', skip=(), flush=True):
     """
@@ -646,5 +555,4 @@
         else:
             _print_c_func(frame, arg, _c_map[event])
 
-    sys.setprofile(_mpi_trace_callback)
->>>>>>> ae96e30a
+    sys.setprofile(_mpi_trace_callback)