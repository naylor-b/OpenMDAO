
import os
import sys
import json
import contextlib
from itertools import chain
from collections import defaultdict

from six import iteritems

import numpy as np

from openmdao.core.problem import Problem
from openmdao.utils.units import convert_units
from openmdao.utils.general_utils import printoptions
from openmdao.utils.mpi import MPI
from openmdao.devtools.webview import webview
<<<<<<< HEAD

=======
from openmdao.utils.general_utils import printoptions
>>>>>>> 6ae99410

def view_connections(root, outfile='connections.html', show_browser=True,
                     src_filter='', tgt_filter='', precision=6):
    """
    Generates a self-contained html file containing a detailed connection
    viewer.  Optionally pops up a web browser to view the file.

    Parameters
    ----------
    root : system or Problem
        The root for the desired tree.

    outfile : str, optional
        The name of the output html file.  Defaults to 'connections.html'.

    show_browser : bool, optional
        If True, pop up a browser to view the generated html file.
        Defaults to True.

    src_filter : str, optional
        If defined, use this as the initial value for the source system filter.

    tgt_filter : str, optional
        If defined, use this as the initial value for the target system filter.

    precision : int, optional
        Sets the precision for displaying array values.
    """
    if MPI and MPI.COMM_WORLD.rank != 0:
        return

    # since people will be used to passing the Problem as the first arg to
    # the N2 diagram funct, allow them to pass a Problem here as well.
    if isinstance(root, Problem):
        system = root.model
    else:
        system = root

    input_srcs = system._conn_global_abs_in2out

    connections = {
        tgt: src for tgt, src in iteritems(input_srcs) if src is not None
    }

    src2tgts = defaultdict(list)
    units = {n: data.get('units','')
                for n, data in iteritems(system._var_allprocs_abs2meta)}
    vals = {}

    with printoptions(precision=precision, suppress=True, threshold=10000):

        for t in system._var_abs_names['input']:
            tmeta = system._var_abs2meta[t]
            idxs = tmeta['src_indices']

            if t in connections:
                s = connections[t]
                val = _get_output(system, s, idxs)

                # if there's a unit conversion, express the value in the
                # units of the target
                if units[t] and val != "<on remote_proc":
                    val = convert_units(val, units[s], units[t])

                src2tgts[s].append(t)
            else: # unconnected param
                val = _get_input(system, t, None)

            if isinstance(val, np.ndarray):
                val = np.array2string(val)
            else:
                val = str(val)

            vals[t] = val

        noconn_srcs = sorted((n for n in system._var_abs_names['output']
                                if n not in src2tgts), reverse=True)
        for s in noconn_srcs:
            vals[s] = str(system._outputs[s])

    vals['NO CONNECTION'] = ''

    src_systems = set()
    tgt_systems = set()
    for s in system._var_abs_names['output']:
        parts = s.split('.')
        for i in range(len(parts)):
            src_systems.add('.'.join(parts[:i]))

    for t in system._var_abs_names['input']:
        parts = t.split('.')
        for i in range(len(parts)):
            tgt_systems.add('.'.join(parts[:i]))

    # reverse sort so that "NO CONNECTION" shows up at the bottom
    src2tgts['NO CONNECTION'] = sorted([t for t in system._var_abs_names['input']
                                    if t not in connections], reverse=True)

    src_systems = [{'name':n} for n in sorted(src_systems)]
    src_systems.insert(1, {'name': "NO CONNECTION"})
    tgt_systems = [{'name':n} for n in sorted(tgt_systems)]
    tgt_systems.insert(1, {'name': "NO CONNECTION"})

    data = {
        'src2tgts': sorted(iteritems(src2tgts)),
        'proms': None,
        'units': units,
        'vals': vals,
        'src_systems': src_systems,
        'tgt_systems': tgt_systems,
        'noconn_srcs': noconn_srcs,
        'src_filter': src_filter,
        'tgt_filter': tgt_filter,
    }

    viewer = 'connect_table.html'

    code_dir = os.path.dirname(os.path.abspath(__file__))

    with open(os.path.join(code_dir, viewer), "r") as f:
        template = f.read()

    graphjson = json.dumps(data)

    with open(outfile, 'w') as f:
        s = template.replace("<connection_data>", graphjson)
        f.write(s)

    if show_browser:
        webview(outfile)


def _get_input(system, name, idxs=None):
    """
    Return the named value if it's local to the process, else "<on remote proc".
    """
    if name in system._inputs:
        val = system._inputs[name]
        if idxs and isinstance(val, np.ndarray):
            val = val.flatten()[idxs]
        return val
    return "<on remote proc>"


def _get_output(system, name, idxs=None):
    """
    Return the named value if it's local to the process, else "<on remote proc".
    """
    if name in system._outputs:
        val = system._outputs[name]
        if idxs and isinstance(val, np.ndarray):
            val = val.flatten()[idxs]
        return val
    return "<on remote proc>"<|MERGE_RESOLUTION|>--- conflicted
+++ resolved
@@ -12,14 +12,9 @@
 
 from openmdao.core.problem import Problem
 from openmdao.utils.units import convert_units
-from openmdao.utils.general_utils import printoptions
 from openmdao.utils.mpi import MPI
 from openmdao.devtools.webview import webview
-<<<<<<< HEAD
-
-=======
 from openmdao.utils.general_utils import printoptions
->>>>>>> 6ae99410
 
 def view_connections(root, outfile='connections.html', show_browser=True,
                      src_filter='', tgt_filter='', precision=6):
