--- conflicted
+++ resolved
@@ -168,26 +168,21 @@
     Generates a self-contained html file containing a tree viewer
     of the specified type.  Optionally pops up a web browser to
     view the file.
-
     Parameters
     ----------
     problem_or_filename : Either a Problem() or a string
         Problem() : The Problem (after problem.setup()) for the desired tree.
         string : The filename of the case recorder file containing the data required to build the tree.
-
     outfile : str, optional
         The name of the output html file.  Defaults to 'partition_tree_n2.html'.
-
     show_browser : bool, optional
         If True, pop up the system default web browser to view the generated html file.
         Defaults to True.
-
     offline : bool, optional
         If True, embed the javascript d3 library into the generated html file so that the tree can be viewed
         offline without an internet connection.  Otherwise if False, have the html request the latest d3 file
         from https://d3js.org/d3.v4.min.js when opening the html file.
         Defaults to True.
-
     embed : bool, optional
         If True, export only the innerHTML that is between the body tags, used for embedding the viewer into another html file.
         If False, create a standalone HTML file that has the DOCTYPE, html, head, meta, and body tags.
@@ -230,34 +225,7 @@
     with open(os.path.join(code_dir, 'awesomplete.js'), "r") as f:
             awesomplete_js = "%s" % (f.read())
 
-<<<<<<< HEAD
     model_viewer_data = _get_viewer_data(problem_or_filename)
-=======
-    if isinstance(problem_or_filename, Problem):
-        model_viewer_data = _get_viewer_data(problem_or_filename)
-
-    # NOTE: Commenting this out because some commits broke this code. With this change, view_model
-    # still works for problems.
-    #else:
-        ## Do not know file type. Try opening to see what works
-        #file_type = None
-        #if is_valid_sqlite3_db(problem_or_filename):
-            #db = SqliteDict(filename=problem_or_filename, flag='r', tablename='metadata')
-            #file_type = "sqlite"
-        #else:
-            #try:
-                #hdf = h5py.File(problem_or_filename, 'r')
-                #file_type = 'hdf5'
-            #except:
-                #raise ValueError("The given filename is not one of the supported file formats: sqlite or hdf5")
-
-        #if file_type == "sqlite":
-            #model_viewer_data = db['model_viewer_data']
-        #elif file_type == "hdf5":
-            #metadata = hdf.get('metadata', None)
-            #model_viewer_data = pickle.loads(metadata.get('model_viewer_data').value)
-
->>>>>>> 18cdfae0
 
     tree_json = json.dumps(model_viewer_data['tree'])
     conns_json = json.dumps(model_viewer_data['connections_list'])
