--- conflicted
+++ resolved
@@ -80,11 +80,7 @@
         if (!node.hasChildren()) return;
 
         // Don't allow minimizing of root node
-<<<<<<< HEAD
         if (node.depth > this.n2Diag.zoomedElement.depth || node.type !== 'root') {
-=======
-        if (node.depth > this.n2Diag.zoomedElement.depth || node.type !== "root") {
->>>>>>> 7a7705bc
             this.rightClickedNode = node;
 
             if (this.collapsedRightClickNode !== undefined) {
@@ -191,34 +187,39 @@
 
         // Check to see if the node is a collapsed node or not
         if (node.collapsable) {
-            this.leftClickedNode = node;
-<<<<<<< HEAD
+            this.leftClickedNode = node; <<
+            << << < HEAD
             this.forwardButtonHistory.push({
                 node: this.leftClickedNode,
             });
             this.collapse();
         } else {
             this.n2Diag.dom.parentDiv.querySelector('#undo-graph').disabled =
-                this.backButtonHistory.length == 0 ? 'disabled' : false;
-=======
-            this.forwardButtonHistory.push({ node: this.leftClickedNode });
+                this.backButtonHistory.length == 0 ? 'disabled' : false; ===
+            === =
+            this.forwardButtonHistory.push({
+                node: this.leftClickedNode
+            });
             this.collapse();
         } else {
             this.n2Diag.dom.parentDiv.querySelector("#backButtonId").disabled =
-                this.backButtonHistory.length == 0 ? "disabled" : false;
->>>>>>> 7a7705bc
+                this.backButtonHistory.length == 0 ? "disabled" : false; >>>
+            >>> > 7 a7705bc9c0a3518dc124de8e42e1956ad6015b2
             for (let obj = node; obj != null; obj = obj.parent) {
                 //make sure history item is not minimized
                 if (obj.isMinimized) return;
             }
 
-<<<<<<< HEAD
+            <<
+            << << < HEAD
             this.forwardButtonHistory.push({
                 node: this.n2Diag.zoomedElement,
-            });
-=======
-            this.forwardButtonHistory.push({ node: this.n2Diag.zoomedElement });
->>>>>>> 7a7705bc
+            }); ===
+            === =
+            this.forwardButtonHistory.push({
+                node: this.n2Diag.zoomedElement
+            }); >>>
+            >>> > 7 a7705bc9c0a3518dc124de8e42e1956ad6015b2
             this._setupLeftClick(node);
         }
 
