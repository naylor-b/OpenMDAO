--- conflicted
+++ resolved
@@ -715,8 +715,6 @@
         return json.loads(json_str)
 
 
-<<<<<<< HEAD
-=======
 def remove_whitespace(s, right=False, left=False):
     """
     Remove white-space characters from the given string.
@@ -748,7 +746,6 @@
         return re.sub(r"^\s+", "", s, flags=re.UNICODE)
 
 
->>>>>>> ae96e30a
 _badtab = r'`~@#$%^&*()[]{}-+=|\/?<>,.:;'
 if PY2:
     import string
@@ -774,68 +771,6 @@
     return s.translate(_transtab)
 
 
-<<<<<<< HEAD
-def unique_name(name, dct):
-    """
-    Make given name unique within the given dictionary.
-
-    Parameters
-    ----------
-    name : str
-        Name to be made unique.
-    dct : dict
-        Dictionary to search for matching names.
-
-    Returns
-    -------
-    str
-        The unique name.
-    """
-    unique = name
-    for i in range(len(dct) + 1):
-        if unique not in dct:
-            return name
-        unique = name + str(i)
-    return unique
-
-
-def print_line_numbers(s):
-    """
-    Print the given string, listig line numbers on the left.
-
-    Parameters
-    ----------
-    s : str
-        The string to be printed.
-    """
-    lines = s.splitlines()
-    wid = int(math.log10(len(lines))) + 2
-    for i, l in enumerate(lines):
-        print("{0:{width}}{1}".format(i + 1, l, width=wid))
-
-
-def get_module_attr(mod_obj_path):
-    """
-    Given a full module path, import and return the specified module attribute.
-
-    The module is imported if necessary.
-
-    Parameters
-    ----------
-    mod_obj_path : str
-        Full module path to the attribute, e.g., openmdao.core.system.System
-
-    Returns
-    -------
-    object
-        The specified module attribute.
-
-    """
-    modpath, attr = mod_obj_path.rsplit('.', 1)
-    importlib.import_module(modpath)
-    mod = sys.modules[modpath]
-    return getattr(mod, attr)
-=======
 _container_classes = (list, tuple, set)
 
 
@@ -933,5 +868,4 @@
                 break
         return not match
 
-    return True
->>>>>>> ae96e30a
+    return True