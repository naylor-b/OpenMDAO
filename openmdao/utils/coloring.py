--- conflicted
+++ resolved
@@ -1541,118 +1541,7 @@
 
     driver._total_jac = None
 
-<<<<<<< HEAD
-    if stream is not None:
-        _write_sparsity(sparsity, stream)
-        stream.write("\n")
-
-        if show_jac and stream is not None:
-            stream.write("\n\n")
-            array_viz(J, problem, of, wrt, stream)
-
-    return sparsity
-
-
-def _total_solves(color_info, do_fwd=True, do_rev=True):
-    """
-    Return total number of linear solves required based on the given coloring info.
-
-    Parameters
-    ----------
-    color_info : dict
-        dict['fwd'] = (col_lists, row_maps)
-            col_lists is a list of column lists, the first being a list of uncolored columns.
-            row_maps is a list of nonzero rows for each column, or None for uncolored columns.
-        dict['rev'] = (row_lists, col_maps)
-            row_lists is a list of row lists, the first being a list of uncolored rows.
-            col_maps is a list of nonzero cols for each row, or None for uncolored rows.
-        dict['sparsity'] = a nested dict specifying subjac sparsity for each total derivative.
-    do_fwd : bool
-        If True, add fwd colors to total.
-    do_rev : bool
-        If True, add rev colors to total.
-
-    Returns
-    -------
-    int
-        Total number of linear solves required to compute the total Jacobian.
-    """
-    total_solves = 0
-
-    # lists[0] are the uncolored columns or rows, which are solved individually so
-    # we add all of them, along with the number of remaining lists, where each
-    # sublist is a bunch of columns or rows that are solved together, to get the total colors
-    # (which equals the total number of linear solves).
-    if do_fwd and 'fwd' in color_info:
-        row_lists, _ = color_info['fwd']
-        total_solves += len(row_lists[0]) + len(row_lists) - 1
-    if do_rev and 'rev' in color_info:
-        col_lists, _ = color_info['rev']
-        total_solves += len(col_lists[0]) + len(col_lists) - 1
-
-    return total_solves
-
-
-def _solves_info(color_info):
-    """
-    Return info about the number of colors given the current coloring scheme.
-
-    Parameters
-    ----------
-    color_info : dict
-        dict['fwd'] = (col_lists, row_maps)
-            col_lists is a list of column lists, the first being a list of uncolored columns.
-            row_maps is a list of nonzero rows for each column, or None for uncolored columns.
-        dict['rev'] = (row_lists, col_maps)
-            row_lists is a list of row lists, the first being a list of uncolored rows.
-            col_maps is a list of nonzero cols for each row, or None for uncolored rows.
-        dict['sparsity'] = a nested dict specifying subjac sparsity for each total derivative.
-
-    Returns
-    -------
-    float
-        Total size (minimum chosen based on which mode is better).
-    float
-        Total solves.
-    """
-    rev_size = color_info.get('nrows', -1)
-    fwd_size = color_info.get('ncols', -1)
-
-    tot_colors = _total_solves(color_info)
-
-    fwd_solves = rev_solves = 0
-    if tot_colors == 0:  # no coloring found
-        tot_colors = tot_size = min([rev_size, fwd_size])
-        pct = 0.
-    else:
-        fwd_lists = color_info['fwd'][0] if 'fwd' in color_info else []
-        rev_lists = color_info['rev'][0] if 'rev' in color_info else []
-
-        if fwd_lists and not rev_lists:
-            tot_size = fwd_size
-        elif rev_lists and not fwd_lists:
-            tot_size = rev_size
-        else:
-            tot_size = min(fwd_size, rev_size)
-
-        if fwd_lists:
-            fwd_solves = len(fwd_lists[0]) + len(fwd_lists) - 1
-
-        if rev_lists:
-            rev_solves = len(rev_lists[0]) + len(rev_lists) - 1
-
-        if tot_size <= 0:
-            pct = 0.
-        else:
-            pct = ((tot_size - tot_colors) / tot_size * 100)
-
-    if tot_size < 0:
-        tot_size = '?'
-
-    return tot_size, tot_colors, fwd_solves, rev_solves, pct
-=======
     return sparsity, J
->>>>>>> ae96e30a
 
 
 def _split_groups(groups):
