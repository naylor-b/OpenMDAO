"""
Various graph related utilities.
"""
import networkx as nx


def get_sccs_topo(graph):
    """
    Return strongly connected subsystems of the given Group in topological order.

    Parameters
    ----------
    graph : networkx.DiGraph
        Directed graph of Systems.

    Returns
    -------
    list of sets of str
        A list of strongly connected components in topological order.
    """
    # Tarjan's algorithm returns SCCs in reverse topological order, so
    # the list returned here is reversed.
    sccs = list(nx.strongly_connected_components(graph))
    sccs.reverse()
    return sccs


<<<<<<< HEAD
def get_out_of_order_nodes(graph, orders):
    """
    Return a list of nodes that are out of order.

    Parameters
    ----------
    graph : networkx.DiGraph
        Directed graph of Systems.
    orders : dict
        A dict of order values keyed by node name.

    Returns
    -------
    list of sets of str
        A list of strongly connected components in topological order.
    list of str
        A list of nodes that are out of order.
    """
    strongcomps = get_sccs_topo(graph)

    out_of_order = []
    for strongcomp in strongcomps:
        for u, v in graph.edges(strongcomp):
            # for any connection between a system in this strongcomp and a system
            # outside of it, the target must be ordered after the source.
            if u in strongcomp and v not in strongcomp and orders[u] > orders[v]:
                out_of_order.append((u, v))

    return strongcomps, out_of_order
=======
def get_hybrid_graph(connections):
    """
    Return a graph of all variables and components in the model.

    Each component is connected each of its input and output variables, and
    those variables are connected to other variables based on the connections
    in the model.

    Parameters
    ----------
    connections : dict
        Dictionary of connections in the model, of the form {tgt: src}.

    Returns
    -------
    networkx.DiGraph
        Graph of all variables and components in the model.
    """
    # Create a hybrid graph with components and all connected vars.  If a var is connected,
    # also connect it to its corresponding component.  This results in a smaller graph
    # (fewer edges) than would be the case for a pure variable graph where all inputs
    # to a particular component would have to be connected to all outputs from that component.
    graph = nx.DiGraph()
    for tgt, src in connections.items():
        if src not in graph:
            graph.add_node(src, type_='out')

        graph.add_node(tgt, type_='in')

        src_sys, _, _ = src.rpartition('.')
        graph.add_edge(src_sys, src)

        tgt_sys, _, _ = tgt.rpartition('.')
        graph.add_edge(tgt, tgt_sys)

        graph.add_edge(src, tgt)

    return graph
>>>>>>> b02cb344
<|MERGE_RESOLUTION|>--- conflicted
+++ resolved
@@ -25,7 +25,6 @@
     return sccs
 
 
-<<<<<<< HEAD
 def get_out_of_order_nodes(graph, orders):
     """
     Return a list of nodes that are out of order.
@@ -55,7 +54,8 @@
                 out_of_order.append((u, v))
 
     return strongcomps, out_of_order
-=======
+
+
 def get_hybrid_graph(connections):
     """
     Return a graph of all variables and components in the model.
@@ -93,5 +93,4 @@
 
         graph.add_edge(src, tgt)
 
-    return graph
->>>>>>> b02cb344
+    return graph