"""Unit Tests for the code that does automatic report generation"""
import unittest
import pathlib
import sys
import os
from io import StringIO

import openmdao.api as om
from openmdao.test_suite.components.paraboloid import Paraboloid
from openmdao.test_suite.groups.parallel_groups import Diamond
from openmdao.core.problem import _default_prob_name
import openmdao.core.problem as probmod
from openmdao.core.constants import _UNDEFINED
from openmdao.utils.general_utils import set_pyoptsparse_opt
from openmdao.utils.reports_system import register_report, \
    list_reports, clear_reports, activate_report, _reports_registry
from openmdao.utils.testing_utils import use_tempdirs
from openmdao.utils.assert_utils import assert_no_warning
from openmdao.utils.mpi import MPI
from openmdao.utils.tests.test_hooks import hooks_active
from openmdao.visualization.n2_viewer.n2_viewer import _default_n2_filename, _run_n2_report
from openmdao.visualization.scaling_viewer.scaling_report import _default_scaling_filename
from openmdao.visualization.opt_report.opt_report import _default_optimizer_report_filename

try:
    from openmdao.vectors.petsc_vector import PETScVector
except ImportError:
    PETScVector = None

OPT, OPTIMIZER = set_pyoptsparse_opt('SLSQP')

if OPTIMIZER:
    from openmdao.drivers.pyoptsparse_driver import pyOptSparseDriver


@use_tempdirs
class TestReportsSystem(unittest.TestCase):
    def setUp(self):
        self.n2_filename = _default_n2_filename
        self.scaling_filename = _default_scaling_filename
        self.optimizer_filename = _default_optimizer_report_filename

        # set things to a known initial state for all the test runs
        probmod._clear_problem_names()  # need to reset these to simulate separate runs
        os.environ.pop('OPENMDAO_REPORTS', None)
        # We need to remove the TESTFLO_RUNNING environment variable for these tests to run.
        # The reports code checks to see if TESTFLO_RUNNING is set and will not do anything if set
        # But we need to remember whether it was set so we can restore it
        self.testflo_running = os.environ.pop('TESTFLO_RUNNING', None)
        clear_reports()

        self.count = 0

    def tearDown(self):
        # restore what was there before running the test
        if self.testflo_running is not None:
            os.environ['TESTFLO_RUNNING'] = self.testflo_running

<<<<<<< HEAD
    def setup_and_run_simple_problem(self, prob_name=None, driver=None, reports=_UNDEFINED):
        prob = om.Problem(reports=reports, name=prob_name)
=======
    def setup_and_run_simple_problem(self, driver=None, reports=_UNDEFINED, reports_dir=_UNDEFINED, linear=False):
        if reports_dir is not _UNDEFINED:
            om.set_reports_dir(reports_dir)

        prob = om.Problem(reports=reports)
>>>>>>> 8113a4bb
        model = prob.model

        model.add_subsystem('p1', om.IndepVarComp('x', 0.0), promotes=['x'])
        model.add_subsystem('p2', om.IndepVarComp('y', 0.0), promotes=['y'])
        model.add_subsystem('comp', Paraboloid(), promotes=['x', 'y', 'f_xy'])

        model.add_design_var('x', lower=0.0, upper=1.0)
        model.add_design_var('y', lower=0.0, upper=1.0)
        model.add_objective('f_xy')
        if linear:
            model.add_subsystem('con', om.ExecComp('y=x'))
            model.connect('f_xy', 'con.x')
            model.add_constraint('con.y', lower=0.0, linear=True)

        with assert_no_warning(om.OpenMDAOWarning):
            if driver:
                prob.driver = driver
            else:
                prob.driver = om.ScipyOptimizeDriver()

        prob.setup(check=False)
        prob.run_driver()
        prob.cleanup()

        return prob

    def setup_problem_w_errors(self, prob_name=None, driver=None, reports=_UNDEFINED):
        prob = om.Problem(reports=reports, name=prob_name)
        model = prob.model

        model.add_subsystem('p1', om.IndepVarComp('x', 0.0))
        model.add_subsystem('p2', om.IndepVarComp('y', 0.0))
        model.add_subsystem('comp', Paraboloid(), promotes_outputs=['f_xy'])

        model.connect('p1.x', 'comp.x', src_indices=[0,1])
        model.connect('p2.y', 'comp.y')

        model.add_design_var('p1.x', lower=0.0, upper=1.0)
        model.add_design_var('p2.y', lower=0.0, upper=1.0)
        model.add_objective('f_xy')

        if driver:
            prob.driver = driver
        else:
            prob.driver = om.ScipyOptimizeDriver()

        prob.setup(check=False)
        prob.run_driver()
        prob.cleanup()

        return prob

    def setup_and_run_model_with_subproblem(self, prob1_reports=_UNDEFINED,
                                            prob2_reports=_UNDEFINED):
        class _ProblemSolver(om.NonlinearRunOnce):

            def __init__(self, prob_name=None, reports=_UNDEFINED):
                super(_ProblemSolver, self).__init__()
                self.prob_name = prob_name
                self.reports = reports
                self._problem = None

            def solve(self):
                subprob = om.Problem(name=self.prob_name, reports=self.reports)
                self._problem = subprob
                subprob.model.add_subsystem('indep', om.IndepVarComp('x', 1.0))
                subprob.model.add_subsystem('comp', om.ExecComp('y=2*x'))
                subprob.model.connect('indep.x', 'comp.x')
                subprob.setup(parent=self._system())
                subprob.run_model()

                return super().solve()

        prob = om.Problem(reports=prob1_reports)
        prob.model.add_subsystem('indep', om.IndepVarComp('x', 1.0))
        G = prob.model.add_subsystem('G', om.Group())
        G.add_subsystem('comp', om.ExecComp('y=2*x'))
        G.nonlinear_solver = _ProblemSolver(reports=prob2_reports)
        prob.model.connect('indep.x', 'G.comp.x')
        prob.setup()
        prob.run_model()  # need to do run_model in this test so sub problem is created

        return prob._name, G.nonlinear_solver._problem._name

    @hooks_active
    def test_report_generation_basic(self):
        prob = self.setup_and_run_simple_problem()

        # get the path to the problem subdirectory
        problem_reports_dir = prob.get_outputs_dir() / 'reports'

        path = pathlib.Path(problem_reports_dir).joinpath(self.n2_filename)
        self.assertTrue(path.is_file(), f'The N2 report file, {str(path)} was not found')
        path = pathlib.Path(problem_reports_dir).joinpath(self.scaling_filename)
        self.assertTrue(path.is_file(), f'The scaling report file, {str(path)}, was not found')
        path = pathlib.Path(problem_reports_dir).joinpath(self.optimizer_filename)
        self.assertTrue(path.is_file(), f'The optimizer report file, {str(path)}, was not found')

    @hooks_active
    def test_report_generation_on_error(self):
        prob_name = 'error_problem'
        try:
            prob = self.setup_problem_w_errors(prob_name)
        except Exception as err:
            # get the path to the problem subdirectory
            problem_reports_dir = pathlib.Path(f'{prob_name}_out') / 'reports'

            path = pathlib.Path(problem_reports_dir).joinpath(self.n2_filename)
            self.assertTrue(path.is_file(), f'The N2 report file, {str(path)} was not found')

            self.assertEqual(str(err),
                "\nCollected errors for problem 'error_problem':"
                "\n   <model> <class Group>: When connecting 'p1.x' to 'comp.x': index 1 is out of "
                "bounds for source dimension of size 1.")
        else:
            self.fail("exception expected")

    @hooks_active
    @unittest.skipUnless(OPTIMIZER, "This test requires pyOptSparseDriver.")
    def test_report_generation_basic_pyoptsparse(self):
        # Just to try a different driver
        prob = self.setup_and_run_simple_problem(driver=pyOptSparseDriver(optimizer='SLSQP'))

        # get the path to the problem subdirectory
        problem_reports_dir = prob.get_outputs_dir() / 'reports'

        path = pathlib.Path(problem_reports_dir).joinpath(self.n2_filename)
        self.assertTrue(path.is_file(), f'The N2 report file, {str(path)} was not found')
        path = pathlib.Path(problem_reports_dir).joinpath(self.scaling_filename)
        self.assertTrue(path.is_file(), f'The scaling report file, {str(path)}, was not found')
        path = pathlib.Path(problem_reports_dir).joinpath(self.optimizer_filename)
        self.assertTrue(path.is_file(), f'The optimizer report file, {str(path)}, was not found')

    @hooks_active
    def test_report_generation_basic_doedriver(self):
        # design variable values as generated by Placket Burman DOE generator
        doe_list = [
            [('x', 0.), ('y', 0.)],
            [('x', 1.), ('y', 0.)],
            [('x', 0.), ('y', 1.)],
            [('x', 1.), ('y', 1.)]
        ]

        # Test a driver that does not generate scaling report
        prob = self.setup_and_run_simple_problem(driver=om.DOEDriver(doe_list))

        problem_reports_dir = prob.get_outputs_dir() / 'reports'

        path = pathlib.Path(problem_reports_dir).joinpath(self.n2_filename)
        self.assertTrue(path.is_file(), f'The N2 report file, {str(path)} was not found')
        # DOEDriver won't cause the creation of a scaling or optimizer report
        path = pathlib.Path(problem_reports_dir).joinpath(self.scaling_filename)
        self.assertFalse(path.is_file(),
                         f'The scaling report file, {str(path)}, was found but should not exist.')
        path = pathlib.Path(problem_reports_dir).joinpath(self.optimizer_filename)
        self.assertFalse(path.is_file(),
                         f'The optimizer report file, {str(path)}, was found but should not exist.')

    @hooks_active
    def test_report_generation_list_reports(self):
        stdout = sys.stdout
        strout = StringIO()
        sys.stdout = strout
        try:
            list_reports(max_width=100)  # make width 100 to prevent word wrap
        finally:
            sys.stdout = stdout

        output = strout.getvalue()
        self.assertTrue('N2 diagram' in output,
                        '"N2 diagram" expected in list_reports output but was not found')
        self.assertTrue('Driver scaling report' in output,
                        '"Driver scaling report" expected in list_reports output but was not found')
        self.assertTrue('Summary of optimization' in output,
                        '"Summary of optimization" expected in list_reports output but was not found')

    @hooks_active
    def test_report_generation_no_reports_using_env_var(self):
        # test use of the OPENMDAO_REPORTS variable to turn off reporting
        os.environ['OPENMDAO_REPORTS'] = 'false'
        clear_reports()

        prob = self.setup_and_run_simple_problem()

        # See if the report files exist and if they have the right names
        problem_reports_dir = prob.get_outputs_dir() / 'reports'

        path = pathlib.Path(problem_reports_dir).joinpath(self.n2_filename)
        self.assertFalse(path.is_file(),
                         f'The N2 report file, {str(path)} was found but should not exist.')
        path = pathlib.Path(problem_reports_dir).joinpath(self.scaling_filename)
        self.assertFalse(path.is_file(),
                         f'The scaling report file, {str(path)}, was found but should not exist.')
        path = pathlib.Path(problem_reports_dir).joinpath(self.optimizer_filename)
        self.assertFalse(path.is_file(),
                         f'The optimizer report file, {str(path)}, was found but should not exist.')

    @hooks_active
    def test_report_generation_selected_reports_using_env_var(self):
        # test use of the OPENMDAO_REPORTS variable to turn off selected reports
        os.environ['OPENMDAO_REPORTS'] = 'n2'
        clear_reports()

        prob = self.setup_and_run_simple_problem()

        # See if the report files exist and if they have the right names
        problem_reports_dir = prob.get_outputs_dir() / 'reports'

        path = pathlib.Path(problem_reports_dir).joinpath(self.n2_filename)
        self.assertTrue(path.is_file(), f'The N2 report file, {str(path)} was not found')
        path = pathlib.Path(problem_reports_dir).joinpath(self.scaling_filename)
        self.assertFalse(path.is_file(),
                         f'The scaling report file, {str(path)}, was found but should not exist.')
        path = pathlib.Path(problem_reports_dir).joinpath(self.optimizer_filename)
        self.assertFalse(path.is_file(),
                         f'The optimizer report file, {str(path)}, was found but should not exist.')

    @hooks_active
    def test_report_generation_selected_reports_override_env_var(self):
        # test use of problem reports to override OPENMDAO_REPORTS
        os.environ['OPENMDAO_REPORTS'] = 'n2'
        clear_reports()

        prob = self.setup_and_run_simple_problem(reports=['optimizer', 'scaling'])

        # See if the report files exist and if they have the right names
        problem_reports_dir = prob.get_outputs_dir() / 'reports'

        path = pathlib.Path(problem_reports_dir).joinpath(self.n2_filename)
        self.assertFalse(path.is_file(),
                         f'The N2 report file, {str(path)} was found but should not exist.')
        path = pathlib.Path(problem_reports_dir).joinpath(self.scaling_filename)
        self.assertTrue(path.is_file(), f'The scaling report file, {str(path)} was not found')
        path = pathlib.Path(problem_reports_dir).joinpath(self.optimizer_filename)
        self.assertTrue(path.is_file(), f'The optimizer report file, {str(path)}, was not found')

    @hooks_active
    def test_report_generation_selected_reports_override_env_var2(self):
        # test use of problem reports to override OPENMDAO_REPORTS. This time with two reports
        os.environ['OPENMDAO_REPORTS'] = 'n2,scaling'
        clear_reports()

        prob = self.setup_and_run_simple_problem(reports=False)

        # See if the report files exist and if they have the right names
        problem_reports_dir = prob.get_outputs_dir() / 'reports'

        path = pathlib.Path(problem_reports_dir).joinpath(self.n2_filename)
        self.assertFalse(path.is_file(),
                         f'The N2 report file, {str(path)}, was found but should not exist.')
        path = pathlib.Path(problem_reports_dir).joinpath(self.scaling_filename)
        self.assertFalse(path.is_file(),
                         f'The scaling report file, {str(path)}, was found but should not exist.')
        path = pathlib.Path(problem_reports_dir).joinpath(self.optimizer_filename)
        self.assertFalse(path.is_file(),
                         f'The optimizer report file, {str(path)}, was found but should not exist.')

    @hooks_active
    def test_report_generation_user_defined_report(self):
        user_report_filename = 'user_report.txt'
        os.environ['OPENMDAO_REPORTS'] = 'User report'

        def user_defined_report(prob, report_filename):
            path = prob.get_reports_dir() / report_filename
            with open(path, "w") as f:
                f.write(f"Do some reporting on the Problem, {prob._name}\n")

        with self.assertRaises(ValueError) as e:
            register_report("User report", user_defined_report,
                            "user report description",
                            'Problem', 'setup', 'pre', report_filename=user_report_filename)
        
        self.assertEqual('Reports cannot be registered to execute pre-setup.', str(e.exception))

        register_report("User report", user_defined_report,
                        "user report description",
                        'Problem', 'setup', 'post', report_filename=user_report_filename)

        prob = self.setup_and_run_simple_problem()

        path = prob.get_outputs_dir() / 'reports' / user_report_filename

        self.assertTrue(path.is_file(), f'The user report file, {str(path)} was not found')

        # test unregister_report
        self.assertTrue('User report' in _reports_registry, "'User report' not found in registry.")
        om.unregister_report('User report')
        self.assertFalse('User report' in _reports_registry, "'User report' found in registry.")

    @hooks_active
    def test_report_generation_various_locations(self):
        # the reports can be generated pre and post for setup, final_setup, and run_driver
        # check those all work

        self.count = 0

        # A simple report
        user_report_filename = 'user_defined_{count}.txt'

        def user_defined_report(prob, report_filename):
            report_filepath = prob.get_reports_dir() / report_filename.format(count=self.count)
            with open(report_filepath, "w") as f:
                f.write(f"Do some reporting on the Problem, {prob._name}\n")
            self.count += 1

        for method in ['setup', 'final_setup', 'run_driver']:
            for pre_or_post in ['pre', 'post']:
                if pre_or_post == 'pre' and method == 'setup':
                    continue
                repname = f"User defined report {method} {pre_or_post}"
                register_report(repname, user_defined_report,
                                "user defined report", 'Problem', method, pre_or_post,
                                report_filename=user_report_filename)
                activate_report(repname)

        prob = self.setup_and_run_simple_problem()

        self.count = 0
        for method in ['setup', 'final_setup', 'run_driver']:
            for pre_or_post in ['pre', 'post']:
                if pre_or_post == 'pre' and method == 'setup':
                    continue
                user_report_filename = f"user_defined_{self.count}.txt"
                path = pathlib.Path(prob.get_reports_dir()).joinpath(user_report_filename)
                self.assertTrue(path.is_file(),
                                f'The user defined report file, {str(path)} was not found')
                self.count += 1

    @hooks_active
    def test_report_generation_multiple_problems(self):
        probname, subprobname = self.setup_and_run_model_with_subproblem()

        # The multiple problem code only runs model so no scaling or optimizer reports to look for
        for output_dir in [f'{probname}_out', f'{probname}_out/{subprobname}_out']:
            problem_reports_dir = pathlib.Path(output_dir) / 'reports'
            path = pathlib.Path(problem_reports_dir).joinpath(self.n2_filename)
            self.assertTrue(path.is_file(), f'N2 report file, {str(path)} was not found')

    @hooks_active
    def test_report_generation_multiple_problems_report_specific_problem(self):
        # test the ability to register a report with a specific Problem name rather
        #   than have the report run for all Problems
        os.environ['OPENMDAO_REPORTS'] = 'n2_report'

        # to simplify things, just do n2.
        clear_reports()
        register_report("n2_report", _run_n2_report, 'N2 diagram', 'Problem', 'final_setup', 'post',
                        report_filename=self.n2_filename,
                        inst_id=_default_prob_name() + '2')

        probname, subprobname = self.setup_and_run_model_with_subproblem()

        self.assertEqual(_default_prob_name(), probname)

        # The multiple problem code only runs model so no scaling reports to look for
        problem_reports_dir = f'{probname}_out/{subprobname}_out/reports'
        path = pathlib.Path(problem_reports_dir).joinpath(self.n2_filename)
        # for the subproblem named problem2, there should be a report but not for problem1 since
        #    we specifically asked for just the instance of problem2
        self.assertTrue(path.is_file(), f'The n2 report file, {str(path)} was not found')

        problem_reports_dir = f'{probname}_out/reports'
        path = pathlib.Path(problem_reports_dir).joinpath(self.n2_filename)
        self.assertFalse(path.is_file(),
                         f'The N2 report file, {str(path)} was found but should not exist.')

    @hooks_active
    def test_report_generation_test_TESTFLO_RUNNING(self):
        # need to do this here again even though it is done in setup, because otherwise
        # setup_reports won't see environment variable, TESTFLO_RUNNING
        os.environ['TESTFLO_RUNNING'] = 'true'
        clear_reports()

        prob = self.setup_and_run_simple_problem()

        problem_reports_dir = prob.get_reports_dir()

        path = pathlib.Path(problem_reports_dir).joinpath(self.n2_filename)
        self.assertFalse(path.is_file(),
                         f'The N2 report file, {str(path)} was found but should not exist.')
        path = pathlib.Path(problem_reports_dir).joinpath(self.scaling_filename)
        self.assertFalse(path.is_file(),
                         f'The scaling report file, {str(path)}, was found but should not exist.')
        path = pathlib.Path(problem_reports_dir).joinpath(self.optimizer_filename)
        self.assertFalse(path.is_file(),
                         f'The optimizer report file, {str(path)}, was found but should not exist.')

    @hooks_active
    def test_report_generation_basic_problem_reports_argument_false(self):
        prob = self.setup_and_run_simple_problem(reports=False)

        # get the path to the problem subdirectory
        problem_reports_dir = prob.get_outputs_dir() / 'reports'

        path = pathlib.Path(problem_reports_dir).joinpath(self.n2_filename)
        self.assertFalse(path.is_file(),
                         f'The N2 report file, {str(path)} was found but should not exist.')
        path = pathlib.Path(problem_reports_dir).joinpath(self.scaling_filename)
        self.assertFalse(path.is_file(),
                         f'The scaling report file, {str(path)}, was found but should not exist.')
        path = pathlib.Path(problem_reports_dir).joinpath(self.optimizer_filename)
        self.assertFalse(path.is_file(),
                         f'The optimizer report file, {str(path)}, was found but should not exist.')

    @hooks_active
    def test_report_generation_basic_problem_reports_argument_none(self):
        prob = self.setup_and_run_simple_problem(reports=None)

        # get the path to the problem subdirectory
        problem_reports_dir = prob.get_outputs_dir() / 'reports'

        path = pathlib.Path(problem_reports_dir).joinpath(self.n2_filename)
        self.assertFalse(path.is_file(),
                         f'The N2 report file, {str(path)} was found but should not exist.')
        path = pathlib.Path(problem_reports_dir).joinpath(self.scaling_filename)
        self.assertFalse(path.is_file(),
                         f'The scaling report file, {str(path)}, was found but should not exist.')
        path = pathlib.Path(problem_reports_dir).joinpath(self.optimizer_filename)
        self.assertFalse(path.is_file(),
                         f'The optimizer report file, {str(path)}, was found but should not exist.')

    @hooks_active
    def test_report_generation_basic_problem_reports_argument_n2_only(self):
        prob = self.setup_and_run_simple_problem(reports='n2')

        # get the path to the problem subdirectory
        problem_reports_dir = prob.get_outputs_dir() / 'reports'

        path = pathlib.Path(problem_reports_dir).joinpath(self.n2_filename)
        self.assertTrue(path.is_file(), f'The N2 report file, {str(path)} was not found')
        path = pathlib.Path(problem_reports_dir).joinpath(self.scaling_filename)
        self.assertFalse(path.is_file(),
                         f'The scaling report file, {str(path)}, was found but should not exist.')
        path = pathlib.Path(problem_reports_dir).joinpath(self.optimizer_filename)
        self.assertFalse(path.is_file(),
                         f'The optimizer report file, {str(path)}, was found but should not exist.')

    @hooks_active
    def test_report_generation_basic_problem_reports_argument_n2_and_scaling(self):
        prob = self.setup_and_run_simple_problem(reports=['n2','scaling'])

        # get the path to the problem subdirectory
        problem_reports_dir = prob.get_outputs_dir() / 'reports'

        path = pathlib.Path(problem_reports_dir).joinpath(self.n2_filename)
        self.assertTrue(path.is_file(), f'The N2 report file, {str(path)} was not found')
        path = pathlib.Path(problem_reports_dir).joinpath(self.scaling_filename)
        self.assertTrue(path.is_file(), f'The scaling report file, {str(path)} was not found')
        path = pathlib.Path(problem_reports_dir).joinpath(self.optimizer_filename)
        self.assertFalse(path.is_file(),
                         f'The optimizer report file, {str(path)}, was found but should not exist.')

    @hooks_active
    def test_report_generation_problem_reports_argument_multiple_problems(self):
        prob1_name, prob2_name = self.setup_and_run_model_with_subproblem(prob2_reports=None)

        # Only problem1 reports should have been generated

        # The multiple problem code only runs model so no scaling reports to look for
        problem_reports_dir = pathlib.Path(f'{prob1_name}_out/reports')
        path = pathlib.Path(problem_reports_dir).joinpath(self.n2_filename)
        self.assertTrue(path.is_file(), f'The problem1 N2 report file, {str(path)} was not found')

        problem_reports_dir = pathlib.Path(f'{prob2_name}_out/reports')
        self.assertFalse(problem_reports_dir.is_dir(),
                         f'The problem2 report dir was found but should not exist.')
        path = pathlib.Path(problem_reports_dir).joinpath(self.n2_filename)
        self.assertFalse(path.is_file(),
                         f'The problem2 n2 report file, {str(path)}, was found but should not exist.')

    @hooks_active
    def test_report_generation_basic_problem_reports_dir_argument(self):
        custom_prob_name = 'user_prob'

        self.setup_and_run_simple_problem(reports=False, prob_name=custom_prob_name)

        # get the path to the problem subdirectory
        problem_reports_dir = pathlib.Path(custom_prob_name) / 'reports'
        path = pathlib.Path(problem_reports_dir).joinpath(self.n2_filename)
        self.assertFalse(path.is_file(),
                         f'The N2 report file, {str(path)} was found but should not exist.')
        path = pathlib.Path(problem_reports_dir).joinpath(self.scaling_filename)
        self.assertFalse(path.is_file(),
                         f'The scaling report file, {str(path)}, was found but should not exist.')

    @hooks_active
    def test_report_generation_extra_compute_totals_from_scaling_report(self):
        clear_reports()
        from openmdao.drivers.pyoptsparse_driver import pyOptSparseDriver, pyoptsparse
        if pyoptsparse is None:
            raise unittest.SkipTest("pyoptsparse is required.")
        prob = self.setup_and_run_simple_problem(driver=om.pyOptSparseDriver(optimizer='SLSQP'),
                                                 reports=['scaling'], linear=True)

        self.assertEqual(prob.driver.result.deriv_evals, 3)

        # See if the report files exist and if they have the right names
        problem_reports_dir = pathlib.Path(_reports_dir).joinpath(prob._name)

        path = pathlib.Path(problem_reports_dir).joinpath(self.scaling_filename)
        self.assertTrue(path.is_file(), f'The scaling report file, {str(path)} was not found')


@use_tempdirs
@unittest.skipUnless(MPI and PETScVector, "MPI and PETSc are required.")
class TestReportsSystemMPI(unittest.TestCase):
    N_PROCS = 2

    def setUp(self):
        self.n2_filename = _default_n2_filename
        self.scaling_filename = _default_scaling_filename
        self.optimizer_filename = _default_optimizer_report_filename

        # set things to a known initial state for all the test runs
        probmod._clear_problem_names()  # need to reset these to simulate separate runs

        os.environ.pop('OPENMDAO_REPORTS', None)
        # We need to remove the TESTFLO_RUNNING environment variable for these tests to run.
        # The reports code checks to see if TESTFLO_RUNNING is set and will not do anything
        # if it is set.
        # But we need to remember whether it was set so we can restore it
        self.testflo_running = os.environ.pop('TESTFLO_RUNNING', None)
        clear_reports()

        self.count = 0  # used to keep a count of reports generated

    def tearDown(self):
        # restore what was there before running the test
        if self.testflo_running is not None:
            os.environ['TESTFLO_RUNNING'] = self.testflo_running

    @hooks_active
    def test_reports_system_mpi_basic(self):
        prob = om.Problem()
        prob.model = Diamond()
        prob.driver = om.ScipyOptimizeDriver(optimizer='SLSQP', tol=1e-8)

        prob.model.add_design_var('iv.x', lower=0, upper=10)
        prob.model.add_objective('sub.c2.y1')
        prob.model.add_constraint('sub.c3.y1', upper=0)

        prob.setup()
        prob.set_solver_print(level=0)

        prob.run_driver()

        if prob.comm.rank == 0:
            problem_reports_dir = prob.get_outputs_dir() / 'reports'

            path = pathlib.Path(problem_reports_dir).joinpath(self.n2_filename)
            self.assertTrue(path.is_file(), f'The N2 report file, {str(path)} was not found')
            path = pathlib.Path(problem_reports_dir).joinpath(self.scaling_filename)
            self.assertTrue(path.is_file(), f'The scaling report file, {str(path)}, was not found')
            path = pathlib.Path(problem_reports_dir).joinpath(self.optimizer_filename)
            self.assertTrue(path.is_file(), f'The optimizer report file, {str(path)}, was not found')


if __name__ == '__main__':
    unittest.main()<|MERGE_RESOLUTION|>--- conflicted
+++ resolved
@@ -56,16 +56,8 @@
         if self.testflo_running is not None:
             os.environ['TESTFLO_RUNNING'] = self.testflo_running
 
-<<<<<<< HEAD
-    def setup_and_run_simple_problem(self, prob_name=None, driver=None, reports=_UNDEFINED):
-        prob = om.Problem(reports=reports, name=prob_name)
-=======
     def setup_and_run_simple_problem(self, driver=None, reports=_UNDEFINED, reports_dir=_UNDEFINED, linear=False):
-        if reports_dir is not _UNDEFINED:
-            om.set_reports_dir(reports_dir)
-
         prob = om.Problem(reports=reports)
->>>>>>> 8113a4bb
         model = prob.model
 
         model.add_subsystem('p1', om.IndepVarComp('x', 0.0), promotes=['x'])
@@ -92,7 +84,7 @@
 
         return prob
 
-    def setup_problem_w_errors(self, prob_name=None, driver=None, reports=_UNDEFINED):
+    def setup_problem_w_errors(self, prob_name, driver=None, reports=_UNDEFINED, reports_dir=_UNDEFINED):
         prob = om.Problem(reports=reports, name=prob_name)
         model = prob.model
 
@@ -134,7 +126,7 @@
                 subprob.model.add_subsystem('indep', om.IndepVarComp('x', 1.0))
                 subprob.model.add_subsystem('comp', om.ExecComp('y=2*x'))
                 subprob.model.connect('indep.x', 'comp.x')
-                subprob.setup(parent=self._system())
+                subprob.setup()
                 subprob.run_model()
 
                 return super().solve()
@@ -148,14 +140,14 @@
         prob.setup()
         prob.run_model()  # need to do run_model in this test so sub problem is created
 
-        return prob._name, G.nonlinear_solver._problem._name
+        return prob, G.nonlinear_solver._problem
 
     @hooks_active
     def test_report_generation_basic(self):
         prob = self.setup_and_run_simple_problem()
 
         # get the path to the problem subdirectory
-        problem_reports_dir = prob.get_outputs_dir() / 'reports'
+        problem_reports_dir = prob.get_reports_dir()
 
         path = pathlib.Path(problem_reports_dir).joinpath(self.n2_filename)
         self.assertTrue(path.is_file(), f'The N2 report file, {str(path)} was not found')
@@ -171,9 +163,9 @@
             prob = self.setup_problem_w_errors(prob_name)
         except Exception as err:
             # get the path to the problem subdirectory
-            problem_reports_dir = pathlib.Path(f'{prob_name}_out') / 'reports'
-
-            path = pathlib.Path(problem_reports_dir).joinpath(self.n2_filename)
+            problem_reports_dir = pathlib.Path(f'{prob_name}_out/reports')
+
+            path = problem_reports_dir / self.n2_filename
             self.assertTrue(path.is_file(), f'The N2 report file, {str(path)} was not found')
 
             self.assertEqual(str(err),
@@ -190,7 +182,7 @@
         prob = self.setup_and_run_simple_problem(driver=pyOptSparseDriver(optimizer='SLSQP'))
 
         # get the path to the problem subdirectory
-        problem_reports_dir = prob.get_outputs_dir() / 'reports'
+        problem_reports_dir = prob.get_reports_dir()
 
         path = pathlib.Path(problem_reports_dir).joinpath(self.n2_filename)
         self.assertTrue(path.is_file(), f'The N2 report file, {str(path)} was not found')
@@ -212,7 +204,7 @@
         # Test a driver that does not generate scaling report
         prob = self.setup_and_run_simple_problem(driver=om.DOEDriver(doe_list))
 
-        problem_reports_dir = prob.get_outputs_dir() / 'reports'
+        problem_reports_dir = prob.get_reports_dir()
 
         path = pathlib.Path(problem_reports_dir).joinpath(self.n2_filename)
         self.assertTrue(path.is_file(), f'The N2 report file, {str(path)} was not found')
@@ -251,7 +243,7 @@
         prob = self.setup_and_run_simple_problem()
 
         # See if the report files exist and if they have the right names
-        problem_reports_dir = prob.get_outputs_dir() / 'reports'
+        problem_reports_dir = prob.get_reports_dir()
 
         path = pathlib.Path(problem_reports_dir).joinpath(self.n2_filename)
         self.assertFalse(path.is_file(),
@@ -272,7 +264,7 @@
         prob = self.setup_and_run_simple_problem()
 
         # See if the report files exist and if they have the right names
-        problem_reports_dir = prob.get_outputs_dir() / 'reports'
+        problem_reports_dir = prob.get_reports_dir()
 
         path = pathlib.Path(problem_reports_dir).joinpath(self.n2_filename)
         self.assertTrue(path.is_file(), f'The N2 report file, {str(path)} was not found')
@@ -292,7 +284,7 @@
         prob = self.setup_and_run_simple_problem(reports=['optimizer', 'scaling'])
 
         # See if the report files exist and if they have the right names
-        problem_reports_dir = prob.get_outputs_dir() / 'reports'
+        problem_reports_dir = prob.get_reports_dir()
 
         path = pathlib.Path(problem_reports_dir).joinpath(self.n2_filename)
         self.assertFalse(path.is_file(),
@@ -311,7 +303,7 @@
         prob = self.setup_and_run_simple_problem(reports=False)
 
         # See if the report files exist and if they have the right names
-        problem_reports_dir = prob.get_outputs_dir() / 'reports'
+        problem_reports_dir = prob.get_reports_dir()
 
         path = pathlib.Path(problem_reports_dir).joinpath(self.n2_filename)
         self.assertFalse(path.is_file(),
@@ -329,7 +321,32 @@
         os.environ['OPENMDAO_REPORTS'] = 'User report'
 
         def user_defined_report(prob, report_filename):
-            path = prob.get_reports_dir() / report_filename
+            path = pathlib.Path(prob.get_reports_dir()).joinpath(report_filename)
+            with open(path, "w") as f:
+                f.write(f"Do some reporting on the Problem, {prob._name}\n")
+
+        register_report("User report", user_defined_report,
+                        "user report description",
+                        'Problem', 'setup', 'post', report_filename=user_report_filename)
+
+        prob = self.setup_and_run_simple_problem()
+
+        path = prob.get_reports_dir() / user_report_filename
+
+        self.assertTrue(path.is_file(), f'The user report file, {str(path)} was not found')
+
+        # test unregister_report
+        self.assertTrue('User report' in _reports_registry, "'User report' not found in registry.")
+        om.unregister_report('User report')
+        self.assertFalse('User report' in _reports_registry, "'User report' found in registry.")
+
+    @hooks_active
+    def test_register_report_pre_setup(self):
+        user_report_filename = 'user_report.txt'
+        os.environ['OPENMDAO_REPORTS'] = 'User report'
+
+        def user_defined_report(prob, report_filename):
+            path = pathlib.Path(prob.get_reports_dir()).joinpath(report_filename)
             with open(path, "w") as f:
                 f.write(f"Do some reporting on the Problem, {prob._name}\n")
 
@@ -337,23 +354,9 @@
             register_report("User report", user_defined_report,
                             "user report description",
                             'Problem', 'setup', 'pre', report_filename=user_report_filename)
-        
-        self.assertEqual('Reports cannot be registered to execute pre-setup.', str(e.exception))
-
-        register_report("User report", user_defined_report,
-                        "user report description",
-                        'Problem', 'setup', 'post', report_filename=user_report_filename)
-
-        prob = self.setup_and_run_simple_problem()
-
-        path = prob.get_outputs_dir() / 'reports' / user_report_filename
-
-        self.assertTrue(path.is_file(), f'The user report file, {str(path)} was not found')
-
-        # test unregister_report
-        self.assertTrue('User report' in _reports_registry, "'User report' not found in registry.")
-        om.unregister_report('User report')
-        self.assertFalse('User report' in _reports_registry, "'User report' found in registry.")
+
+        expected = 'Reports cannot be registered to execute pre-setup.'
+        self.assertEqual(str(e.exception), expected)
 
     @hooks_active
     def test_report_generation_various_locations(self):
@@ -366,14 +369,14 @@
         user_report_filename = 'user_defined_{count}.txt'
 
         def user_defined_report(prob, report_filename):
-            report_filepath = prob.get_reports_dir() / report_filename.format(count=self.count)
+            report_filepath = pathlib.Path(prob.get_reports_dir()).joinpath(report_filename.format(count=self.count))
             with open(report_filepath, "w") as f:
                 f.write(f"Do some reporting on the Problem, {prob._name}\n")
             self.count += 1
 
         for method in ['setup', 'final_setup', 'run_driver']:
             for pre_or_post in ['pre', 'post']:
-                if pre_or_post == 'pre' and method == 'setup':
+                if (method, pre_or_post) == ('setup', 'pre'):
                     continue
                 repname = f"User defined report {method} {pre_or_post}"
                 register_report(repname, user_defined_report,
@@ -386,7 +389,7 @@
         self.count = 0
         for method in ['setup', 'final_setup', 'run_driver']:
             for pre_or_post in ['pre', 'post']:
-                if pre_or_post == 'pre' and method == 'setup':
+                if (method, pre_or_post) == ('setup', 'pre'):
                     continue
                 user_report_filename = f"user_defined_{self.count}.txt"
                 path = pathlib.Path(prob.get_reports_dir()).joinpath(user_report_filename)
@@ -396,11 +399,11 @@
 
     @hooks_active
     def test_report_generation_multiple_problems(self):
-        probname, subprobname = self.setup_and_run_model_with_subproblem()
+        prob, subprob = self.setup_and_run_model_with_subproblem()
 
         # The multiple problem code only runs model so no scaling or optimizer reports to look for
-        for output_dir in [f'{probname}_out', f'{probname}_out/{subprobname}_out']:
-            problem_reports_dir = pathlib.Path(output_dir) / 'reports'
+        for p in [prob, subprob]:
+            problem_reports_dir = p.get_reports_dir()
             path = pathlib.Path(problem_reports_dir).joinpath(self.n2_filename)
             self.assertTrue(path.is_file(), f'N2 report file, {str(path)} was not found')
 
@@ -416,19 +419,19 @@
                         report_filename=self.n2_filename,
                         inst_id=_default_prob_name() + '2')
 
-        probname, subprobname = self.setup_and_run_model_with_subproblem()
-
-        self.assertEqual(_default_prob_name(), probname)
+        prob, subprob = self.setup_and_run_model_with_subproblem()
+
+        self.assertEqual(_default_prob_name(), prob._name)
 
         # The multiple problem code only runs model so no scaling reports to look for
-        problem_reports_dir = f'{probname}_out/{subprobname}_out/reports'
-        path = pathlib.Path(problem_reports_dir).joinpath(self.n2_filename)
+        problem_reports_dir = subprob.get_reports_dir()
+        path = problem_reports_dir / self.n2_filename
         # for the subproblem named problem2, there should be a report but not for problem1 since
         #    we specifically asked for just the instance of problem2
         self.assertTrue(path.is_file(), f'The n2 report file, {str(path)} was not found')
 
-        problem_reports_dir = f'{probname}_out/reports'
-        path = pathlib.Path(problem_reports_dir).joinpath(self.n2_filename)
+        problem_reports_dir = prob.get_reports_dir()
+        path = problem_reports_dir / self.n2_filename
         self.assertFalse(path.is_file(),
                          f'The N2 report file, {str(path)} was found but should not exist.')
 
@@ -458,8 +461,7 @@
         prob = self.setup_and_run_simple_problem(reports=False)
 
         # get the path to the problem subdirectory
-        problem_reports_dir = prob.get_outputs_dir() / 'reports'
-
+        problem_reports_dir = prob.get_reports_dir()
         path = pathlib.Path(problem_reports_dir).joinpath(self.n2_filename)
         self.assertFalse(path.is_file(),
                          f'The N2 report file, {str(path)} was found but should not exist.')
@@ -475,7 +477,7 @@
         prob = self.setup_and_run_simple_problem(reports=None)
 
         # get the path to the problem subdirectory
-        problem_reports_dir = prob.get_outputs_dir() / 'reports'
+        problem_reports_dir = prob.get_reports_dir()
 
         path = pathlib.Path(problem_reports_dir).joinpath(self.n2_filename)
         self.assertFalse(path.is_file(),
@@ -492,7 +494,7 @@
         prob = self.setup_and_run_simple_problem(reports='n2')
 
         # get the path to the problem subdirectory
-        problem_reports_dir = prob.get_outputs_dir() / 'reports'
+        problem_reports_dir = prob.get_reports_dir()
 
         path = pathlib.Path(problem_reports_dir).joinpath(self.n2_filename)
         self.assertTrue(path.is_file(), f'The N2 report file, {str(path)} was not found')
@@ -508,7 +510,7 @@
         prob = self.setup_and_run_simple_problem(reports=['n2','scaling'])
 
         # get the path to the problem subdirectory
-        problem_reports_dir = prob.get_outputs_dir() / 'reports'
+        problem_reports_dir = prob.get_reports_dir()
 
         path = pathlib.Path(problem_reports_dir).joinpath(self.n2_filename)
         self.assertTrue(path.is_file(), f'The N2 report file, {str(path)} was not found')
@@ -520,16 +522,16 @@
 
     @hooks_active
     def test_report_generation_problem_reports_argument_multiple_problems(self):
-        prob1_name, prob2_name = self.setup_and_run_model_with_subproblem(prob2_reports=None)
+        prob, subprob = self.setup_and_run_model_with_subproblem(prob2_reports=None)
 
         # Only problem1 reports should have been generated
 
         # The multiple problem code only runs model so no scaling reports to look for
-        problem_reports_dir = pathlib.Path(f'{prob1_name}_out/reports')
-        path = pathlib.Path(problem_reports_dir).joinpath(self.n2_filename)
+        problem_reports_dir = prob.get_reports_dir()
+        path = problem_reports_dir / self.n2_filename
         self.assertTrue(path.is_file(), f'The problem1 N2 report file, {str(path)} was not found')
 
-        problem_reports_dir = pathlib.Path(f'{prob2_name}_out/reports')
+        problem_reports_dir = subprob.get_reports_dir()
         self.assertFalse(problem_reports_dir.is_dir(),
                          f'The problem2 report dir was found but should not exist.')
         path = pathlib.Path(problem_reports_dir).joinpath(self.n2_filename)
@@ -538,12 +540,12 @@
 
     @hooks_active
     def test_report_generation_basic_problem_reports_dir_argument(self):
-        custom_prob_name = 'user_prob'
-
-        self.setup_and_run_simple_problem(reports=False, prob_name=custom_prob_name)
+        custom_reports_dir = 'user_dir'
+
+        prob = self.setup_and_run_simple_problem(reports=False, reports_dir=custom_reports_dir)
 
         # get the path to the problem subdirectory
-        problem_reports_dir = pathlib.Path(custom_prob_name) / 'reports'
+        problem_reports_dir = pathlib.Path(custom_reports_dir).joinpath(prob._name)
         path = pathlib.Path(problem_reports_dir).joinpath(self.n2_filename)
         self.assertFalse(path.is_file(),
                          f'The N2 report file, {str(path)} was found but should not exist.')
@@ -563,7 +565,7 @@
         self.assertEqual(prob.driver.result.deriv_evals, 3)
 
         # See if the report files exist and if they have the right names
-        problem_reports_dir = pathlib.Path(_reports_dir).joinpath(prob._name)
+        problem_reports_dir = prob.get_reports_dir()
 
         path = pathlib.Path(problem_reports_dir).joinpath(self.scaling_filename)
         self.assertTrue(path.is_file(), f'The scaling report file, {str(path)} was not found')
@@ -613,7 +615,7 @@
         prob.run_driver()
 
         if prob.comm.rank == 0:
-            problem_reports_dir = prob.get_outputs_dir() / 'reports'
+            problem_reports_dir = prob.get_reports_dir()
 
             path = pathlib.Path(problem_reports_dir).joinpath(self.n2_filename)
             self.assertTrue(path.is_file(), f'The N2 report file, {str(path)} was not found')
