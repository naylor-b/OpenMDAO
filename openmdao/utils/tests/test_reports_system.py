--- conflicted
+++ resolved
@@ -418,13 +418,8 @@
         # to simplify things, just do n2.
         clear_reports()
         register_report("n2_report", _run_n2_report, 'N2 diagram', 'Problem', 'final_setup', 'post',
-<<<<<<< HEAD
-                        self.n2_filename,
+                        report_filename=self.n2_filename,
                         inst_id=default_prob_name() + '2')
-=======
-                        report_filename=self.n2_filename,
-                        inst_id=_default_prob_name() + '2')
->>>>>>> a61eed18
 
         probname, subprobname = self.setup_and_run_model_with_subproblem()
 
