--- conflicted
+++ resolved
@@ -602,13 +602,7 @@
         output_dirs = _find_openmdao_output_dirs(obj, pattern=pattern, recurse=recurse)
     elif isinstance(obj, (Iterable,)):
         # Multiple paths given
-<<<<<<< HEAD
-        for dirname in obj:
-            output_dirs.extend(_find_openmdao_output_dirs(dirname, pattern=pattern,
-                                                          recurse=recurse))
-=======
         output_dirs.extend(_find_openmdao_output_dirs(obj, pattern, recurse))
->>>>>>> 17a29496
     elif hasattr(obj, 'get_outputs_dir'):
         output_dir = obj.get_outputs_dir(mkdir=False)
         prompt = False
