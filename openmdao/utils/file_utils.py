"""
Utilities for working with files.
"""

import sys
import os
<<<<<<< HEAD
from importlib import import_module
=======
import importlib
import functools
>>>>>>> 304d4516
from fnmatch import fnmatch
from os.path import join, basename, dirname, isfile, split, splitext, abspath


def get_module_path(fpath):
    """
    Given a module filename, return its full Python module path.

    This includes enclosing packages and is based on existence of ``__init__.py`` files.

    Parameters
    ----------
    fpath : str
        Pathname of file.

    Returns
    -------
    str or None
        Full module path of the given file.  Returns None if the file is not part of a package.
    """
    fpath = abspath(fpath)
    if basename(fpath).startswith('__init__.'):
        pnames = []
    else:
        pnames = [splitext(basename(fpath))[0]]
    path = dirname(fpath)

    initfile = join(path, '__init__.py')
    if not isfile(initfile):
        return None

    while isfile(initfile):
        path, pname = split(path)
        pnames.append(pname)
        initfile = join(path, '__init__.py')

    return '.'.join(pnames[::-1])


def package_iter(start_dir='.', dir_includes=None, dir_excludes=(), file_includes=None,
                 file_excludes=()):
    """
    Iterate over python files in packages (recursively) starting in start_dir.

    NOTE : all *_includes and *_excludes are applied to *local* directory and file names.

    Parameters
    ----------
    start_dir : str
        Starting directory.
    dir_includes : iter of str or None
        Glob patterns for directory inclusion. Be careful here because dir names are local,
        so, for example, if includes=('foo',), then directory 'foo' would be included, but
        any subdirectories of 'foo' that were not also named 'foo' would not.
    dir_excludes : iter of str
        Glob patterns for directory exclusion.
    file_includes : iter of str or None
        Glob patterns for file inclusion.
    file_excludes : iter of str
        Glob patterns for file exclusion.

    Yields
    ------
    str
        Filenames (full path from start_dir).
    """
    file_includes = set() if file_includes is None else set(file_includes)
    file_includes.add('*.py')
    file_excludes = set() if file_excludes is None else set(file_excludes)
    file_excludes.update(('_*', 'test_*', 'api.py', 'parallel_api.py'))
    dir_excludes = set() if dir_excludes is None else set(dir_excludes)
    dir_excludes.update(('test', 'tests'))

    yield from files_iter(start_dir, dir_includes=dir_includes, dir_excludes=dir_excludes,
                          file_includes=file_includes, file_excludes=file_excludes,
                          package_only=True)


def files_iter(start_dir='.', dir_includes=None, dir_excludes=(),
               file_includes=None, file_excludes=(), package_only=False):
    """
    Iterate over files (recursively) starting in start_dir.

    NOTE : all *_includes and *_excludes are applied to *local* directory and file names.

    Parameters
    ----------
    start_dir : str
        Starting directory.
    dir_includes : iter of str or None
        Glob patterns for directory inclusion. Be careful here because dir names are local,
        so, for example, if includes=('foo',), then directory 'foo' would be included, but
        any subdirectories of 'foo' that were not also named 'foo' would not.
    dir_excludes : iter of str
        Glob patterns for directory exclusion.
    file_includes : iter of str or None
        Glob patterns for file inclusion.
    file_excludes : iter of str
        Glob patterns for file exclusion.
    package_only : bool
        If True, only yield files that are contained in a python package.

    Yields
    ------
    str
        Filenames (full path from start_dir).
    """
    for root, dirs, files in os.walk(start_dir):
        if package_only and '__init__.py' not in files:
            dirs[:] = []
            continue
        for pat in dir_excludes:
            dirs[:] = sorted([d for d in dirs if not fnmatch(d, pat)])
        if dir_includes:
            incdirs = set()
            for pat in dir_includes:
                incdirs.update(d for d in dirs if fnmatch(d, pat))
            dirs[:] = sorted(incdirs)
        for f in files:
            for pat in file_excludes:
                if fnmatch(f, pat):
                    break
            else:
                if file_includes:
                    for pat in file_includes:
                        if fnmatch(f, pat):
                            yield join(root, f)
                else:
                    yield join(root, f)


def list_package_pyfiles(package, file_excludes=(), dir_excludes=()):
    """
    Return the full path of all python files contained in the given package, recursively.

    Parameters
    ----------
    package : str
        Module path of the package.
    file_excludes : iter of str
        Glob patterns to exclude files (local names only).
    dir_excludes : iter of str
        Glob patters to exclude sub-packages.

    Returns
    -------
    list
        List of file pathnames of all python files found in the given package and its subpackages.
    """
    mod = import_module(package)
    package_path = dirname(abspath(mod.__file__))

    return [f for f in files_iter(package_path, file_excludes=file_excludes,
                                  dir_excludes=dir_excludes, package_only=True)
            if f.endswith('.py')]


def _to_filename(spec):
    """
    Return the filename part of the given testspec or the full string if the string is a filename.

    Parameters
    ----------
    spec : str
        The filename or testspec.

    Returns
    -------
    str
        The filename.
    """
    if ':' in spec and not os.path.isfile(spec):
<<<<<<< HEAD
        fname = spec.rsplit(':', 1)[0]
=======
        fname, _ = spec.rsplit(':', 1)
>>>>>>> 304d4516
        if not fname.endswith('.py'):
            try:
                mod = import_module(fname)
                return mod.__file__
            except ImportError:
                return spec
        return fname

    return spec


def _load_and_exec(script_name, user_args):
    """
    Load and exec the given script as __main__.

    Parameters
    ----------
    script_name : str
        The name of the script to load and exec.
    user_args : list of str
        Args to be passed to the user script.
    """
    if ':' in script_name and not os.path.isfile(script_name):
        return _load_and_run_test(script_name)

    sys.path.insert(0, os.path.dirname(script_name))

    sys.argv[:] = [script_name] + user_args

    with open(script_name, 'rb') as fp:
        code = compile(fp.read(), script_name, 'exec')

    globals_dict = {
        '__file__': script_name,
        '__name__': '__main__',
        '__package__': None,
        '__cached__': None,
    }

    exec(code, globals_dict)  # nosec: private, internal use only


def _load_and_run_test(testspec):
    """
    Load and run an individual test function.

    Parameters
    ----------
    testspec : str
        <fpath_or_modpath>:<testcase>.<method> OR <fpath_or_modpath>:<function>
    """
    syspath_save = sys.path[:]

    modpath, funcpath = testspec.rsplit(':', 1)

    if modpath.endswith('.py'):
        modpath = get_module_path(modpath)

    sys.path.append('.')
    mod = import_module(modpath)

    try:
        return _run_test_func(mod, funcpath)
    finally:
        sys.path = syspath_save


def _run_test_func(mod, funcpath):
    """
    Run the given TestCase method or test function in the given module.

    Parameters
    ----------
    mod : module
        The module where the test resides.
    funcpath : str
        Either <testcase>.<method_name> or <func_name>.

    Returns
    -------
    object
        In the case of a module level function call, returns whatever the function returns.
    """
    parts = funcpath.split('.', 1)
    if len(parts) == 2:
        tcase_name, method_name = parts
        testcase = getattr(mod, tcase_name)(methodName=method_name)
        setup = getattr(testcase, 'setUp', None)
        if setup is not None:
            setup()
        getattr(testcase, method_name)()
        teardown = getattr(testcase, 'tearDown', None)
        if teardown:
            teardown()
    else:
        funcname = parts[0]
        return getattr(mod, funcname)()


if sys.version_info >= (3, 8):
    from importlib.metadata import entry_points

    if sys.version_info >= (3, 10):
        def _eps_get(group):
            eps = entry_points().select(group=group)
            for name in eps.names:
                yield eps[name]
    else:
        def _eps_get(group):
            eps = entry_points()
            if group in eps:
                yield from eps[group]

    def _iter_entry_points(group):
        # there seems to be a bug currently where entry points can show up more than
        # once in the iterator, so keep track of the ones we've already seen.
        # TODO: revisit later to see if we can remove the check
        seen = set()
        for ep in _eps_get(group):
            if ep.name not in seen:
                seen.add(ep.name)
                yield ep
else:
    try:
        import pkg_resources
    except ImportError:
        def _iter_entry_points(group):
            issue_warning("Can't retrieve entry points because pkg_resources is not installed. "
                          "Either install it using 'pip install setuptools' or upgrade to python "
                          "3.8 or newer.")
            return ()
    else:
        def _iter_entry_points(group):
            yield from pkg_resources.iter_entry_points(group)


def text2html(text, title='', style=None):
    """
    Wrap the given text for display as an html file.

    Returns an html syntax string that can be written to a file.

    Parameters
    ----------
    text : str
        Text to be displayed.
    title : str
        Title to display above text.
    style : str or None
        If not None, use as the contents of the style block for the enclosing <pre> tag.

    Returns
    -------
    str
        Content string to create an html file.
    """
    if style is None:
        style = """
            display: block;
            font-family: monospace;
            font-size: 1.5em;
            white-space: pre;
            margin: 1em 0;
        """
    return """
<!DOCTYPE html>
<html lang="en">
<head>
    <style>
        .center {
            display: block;
            margin-left: auto;
            margin-right: auto;
            width: 90%;
        }
        h2 {text-align: center;}
        pre {""" + style + """
        }
    </style>
</head>
<body>
<h2>""" + title + """</h2>
<pre>
""" + text + """
</pre>
</body>
</html>
"""


def image2html(imagefile, title='', alt=''):
    """
    Wrap the given image for display as an html file.

    Returns an html syntax string that can be written to a file.

    Parameters
    ----------
    imagefile : str
        Name of image file to be displayed.
    title : str
        The page title.
    alt : str
        Set the alt text for the image.

    Returns
    -------
    str
        Content string to create an html file.
    """
    return """
<!DOCTYPE html>
<html lang="en">
<head>
    <style>
        h2 {text-align: center;}
        .center {
            display: block;
            margin-left: auto;
            margin-right: auto;
            width: 80%;
        }
    </style>
</head>
<body>
<h2>""" + title + "</h2>" + f"""
<img src="{imagefile}" alt="{alt}" class="center"></img>

</body>
</html>
"""<|MERGE_RESOLUTION|>--- conflicted
+++ resolved
@@ -4,12 +4,8 @@
 
 import sys
 import os
-<<<<<<< HEAD
 from importlib import import_module
-=======
 import importlib
-import functools
->>>>>>> 304d4516
 from fnmatch import fnmatch
 from os.path import join, basename, dirname, isfile, split, splitext, abspath
 
@@ -182,11 +178,7 @@
         The filename.
     """
     if ':' in spec and not os.path.isfile(spec):
-<<<<<<< HEAD
         fname = spec.rsplit(':', 1)[0]
-=======
-        fname, _ = spec.rsplit(':', 1)
->>>>>>> 304d4516
         if not fname.endswith('.py'):
             try:
                 mod = import_module(fname)
