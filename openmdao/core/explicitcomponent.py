"""Define the ExplicitComponent class."""

import numpy as np

from openmdao.jacobians.dictionary_jacobian import DictionaryJacobian
from openmdao.core.component import Component
from openmdao.vectors.vector import _full_slice
from openmdao.utils.class_util import overrides_method
from openmdao.recorders.recording_iteration_stack import Recording
from openmdao.core.constants import INT_DTYPE, _UNDEFINED


class ExplicitComponent(Component):
    """
    Class to inherit from when all output variables are explicit.

    Parameters
    ----------
    **kwargs : dict of keyword arguments
        Keyword arguments that will be mapped into the Component options.

    Attributes
    ----------
    _has_compute_partials : bool
        If True, the instance overrides compute_partials.
    """

    def __init__(self, **kwargs):
        """
        Store some bound methods so we can detect runtime overrides.
        """
        super().__init__(**kwargs)

        self._has_compute_partials = overrides_method('compute_partials', self, ExplicitComponent)
        self.options.undeclare('assembled_jac_type')

    @property
    def nonlinear_solver(self):
        """
        Get the nonlinear solver for this system.
        """
        return self._nonlinear_solver

    @nonlinear_solver.setter
    def nonlinear_solver(self, solver):
        """
        Raise an exception.
        """
        raise RuntimeError(f"{self.msginfo}: Explicit components don't support nonlinear solvers.")

    @property
    def linear_solver(self):
        """
        Get the linear solver for this system.
        """
        return self._linear_solver

    @linear_solver.setter
    def linear_solver(self, solver):
        """
        Raise an exception.
        """
        raise RuntimeError(f"{self.msginfo}: Explicit components don't support linear solvers.")

    def _configure(self):
        """
        Configure this system to assign children settings and detect if matrix_free.
        """
        new_jacvec_prod = getattr(self, 'compute_jacvec_product', None)

<<<<<<< HEAD
        # FIXME: this is a hack to fix the matrix free check when compute_jacvec_product is wrapped
        # with a timing function, but the matrix free check can break when compute_jacvec_product
        # is wrapped with other decorators as well.
        if new_jacvec_prod is not None and hasattr(new_jacvec_prod, '_orig_func_'):
            new_jacvec_prod = getattr(new_jacvec_prod, '_orig_func_')

        self.matrix_free = (
            overrides_method('compute_jacvec_product', self, ExplicitComponent)) # or
            # (new_jacvec_prod is not None and
            #  new_jacvec_prod != self._inst_functs['compute_jacvec_product']))

        # self.matrix_free = overrides_method('compute_jacvec_product', self, ExplicitComponent)
=======
        if self.matrix_free is _UNDEFINED:
            self.matrix_free = overrides_method('compute_jacvec_product', self, ExplicitComponent)

        if self.matrix_free:
            self._check_matfree_deprecation()
>>>>>>> a61eed18

    def _get_partials_varlists(self, use_resname=False):
        """
        Get lists of 'of' and 'wrt' variables that form the partial jacobian.

        Parameters
        ----------
        use_resname : bool
            Ignored for explicit components.

        Returns
        -------
        tuple(list, list)
            'of' and 'wrt' variable lists.
        """
        of = list(self._var_rel_names['output'])
        wrt = list(self._var_rel_names['input'])

        # filter out any discrete inputs or outputs
        if self._discrete_outputs:
            of = [n for n in of if n not in self._discrete_outputs]
        if self._discrete_inputs:
            wrt = [n for n in wrt if n not in self._discrete_inputs]

        return of, wrt

    def _jac_wrt_iter(self, wrt_matches=None):
        """
        Iterate over (name, start, end, vec, slice, dist_sizes) for each column var in the jacobian.

        Parameters
        ----------
        wrt_matches : set or None
            Only include row vars that are contained in this set.  This will determine what
            the actual offsets are, i.e. the offsets will be into a reduced jacobian
            containing only the matching columns.

        Yields
        ------
        str
            Name of 'wrt' variable.
        int
            Starting index.
        int
            Ending index.
        Vector
            The _inputs vector.
        slice
            A full slice.
        ndarray or None
            Distributed sizes if var is distributed else None
        """
        start = end = 0
        local_ins = self._var_abs2meta['input']
        toidx = self._var_allprocs_abs2idx
        sizes = self._var_sizes['input']
        szname = 'size' if self.pathname else 'global_size'
        for wrt, meta in self._var_abs2meta['input'].items():
            if wrt_matches is None or wrt in wrt_matches:
                end += meta[szname]
                vec = self._inputs if wrt in local_ins else None
                dist_sizes = sizes[:, toidx[wrt]] if meta['distributed'] else None
                yield wrt, start, end, vec, _full_slice, dist_sizes
                start = end

    def _setup_partials(self):
        """
        Call setup_partials in components.
        """
        super()._setup_partials()

        # Note: These declare calls are outside of setup_partials so that users do not have to
        # call the super version of setup_partials. This is still in the final setup.
        for out_abs, meta in self._var_abs2meta['output'].items():

            # No need to FD outputs wrt other outputs
            abs_key = (out_abs, out_abs)
            if abs_key in self._subjacs_info:
                if 'method' in self._subjacs_info[abs_key]:
                    del self._subjacs_info[abs_key]['method']

            size = meta['size']

            # ExplicitComponent jacobians have -1 on the diagonal.
            if size > 0 and not self.matrix_free:
                arange = np.arange(size, dtype=INT_DTYPE)

                self._subjacs_info[abs_key] = {
                    'rows': arange,
                    'cols': arange,
                    'shape': (size, size),
                    'val': np.full(size, -1.),
                    'dependent': True,
                }

    def _setup_jacobians(self, recurse=True):
        """
        Set and populate jacobian.

        Parameters
        ----------
        recurse : bool
            If True, setup jacobians in all descendants. (ignored)
        """
        if self._has_approx and self._use_derivatives:
            self._set_approx_partials_meta()

    def add_output(self, name, val=1.0, shape=None, units=None, res_units=None, desc='',
                   lower=None, upper=None, ref=1.0, ref0=0.0, res_ref=None, tags=None,
                   shape_by_conn=False, copy_shape=None, distributed=None):
        """
        Add an output variable to the component.

        For ExplicitComponent, res_ref defaults to the value in res unless otherwise specified.

        Parameters
        ----------
        name : str
            Name of the variable in this component's namespace.
        val : float or list or tuple or ndarray
            The initial value of the variable being added in user-defined units. Default is 1.0.
        shape : int or tuple or list or None
            Shape of this variable, only required if val is not an array.
            Default is None.
        units : str or None
            Units in which the output variables will be provided to the component during execution.
            Default is None, which means it has no units.
        res_units : str or None
            Units in which the residuals of this output will be given to the user when requested.
            Default is None, which means it has no units.
        desc : str
            Description of the variable.
        lower : float or list or tuple or ndarray or None
            Lower bound(s) in user-defined units. It can be (1) a float, (2) an array_like
            consistent with the shape arg (if given), or (3) an array_like matching the shape of
            val, if val is array_like. A value of None means this output has no lower bound.
            Default is None.
        upper : float or list or tuple or ndarray or None
            Upper bound(s) in user-defined units. It can be (1) a float, (2) an array_like
            consistent with the shape arg (if given), or (3) an array_like matching the shape of
            val, if val is array_like. A value of None means this output has no upper bound.
            Default is None.
        ref : float
            Scaling parameter. The value in the user-defined units of this output variable when
            the scaled value is 1. Default is 1.
        ref0 : float
            Scaling parameter. The value in the user-defined units of this output variable when
            the scaled value is 0. Default is 0.
        res_ref : float
            Scaling parameter. The value in the user-defined res_units of this output's residual
            when the scaled value is 1. Default is None, which means residual scaling matches
            output scaling.
        tags : str or list of strs
            User defined tags that can be used to filter what gets listed when calling
            list_inputs and list_outputs and also when listing results from case recorders.
        shape_by_conn : bool
            If True, shape this output to match its connected input(s).
        copy_shape : str or None
            If a str, that str is the name of a variable. Shape this output to match that of
            the named variable.
        distributed : bool
            If True, this variable is a distributed variable, so it can have different sizes/values
            across MPI processes.

        Returns
        -------
        dict
            Metadata for added variable.
        """
        if res_ref is None:
            res_ref = ref

        return super().add_output(name, val=val, shape=shape, units=units,
                                  res_units=res_units, desc=desc,
                                  lower=lower, upper=upper,
                                  ref=ref, ref0=ref0, res_ref=res_ref,
                                  tags=tags, shape_by_conn=shape_by_conn,
                                  copy_shape=copy_shape, distributed=distributed)

    def _approx_subjac_keys_iter(self):
        is_output = self._outputs._contains_abs
        for abs_key, meta in self._subjacs_info.items():
            if 'method' in meta and not is_output(abs_key[1]):
                method = meta['method']
                if (method is not None and method in self._approx_schemes):
                    yield abs_key

    def _compute_wrapper(self):
        """
        Call compute based on the value of the "run_root_only" option.
        """
        with self._call_user_function('compute'):
            if self._run_root_only():
                if self.comm.rank == 0:
                    if self._discrete_inputs or self._discrete_outputs:
                        self.compute(self._inputs, self._outputs,
                                     self._discrete_inputs, self._discrete_outputs)
                    else:
                        self.compute(self._inputs, self._outputs)
                    self.comm.bcast([self._outputs.asarray(), self._discrete_outputs], root=0)
                else:
                    new_outs, new_disc_outs = self.comm.bcast(None, root=0)
                    self._outputs.set_val(new_outs)
                    if new_disc_outs:
                        for name, val in new_disc_outs.items():
                            self._discrete_outputs[name] = val
            else:
                if self._discrete_inputs or self._discrete_outputs:
                    self.compute(self._inputs, self._outputs,
                                 self._discrete_inputs, self._discrete_outputs)
                else:
                    self.compute(self._inputs, self._outputs)

    def _apply_nonlinear(self):
        """
        Compute residuals. The model is assumed to be in a scaled state.
        """
        outputs = self._outputs
        residuals = self._residuals
        with self._unscaled_context(outputs=[outputs], residuals=[residuals]):
            residuals.set_vec(outputs)

            # Sign of the residual is minus the sign of the output vector.
            residuals *= -1.0
            self._compute_wrapper()
            residuals += outputs
            outputs -= residuals

        self.iter_count_apply += 1

    def _solve_nonlinear(self):
        """
        Compute outputs. The model is assumed to be in a scaled state.
        """
        with Recording(self.pathname + '._solve_nonlinear', self.iter_count, self):
            with self._unscaled_context(outputs=[self._outputs], residuals=[self._residuals]):
                self._residuals.set_val(0.0)
                self._compute_wrapper()

            # Iteration counter is incremented in the Recording context manager at exit.

    def _compute_jacvec_product_wrapper(self, inputs, d_inputs, d_resids, mode,
                                        discrete_inputs=None):
        """
        Call compute_jacvec_product based on the value of the "run_root_only" option.

        Parameters
        ----------
        inputs : Vector
            Nonlinear input vector.
        d_inputs : Vector
            Linear input vector.
        d_resids : Vector
            Linear residual vector.
        mode : str
            Indicates direction of derivative computation, either 'fwd' or 'rev'.
        discrete_inputs : dict or None
            Mapping of variable name to discrete value.
        """
        if self._run_root_only():
            if self.comm.rank == 0:
                if discrete_inputs:
                    self.compute_jacvec_product(inputs, d_inputs, d_resids, mode, discrete_inputs)
                else:
                    self.compute_jacvec_product(inputs, d_inputs, d_resids, mode)
                if mode == 'fwd':
                    self.comm.bcast(d_resids.asarray(), root=0)
                else:  # rev
                    self.comm.bcast(d_inputs.asarray(), root=0)
            else:
                new_vals = self.comm.bcast(None, root=0)
                if mode == 'fwd':
                    d_resids.set_val(new_vals)
                else:  # rev
                    d_inputs.set_val(new_vals)
        else:
            dochk = mode == 'rev' and self._problem_meta['checking'] and self.comm.size > 1

            if dochk:
                nzdresids = self._get_dist_nz_dresids()

            if discrete_inputs:
                self.compute_jacvec_product(inputs, d_inputs, d_resids, mode, discrete_inputs)
            else:
                self.compute_jacvec_product(inputs, d_inputs, d_resids, mode)

            if dochk:
                self._check_consistent_serial_dinputs(nzdresids)

    def _apply_linear(self, jac, rel_systems, mode, scope_out=None, scope_in=None):
        """
        Compute jac-vec product. The model is assumed to be in a scaled state.

        Parameters
        ----------
        jac : Jacobian or None
            If None, use local jacobian, else use jac.
        rel_systems : set of str
            Set of names of relevant systems based on the current linear solve.
        mode : str
            'fwd' or 'rev'.
        scope_out : set or None
            Set of absolute output names in the scope of this mat-vec product.
            If None, all are in the scope.
        scope_in : set or None
            Set of absolute input names in the scope of this mat-vec product.
            If None, all are in the scope.
        """
        J = self._jacobian if jac is None else jac

        with self._matvec_context(scope_out, scope_in, mode) as vecs:
            d_inputs, d_outputs, d_residuals = vecs

            # Jacobian and vectors are all scaled, unitless
            J._apply(self, d_inputs, d_outputs, d_residuals, mode)

            if not self.matrix_free:
                # if we're not matrix free, we can skip the rest because
                # compute_jacvec_product does nothing.
                return

            # print(f"{self.msginfo} is MATRIX FREEEEEEEEEEEEEE")
            # Jacobian and vectors are all unscaled, dimensional
            with self._unscaled_context(outputs=[self._outputs], residuals=[d_residuals]):

                # set appropriate vectors to read_only to help prevent user error
                if mode == 'fwd':
                    d_inputs.read_only = True
                else:  # rev
                    d_residuals.read_only = True

                try:
                    # handle identity subjacs (output_or_resid wrt itself)
                    if isinstance(J, DictionaryJacobian):
                        d_out_names = d_outputs._names

                        if d_out_names:
                            rflat = d_residuals._abs_get_val
                            oflat = d_outputs._abs_get_val
                            subjacs_empty = len(self._subjacs_info) == 0

                            # 'val' in the code below is a reference to the part of the
                            # output or residual array corresponding to the variable 'v'
                            if mode == 'fwd':
                                for v in self._var_abs2meta['output']:
                                    if v in d_out_names and (subjacs_empty or
                                                             (v, v) not in self._subjacs_info):
                                        val = rflat(v)
                                        val -= oflat(v)
                            else:  # rev
                                for v in self._var_abs2meta['output']:
                                    if v in d_out_names and (subjacs_empty or
                                                             (v, v) not in self._subjacs_info):
                                        val = oflat(v)
                                        val -= rflat(v)

                    # We used to negate the residual here, and then re-negate after the hook
                    with self._call_user_function('compute_jacvec_product'):
                        self._compute_jacvec_product_wrapper(self._inputs, d_inputs, d_residuals,
                                                             mode, self._discrete_inputs)
                finally:
                    d_inputs.read_only = d_residuals.read_only = False

    def _solve_linear(self, mode, rel_systems, scope_out=_UNDEFINED, scope_in=_UNDEFINED):
        """
        Apply inverse jac product. The model is assumed to be in a scaled state.

        Parameters
        ----------
        mode : str
            'fwd' or 'rev'.
        rel_systems : set of str
            Set of names of relevant systems based on the current linear solve.
        scope_out : set, None, or _UNDEFINED
            Outputs relevant to possible lower level calls to _apply_linear on Components.
        scope_in : set, None, or _UNDEFINED
            Inputs relevant to possible lower level calls to _apply_linear on Components.
        """
        d_outputs = self._doutputs
        d_residuals = self._dresiduals

        if mode == 'fwd':
            if self._has_resid_scaling:
                with self._unscaled_context(outputs=[d_outputs], residuals=[d_residuals]):
                    d_outputs.set_vec(d_residuals)
            else:
                d_outputs.set_vec(d_residuals)

            # ExplicitComponent jacobian defined with -1 on diagonal.
            d_outputs *= -1.0

        else:  # rev
            if self._has_resid_scaling:
                with self._unscaled_context(outputs=[d_outputs], residuals=[d_residuals]):
                    d_residuals.set_vec(d_outputs)
            else:
                d_residuals.set_vec(d_outputs)

            # ExplicitComponent jacobian defined with -1 on diagonal.
            d_residuals *= -1.0

    def _compute_partials_wrapper(self):
        """
        Call compute_partials based on the value of the "run_root_only" option.
        """
        with self._call_user_function('compute_partials'):
            if self._run_root_only():
                if self.comm.rank == 0:
                    if self._discrete_inputs:
                        self.compute_partials(self._inputs, self._jacobian, self._discrete_inputs)
                    else:
                        self.compute_partials(self._inputs, self._jacobian)
                    self.comm.bcast(list(self._jacobian.items()), root=0)
                else:
                    for key, val in self.comm.bcast(None, root=0):
                        self._jacobian[key] = val
            else:
                if self._discrete_inputs:
                    self.compute_partials(self._inputs, self._jacobian, self._discrete_inputs)
                else:
                    self.compute_partials(self._inputs, self._jacobian)

    def _linearize(self, jac=None, sub_do_ln=False):
        """
        Compute jacobian / factorization. The model is assumed to be in a scaled state.

        Parameters
        ----------
        jac : Jacobian or None
            Ignored.
        sub_do_ln : bool
            Flag indicating if the children should call linearize on their linear solvers.
        """
        if not (self._has_compute_partials or self._approx_schemes):
            return

        self._check_first_linearize()

        with self._unscaled_context(outputs=[self._outputs], residuals=[self._residuals]):
            # Computing the approximation before the call to compute_partials allows users to
            # override FD'd values.
            for approximation in self._approx_schemes.values():
                approximation.compute_approximations(self, jac=self._jacobian)

            if self._has_compute_partials:
                # We used to negate the jacobian here, and then re-negate after the hook.
                self._compute_partials_wrapper()

    def compute(self, inputs, outputs, discrete_inputs=None, discrete_outputs=None):
        """
        Compute outputs given inputs. The model is assumed to be in an unscaled state.

        Parameters
        ----------
        inputs : Vector
            Unscaled, dimensional input variables read via inputs[key].
        outputs : Vector
            Unscaled, dimensional output variables read via outputs[key].
        discrete_inputs : dict or None
            If not None, dict containing discrete input values.
        discrete_outputs : dict or None
            If not None, dict containing discrete output values.
        """
        pass

    def compute_partials(self, inputs, partials, discrete_inputs=None):
        """
        Compute sub-jacobian parts. The model is assumed to be in an unscaled state.

        Parameters
        ----------
        inputs : Vector
            Unscaled, dimensional input variables read via inputs[key].
        partials : Jacobian
            Sub-jac components written to partials[output_name, input_name]..
        discrete_inputs : dict or None
            If not None, dict containing discrete input values.
        """
        pass

    def compute_jacvec_product(self, inputs, d_inputs, d_outputs, mode, discrete_inputs=None):
        r"""
        Compute jac-vector product. The model is assumed to be in an unscaled state.

        If mode is:
            'fwd': d_inputs \|-> d_outputs

            'rev': d_outputs \|-> d_inputs

        Parameters
        ----------
        inputs : Vector
            Unscaled, dimensional input variables read via inputs[key].
        d_inputs : Vector
            See inputs; product must be computed only if var_name in d_inputs.
        d_outputs : Vector
            See outputs; product must be computed only if var_name in d_outputs.
        mode : str
            Either 'fwd' or 'rev'.
        discrete_inputs : dict or None
            If not None, dict containing discrete input values.
        """
        pass

    def is_explicit(self):
        """
        Return True if this is an explicit component.

        Returns
        -------
        bool
            True if this is an explicit component.
        """
        return True<|MERGE_RESOLUTION|>--- conflicted
+++ resolved
@@ -68,26 +68,11 @@
         """
         new_jacvec_prod = getattr(self, 'compute_jacvec_product', None)
 
-<<<<<<< HEAD
-        # FIXME: this is a hack to fix the matrix free check when compute_jacvec_product is wrapped
-        # with a timing function, but the matrix free check can break when compute_jacvec_product
-        # is wrapped with other decorators as well.
-        if new_jacvec_prod is not None and hasattr(new_jacvec_prod, '_orig_func_'):
-            new_jacvec_prod = getattr(new_jacvec_prod, '_orig_func_')
-
-        self.matrix_free = (
-            overrides_method('compute_jacvec_product', self, ExplicitComponent)) # or
-            # (new_jacvec_prod is not None and
-            #  new_jacvec_prod != self._inst_functs['compute_jacvec_product']))
-
-        # self.matrix_free = overrides_method('compute_jacvec_product', self, ExplicitComponent)
-=======
         if self.matrix_free is _UNDEFINED:
             self.matrix_free = overrides_method('compute_jacvec_product', self, ExplicitComponent)
 
         if self.matrix_free:
             self._check_matfree_deprecation()
->>>>>>> a61eed18
 
     def _get_partials_varlists(self, use_resname=False):
         """
