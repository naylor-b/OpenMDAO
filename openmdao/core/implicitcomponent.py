--- conflicted
+++ resolved
@@ -81,14 +81,8 @@
         if self.matrix_free is _UNDEFINED:
             self.matrix_free = overrides_method('apply_linear', self, ImplicitComponent)
 
-<<<<<<< HEAD
-        self.matrix_free = (overrides_method('apply_linear', self, ImplicitComponent))# or
-                            # (new_apply_linear is not None and
-                            #  self._inst_functs['apply_linear'] != new_apply_linear))
-=======
         if self.matrix_free:
             self._check_matfree_deprecation()
->>>>>>> a61eed18
 
     def _apply_nonlinear(self):
         """
