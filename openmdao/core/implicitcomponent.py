"""Define the ImplicitComponent class."""

import inspect
from scipy.sparse import coo_matrix
import numpy as np
from types import MethodType

from openmdao.core.component import Component, _allowed_types
from openmdao.core.constants import _UNDEFINED, _SetupStatus
from openmdao.vectors.vector import _full_slice
from openmdao.recorders.recording_iteration_stack import Recording
from openmdao.utils.class_util import overrides_method
from openmdao.utils.array_utils import shape_to_len
from openmdao.utils.general_utils import format_as_float_or_array, _subjac_meta2value
from openmdao.utils.units import simplify_unit
from openmdao.utils.rangemapper import RangeMapper
from openmdao.utils.om_warnings import issue_warning
from openmdao.utils.jax_utils import jax, jit, ImplicitCompJaxify, DelayedJit, \
    linearize as _jax_linearize, apply_linear as _jax_apply_linear


_tuplist = (tuple, list)


def _get_slice_shape_dict(name_shape_iter):
    """
    Return a dict of (slice, shape) tuples using provided names and shapes.

    Parameters
    ----------
    name_shape_iter : iterator
        An iterator yielding (name, shape) pairs

    Returns
    -------
    dict
        A dict of (slice, shape) tuples using provided names and shapes.
    """
    dct = {}

    start = end = 0
    for name, shape in name_shape_iter:
        size = shape_to_len(shape)
        end += size
        dct[name] = (slice(start, end), shape)
        start = end

    return dct


class ImplicitComponent(Component):
    """
    Class to inherit from when all output variables are implicit.

    Parameters
    ----------
    **kwargs : dict of keyword arguments
        Keyword arguments that will be mapped into the Component options.

    Attributes
    ----------
    _declared_residuals : dict
        Contains local residual names mapped to metadata.
    _has_solve_nl : bool
        If True, this component has a solve_nonlinear method that overrides the ImplicitComponent
        class method.
    _has_solve_linear : bool
        If True, this component has a solve_linear method that overrides the ImplicitComponent
        class method.
    """

    def __init__(self, **kwargs):
        """
        Store some bound methods so we can detect runtime overrides.
        """
        self._declared_residuals = {}
        super().__init__(**kwargs)
        self._has_solve_nl = _UNDEFINED
<<<<<<< HEAD
        self._has_linearize = _UNDEFINED
        self._vjp_hash = None
        self._vjp_fun = None
=======
        self._has_solve_linear = _UNDEFINED
>>>>>>> 31cccfda

    def _configure(self):
        """
        Configure this system to assign children settings.

        Also tag component if it provides a guess_nonlinear.
        """
        self._has_guess = overrides_method('guess_nonlinear', self, ImplicitComponent)

        if self._has_linearize is _UNDEFINED:
            self._has_linearize = overrides_method('linearize', self, ImplicitComponent)

        if self._has_solve_nl is _UNDEFINED:
            self._has_solve_nl = overrides_method('solve_nonlinear', self, ImplicitComponent)

        if self._has_solve_linear is _UNDEFINED:
            self._has_solve_linear = overrides_method('solve_linear', self, ImplicitComponent)

        if self.matrix_free == _UNDEFINED:
            self.matrix_free = overrides_method('apply_linear', self, ImplicitComponent)

        if self.matrix_free:
            self._check_matfree_deprecation()

    def _apply_nonlinear(self):
        """
        Compute residuals. The model is assumed to be in a scaled state.
        """
        with self._unscaled_context(outputs=[self._outputs], residuals=[self._residuals]):
            with self._call_user_function('apply_nonlinear', protect_outputs=True):
                if self._run_root_only():
                    if self.comm.rank == 0:
                        if self._discrete_inputs or self._discrete_outputs:
                            self.apply_nonlinear(self._inputs, self._outputs,
                                                 self._residuals_wrapper,
                                                 self._discrete_inputs, self._discrete_outputs)
                        else:
                            self.apply_nonlinear(self._inputs, self._outputs,
                                                 self._residuals_wrapper)
                        self.comm.bcast([self._residuals.asarray(), self._discrete_outputs], root=0)
                    else:
                        new_res, new_disc_outs = self.comm.bcast(None, root=0)
                        self._residuals.set_val(new_res)
                        if new_disc_outs:
                            for name, val in new_disc_outs.items():
                                self._discrete_outputs[name] = val
                else:
                    if self._discrete_inputs or self._discrete_outputs:
                        self.apply_nonlinear(self._inputs, self._outputs, self._residuals_wrapper,
                                             self._discrete_inputs, self._discrete_outputs)
                    else:
                        self.apply_nonlinear(self._inputs, self._outputs, self._residuals_wrapper)

        self.iter_count_apply += 1

    def _solve_nonlinear(self):
        """
        Compute outputs. The model is assumed to be in a scaled state.
        """
        if self._nonlinear_solver is not None:
            with Recording(self.pathname + '._solve_nonlinear', self.iter_count, self):
                self._nonlinear_solver._solve_with_cache_check()
        elif self._has_solve_nl:
            with self._unscaled_context(outputs=[self._outputs]):
                with Recording(self.pathname + '._solve_nonlinear', self.iter_count, self):
                    with self._call_user_function('solve_nonlinear'):
                        if self._run_root_only():
                            if self.comm.rank == 0:
                                if self._discrete_inputs or self._discrete_outputs:
                                    self.solve_nonlinear(self._inputs, self._outputs,
                                                         self._discrete_inputs,
                                                         self._discrete_outputs)
                                else:
                                    self.solve_nonlinear(self._inputs, self._outputs)
                                self.comm.bcast([self._outputs.asarray(), self._discrete_outputs],
                                                root=0)
                            else:
                                new_res, new_disc_outs = self.comm.bcast(None, root=0)
                                self._outputs.set_val(new_res)
                                if new_disc_outs:
                                    for name, val in new_disc_outs.items():
                                        self._discrete_outputs[name] = val
                        else:
                            if self._discrete_inputs or self._discrete_outputs:
                                self.solve_nonlinear(self._inputs, self._outputs,
                                                     self._discrete_inputs, self._discrete_outputs)
                            else:
                                self.solve_nonlinear(self._inputs, self._outputs)

        # Iteration counter is incremented in the Recording context manager at exit.

    def _guess_nonlinear(self):
        """
        Provide initial guess for states.
        """
        if self._has_guess:
            self._apply_nonlinear()
            complex_step = self._inputs._under_complex_step

            try:
                with self._unscaled_context(outputs=[self._outputs], residuals=[self._residuals]):
                    if complex_step:
                        self._inputs.set_complex_step_mode(False)
                        self._outputs.set_complex_step_mode(False)
                        self._residuals.set_complex_step_mode(False)

                    with self._call_user_function('guess_nonlinear', protect_residuals=True):
                        if self._discrete_inputs or self._discrete_outputs:
                            self.guess_nonlinear(self._inputs, self._outputs,
                                                 self._residuals_wrapper,
                                                 self._discrete_inputs, self._discrete_outputs)
                        else:
                            self.guess_nonlinear(self._inputs, self._outputs,
                                                 self._residuals_wrapper)
            finally:
                if complex_step:
                    self._inputs.set_complex_step_mode(True)
                    self._outputs.set_complex_step_mode(True)
                    self._residuals.set_complex_step_mode(True)

    def _apply_linear_wrapper(self, *args):
        """
        Call apply_linear based on the value of the "run_root_only" option.

        Parameters
        ----------
        *args : list
            List of positional arguments.
        """
        inputs, outputs, d_inputs, d_outputs, d_residuals, mode = args
        if self._run_root_only():
            if self.comm.rank == 0:
                self.apply_linear(inputs, outputs, d_inputs, d_outputs, d_residuals, mode)
                if mode == 'fwd':
                    self.comm.bcast(d_residuals.asarray(), root=0)
                else:  # rev
                    self.comm.bcast((d_inputs.asarray(), d_outputs.asarray()), root=0)
            else:
                if mode == 'fwd':
                    new_res = self.comm.bcast(None, root=0)
                    d_residuals.set_val(new_res)
                else:  # rev
                    new_ins, new_outs = self.comm.bcast(None, root=0)
                    d_inputs.set_val(new_ins)
                    d_outputs.set_val(new_outs)
        else:
            if self.comm.size > 1 and mode == 'rev' and self._problem_meta['checking']:
                nzdresids = self._get_dist_nz_dresids()
                self.apply_linear(inputs, outputs, d_inputs, d_outputs, d_residuals, mode)
                self._check_consistent_serial_dinputs(nzdresids)
            else:
                self.apply_linear(inputs, outputs, d_inputs, d_outputs, d_residuals, mode)

    def _apply_linear(self, jac, mode, scope_out=None, scope_in=None):
        """
        Compute jac-vec product. The model is assumed to be in a scaled state.

        Parameters
        ----------
        jac : Jacobian or None
            If None, use local jacobian, else use assembled jacobian jac.
        mode : str
            Either 'fwd' or 'rev'.
        scope_out : set or None
            Set of absolute output names in the scope of this mat-vec product.
            If None, all are in the scope.
        scope_in : set or None
            Set of absolute input names in the scope of this mat-vec product.
            If None, all are in the scope.
        """
        if jac is None:
            jac = self._assembled_jac if self._assembled_jac is not None else self._jacobian

        with self._matvec_context(scope_out, scope_in, mode) as vecs:
            d_inputs, d_outputs, d_residuals = vecs
            d_residuals = self._dresiduals_wrapper

            # if we're not matrix free, we can skip the bottom of
            # this loop because apply_linear does nothing.
            if not self.matrix_free:
                # Jacobian and vectors are all scaled, unitless
                jac._apply(self, d_inputs, d_outputs, d_residuals, mode)
                return

            # Jacobian and vectors are all unscaled, dimensional
            with self._unscaled_context(
                    outputs=[self._outputs, d_outputs], residuals=[d_residuals]):

                # set appropriate vectors to read_only to help prevent user error
                if mode == 'fwd':
                    d_inputs.read_only = d_outputs.read_only = True
                elif mode == 'rev':
                    d_residuals.read_only = True

                try:
                    with self._call_user_function('apply_linear', protect_outputs=True):
                        self._apply_linear_wrapper(self._inputs, self._outputs,
                                                   d_inputs, d_outputs, d_residuals, mode)
                finally:
                    d_inputs.read_only = d_outputs.read_only = d_residuals.read_only = False

    def _solve_linear(self, mode, scope_out=_UNDEFINED, scope_in=_UNDEFINED):
        """
        Apply inverse jac product. The model is assumed to be in a scaled state.

        Parameters
        ----------
        mode : str
            'fwd' or 'rev'.
        scope_out : set, None, or _UNDEFINED
            Outputs relevant to possible lower level calls to _apply_linear on Components.
        scope_in : set, None, or _UNDEFINED
            Inputs relevant to possible lower level calls to _apply_linear on Components.
        """
        if self._linear_solver is not None:
            self._linear_solver._set_matvec_scope(scope_out, scope_in)
            self._linear_solver.solve(mode, None)

        else:
            d_outputs = self._doutputs
            d_residuals = self._dresiduals_wrapper

            with self._unscaled_context(outputs=[d_outputs], residuals=[d_residuals]):
                # set appropriate vectors to read_only to help prevent user error
                if mode == 'fwd':
                    d_residuals.read_only = True
                elif mode == 'rev':
                    d_outputs.read_only = True

                try:
                    with self._call_user_function('solve_linear'):
                        self.solve_linear(d_outputs, d_residuals, mode)
                finally:
                    d_outputs.read_only = d_residuals.read_only = False

    def _approx_subjac_keys_iter(self):
        for abs_key, meta in self._subjacs_info.items():
            if 'method' in meta:
                method = meta['method']
                if method is not None and method in self._approx_schemes:
                    yield abs_key

    def _linearize_wrapper(self):
        """
        Call linearize based on the value of the "run_root_only" option.
        """
        with self._call_user_function('linearize', protect_outputs=True):
            if self._run_root_only():
                if self.comm.rank == 0:
                    if self._discrete_inputs or self._discrete_outputs:
                        self.linearize(self._inputs, self._outputs, self._jac_wrapper,
                                       self._discrete_inputs, self._discrete_outputs)
                    else:
                        self.linearize(self._inputs, self._outputs, self._jac_wrapper)
                    if self._jacobian is not None:
                        self.comm.bcast(list(self._jacobian.items()), root=0)
                elif self._jacobian is not None:
                    for key, val in self.comm.bcast(None, root=0):
                        self._jac_wrapper[key] = val
            else:
                if self._discrete_inputs or self._discrete_outputs:
                    self.linearize(self._inputs, self._outputs, self._jac_wrapper,
                                   self._discrete_inputs, self._discrete_outputs)
                else:
                    self.linearize(self._inputs, self._outputs, self._jac_wrapper)

    def _linearize(self, jac=None, sub_do_ln=True):
        """
        Compute jacobian / factorization. The model is assumed to be in a scaled state.

        Parameters
        ----------
        jac : Jacobian or None
            If None, use local jacobian, else use assembled jacobian jac.
        sub_do_ln : bool
            Flag indicating if the children should call linearize on their linear solvers.
        """
        self._check_first_linearize()

        with self._unscaled_context(outputs=[self._outputs]):
            # Computing the approximation before the call to compute_partials allows users to
            # override FD'd values.
            for approximation in self._approx_schemes.values():
                approximation.compute_approximations(self, jac=self._jacobian)

            self._linearize_wrapper()

        if (jac is None or jac is self._assembled_jac) and self._assembled_jac is not None:
            self._assembled_jac._update(self)

    def add_output(self, name, val=1.0, **kwargs):
        """
        Add an output variable to the component.

        Parameters
        ----------
        name : str
            Name of the variable in this component's namespace.
        val : float or list or tuple or ndarray
            The initial value of the variable being added in user-defined units. Default is 1.0.
        **kwargs : dict
            Keyword args to store.  The value corresponding to each key is a dict containing the
            metadata for the input name that matches that key.

        Returns
        -------
        dict
            Metadata for added variable.
        """
        metadata = super().add_output(name, val, **kwargs)

        metadata['tags'].add('openmdao:allow_desvar')

        return metadata

    def add_residual(self, name, shape=(1,), units=None, desc='', ref=None):
        """
        Add a residual variable to the component.

        Note that the total size of the residual vector must match the total size of
        the outputs vector for this component.

        Parameters
        ----------
        name : str
            Name of the residual in this component's namespace.
        shape : int or tuple
            Shape of this residual.
        units : str or None
            Units in which this residual will be given to the user when requested.
            Default is None, which means it has no units.
        desc : str
            Description of the residual.
        ref : float or ndarray or None
            Scaling parameter. The value in the user-defined units of this residual
            when the scaled value is 1. Default is 1.

        Returns
        -------
        dict
            Metadata for the added residual.
        """
        metadict = self._declared_residuals

        # Catch duplicated residuals
        if name in metadict:
            raise ValueError(f"{self.msginfo}: Residual name '{name}' already exists.")

        if self._problem_meta is not None:
            if self._problem_meta['setup_status'] > _SetupStatus.POST_FINAL_SETUP:
                raise RuntimeError(f"{self.msginfo}: Can't add residual '{name}' "
                                   "after final_setup.")

        # check ref shape
        if ref is not None:
            if np.isscalar(ref):
                self._has_resid_scaling |= ref != 1.0
            else:
                self._has_resid_scaling |= np.any(ref != 1.0)

                if not isinstance(ref, _allowed_types):
                    raise TypeError(f'{self.msginfo}: The ref argument should be a '
                                    'float, list, tuple, ndarray or Iterable')

                it = np.atleast_1d(ref)
                if it.shape != shape:
                    raise ValueError(f"{self.msginfo}: When adding residual '{name}', expected "
                                     f"shape {shape} but got shape {it.shape} for argument 'ref'.")

        if units is not None:
            if not isinstance(units, str):
                raise TypeError(f"{self.msginfo}: The units argument should be a str or None")
            units = simplify_unit(units, msginfo=self.msginfo)

        metadict[name] = meta = {
            'shape': shape,
            'units': units,
            'desc': desc,
            'ref': format_as_float_or_array('ref', ref, flatten=True, val_if_none=None),
        }

        return meta

    def _reset_setup_vars(self):
        """
        Reset all the stuff that gets initialized in setup.
        """
        super()._reset_setup_vars()
        self._declared_residuals = {}
        self._resid2out_subjac_map = {}

    def _resid_name_shape_iter(self):
        for name, meta in self._declared_residuals.items():
            yield name, meta['shape']

    def setup_residuals(self):
        """
        User hook for adding named residuals to this component.
        """
        pass

    def _setup_residuals(self):
        """
        Call setup_residuals if the user has defined it.
        """
        self.setup_residuals()

    def _setup_vectors(self, root_vectors):
        """
        Compute all vectors for all vec names and assign excluded variables lists.

        Parameters
        ----------
        root_vectors : dict of dict of Vector
            Root vectors: first key is 'input', 'output', or 'residual'; second key is vec_name.
        """
        super()._setup_vectors(root_vectors)

        if self._declared_residuals:
            name2slcshape = _get_slice_shape_dict(self._resid_name_shape_iter())

            if self._use_derivatives:
                self._dresiduals_wrapper = _ResidsWrapper(self._dresiduals, name2slcshape)

            self._residuals_wrapper = _ResidsWrapper(self._residuals, name2slcshape)
            self._jac_wrapper = _JacobianWrapper(self._jacobian, self._resid2out_subjac_map)
        else:
            self._residuals_wrapper = self._residuals
            self._dresiduals_wrapper = self._dresiduals
            self._jac_wrapper = self._jacobian

    def _resolve_partials_patterns(self, of, wrt, pattern_meta):
        """
        Store subjacobian metadata for later use.

        Parameters
        ----------
        of : tuple of str
            The names of the residuals that derivatives are being computed for.
            May also contain glob patterns.
        wrt : tuple of str
            The names of the variables that derivatives are taken with respect to.
            This can contain the name of any input or output variable.
            May also contain glob patterns.
        pattern_meta : dict
            Metadata dict specifying shape, and/or approx properties.
        """
        if self._declared_residuals:
            # if we have renamed resids, remap them to use output naming

            plen = len(self.pathname) + 1
            resid_mapper = RangeMapper.create([(n, shape_to_len(meta['shape']))
                                               for n, meta in self._declared_residuals.items()],
                                              max_flat_range_size=100)
            out_mapper = RangeMapper.create([(n[plen:], shape_to_len(meta['shape']))
                                             for n, meta in self._var_abs2meta['output'].items()],
                                            max_flat_range_size=100)

            if resid_mapper.size != out_mapper.size:
                raise RuntimeError(f"{self.msginfo}: The number of residuals ({resid_mapper.size}) "
                                   f"doesn't match number of outputs ({out_mapper.size}).  If any "
                                   "residuals are added using 'add_residuals', their total size "
                                   "must match the total size of the outputs.")

            rmap = self._resid2out_subjac_map
            omap = {}

            # expand the glob patterns into a list of specific residuals and map overlaps to
            # both outputs and residuals
            for _, resids in self._find_of_matches(of, use_resname=True):
                for resid in resids:
                    for tup in resid_mapper.overlap_iter(resid, out_mapper):
                        _, rstart, rstop, oname, ostart, ostop = tup

                        self._check_res_vs_out_meta(resid, oname)

                        if resid not in rmap:
                            rmap[resid] = []
                        if oname not in omap:
                            omap[oname] = []

                        data = (oname, pattern_meta.copy(),
                                slice(ostart, ostop), slice(rstart, rstop))

                        rmap[resid].append(data)
                        omap[oname].append(data)

            pattern_val, pattern_rows, _ = _subjac_meta2value(pattern_meta)

            abs_wrts = []
            if pattern_val is not None or pattern_rows is not None:
                for _, wrts in self._find_wrt_matches(wrt):
                    for w in wrts:
                        abs_wrts.append(self.pathname + '.' + w)

                wrt_sizes = set()
                for abs_wrt in abs_wrts:
                    if abs_wrt in self._var_abs2meta['input']:
                        wrtsize = shape_to_len(self._var_abs2meta['input'][abs_wrt]['shape'])
                    else:
                        wrtsize = shape_to_len(self._var_abs2meta['output'][abs_wrt]['shape'])
                    wrt_sizes.add(wrtsize)

                if len(wrt_sizes) > 1:
                    raise ValueError(f"{self.msginfo}: declared residual partial ({of}, {wrt}) "
                                     f"specifies a sub-jacobian value or shape, but it matches "
                                     f"multiple 'wrt' values that don't all have the same size. "
                                     f"Sizes found: {sorted(wrt_sizes)}.")

            for oname, lst in omap.items():
                oabs_name = self.pathname + '.' + oname
                existing_metas = []
                # gather any existing metadata dicts declared for the current output
                for wabs in abs_wrts:
                    if (oabs_name, wabs) in self._subjacs_info:
                        existing_metas.append(self._subjacs_info[oabs_name, wabs])

                newmeta = {'dependent': True, 'rows': None, 'cols': None}
                if not existing_metas:
                    existing_metas.append(newmeta)
                    if 'method' in pattern_meta:
                        method = pattern_meta['method']
                        if method in ('fd', 'cs'):
                            existing_metas[0]['method'] = method

                if pattern_rows is not None:
                    rows = []
                    cols = []
                    data = []
                    for _, patmeta, oslc, rslc in lst:
                        if 'rows' in patmeta and patmeta['rows'] is not None:
                            r, c, d = _get_sparse_slice(patmeta, oslc, rslc)
                            rows.append(r)
                            cols.append(c)
                            if d is not None:
                                data.append(d)
                        else:
                            raise RuntimeError("No support currently for sparse and dense resid "
                                               "subjacs that overlap the same output.")

                    rows = np.concatenate(rows)
                    cols = np.concatenate(cols)

                    if data:
                        data = np.concatenate(data)
                        if len(data) != len(rows):
                            raise ValueError(f"{self.msginfo}: length of data array ({len(data)} "
                                             f"!= number of rows ({len(rows)} for sparse partial "
                                             f"({oname}, {wrt}).")
                        val = data
                    else:
                        val = None

                    for meta in existing_metas:
                        v, r, c = _subjac_meta2value(meta)
                        if r is not None:
                            meta['rows'] = np.concatenate((r, rows))
                            meta['cols'] = np.concatenate((c, cols))
                            if v is not None:
                                meta['val'] = np.concatenate((v, val))
                            else:
                                meta['val'] = val
                        elif v is not None:
                            issue_warning(f"{self.msginfo}: The existing subjac value for "
                                          f"({oname}, {wrt}) is dense, but is being updated with a "
                                          "sparse value. The combined subjac will be dense.",
                                          RuntimeWarning)
                            meta['val'][oslc] = _get_dense_slice_from_sparse(meta, oslc, rslc)
                        else:
                            meta['rows'] = rows
                            meta['cols'] = cols
                            meta['val'] = val

                else:  # resid partials are all dense
                    outsize = shape_to_len(self._var_abs2meta['output'][self.pathname + '.' +
                                                                        oname]['shape'])
                    for meta in existing_metas:
                        if pattern_val is not None:
                            val, r, c = _subjac_meta2value(meta)
                            if val is None:
                                val = meta['val'] = np.zeros((outsize, wrtsize), dtype=float)

                            for _, _, oslice, rslice in lst:
                                val[oslice, :] = pattern_val[rslice, :]

                super()._resolve_partials_patterns(oname, wrt, meta)
        else:
            super()._resolve_partials_patterns(of, wrt, pattern_meta)

    def _check_res_vs_out_meta(self, resid, output):
        """
        Check for mismatch of 'ref' vs. 'res_ref' and 'units' vs. 'res_units'.

        Raises an exception if a mismatch exists.

        Parameters
        ----------
        resid : str
            Local name of residual that overlaps the output.
        output : str
            Local name of the output.
        """
        resmeta = self._declared_residuals[resid]
        outmeta = self._var_abs2meta['output'][self.pathname + '.' + output]

        ref = resmeta['ref']
        res_ref = outmeta['res_ref']

        if ref is not None and res_ref is not None:
            ref_arr = isinstance(ref, np.ndarray)
            res_ref_arr = isinstance(res_ref, np.ndarray)
            if (ref_arr != res_ref_arr or (ref_arr and not np.all(ref == res_ref) or
                                           (not ref_arr and ref != res_ref))):
                raise ValueError(f"{self.msginfo}: ({ref} != {res_ref}), 'ref' for residual "
                                 f"'{resid}' != 'res_ref' for output '{output}'.")

        units = resmeta['units']
        res_units = outmeta['res_units']

        # assume units and res_units are already simplified
        if units is not None and res_units is not None and units != res_units:
            raise ValueError(f"{self.msginfo}: residual units '{units}' for residual '{resid}' != "
                             f"output res_units '{res_units}' for output '{output}'.")

    def _get_partials_wrts(self):
        """
        Get the list of wrt variables that form the partial jacobian.

        Returns
        -------
        list
            List of wrt variable names (relative names).
        """
        return list(self._var_rel_names['output']) + list(self._var_rel_names['input'])

    def _get_partials_ofs(self, use_resname=False):
        """
        Get the list of 'of' variables that form the partial jacobian.

        Parameters
        ----------
        use_resname : bool
            If True, 'of' will be a list of residual names instead of output names.

        Returns
        -------
        list
            List of of variable names (relative names).
        """
        if use_resname and self._declared_residuals:
            return list(self._declared_residuals)

        return super()._get_partials_ofs()

    def apply_nonlinear(self, inputs, outputs, residuals, discrete_inputs=None,
                        discrete_outputs=None):
        """
        Compute residuals given inputs and outputs.

        The model is assumed to be in an unscaled state.

        Parameters
        ----------
        inputs : Vector
            Unscaled, dimensional input variables read via inputs[key].
        outputs : Vector
            Unscaled, dimensional output variables read via outputs[key].
        residuals : Vector
            Unscaled, dimensional residuals written to via residuals[key].
        discrete_inputs : dict or None
            If not None, dict containing discrete input values.
        discrete_outputs : dict or None
            If not None, dict containing discrete output values.
        """
        if self.compute_primal is None:
            raise NotImplementedError('ImplicitComponent.apply_nonlinear() must be overridden '
                                      'by the child class.')

        returns = \
            self.compute_primal(*self._get_compute_primal_invals(inputs, outputs, discrete_inputs))

        if not isinstance(returns, _tuplist):
            returns = (returns,)

        if discrete_outputs:
            ndiscrete_outs = len(self._discrete_outputs)
            self._discrete_outputs.set_vals(returns[:ndiscrete_outs])
            residuals.set_vals(returns[ndiscrete_outs:])
        else:
            residuals.set_vals(returns)

    def solve_nonlinear(self, inputs, outputs):
        """
        Compute outputs given inputs. The model is assumed to be in an unscaled state.

        Parameters
        ----------
        inputs : Vector
            Unscaled, dimensional input variables read via inputs[key].
        outputs : Vector
            Unscaled, dimensional output variables read via outputs[key].
        """
        if self.compute_primal is None:
            return
        if self.nonlinear_solver is not None:
            self.nonlinear_solver.solve()

    def guess_nonlinear(self, inputs, outputs, residuals,
                        discrete_inputs=None, discrete_outputs=None):
        """
        Provide initial guess for states.

        Override this method to set the initial guess for states.

        Parameters
        ----------
        inputs : Vector
            Unscaled, dimensional input variables read via inputs[key].
        outputs : Vector
            Unscaled, dimensional output variables read via outputs[key].
        residuals : Vector
            Unscaled, dimensional residuals written to via residuals[key].
        discrete_inputs : dict or None
            If not None, dict containing discrete input values.
        discrete_outputs : dict or None
            If not None, dict containing discrete output values.
        """
        pass

    def apply_linear(self, inputs, outputs, d_inputs, d_outputs, d_residuals, mode):
        r"""
        Compute jac-vector product. The model is assumed to be in an unscaled state.

        If mode is:
            'fwd': (d_inputs, d_outputs) \|-> d_residuals

            'rev': d_residuals \|-> (d_inputs, d_outputs)

        Parameters
        ----------
        inputs : Vector
            Unscaled, dimensional input variables read via inputs[key].
        outputs : Vector
            Unscaled, dimensional output variables read via outputs[key].
        d_inputs : Vector
            See inputs; product must be computed only if var_name in d_inputs.
        d_outputs : Vector
            See outputs; product must be computed only if var_name in d_outputs.
        d_residuals : Vector
            See outputs.
        mode : str
            Either 'fwd' or 'rev'.
        """
        pass

    def solve_linear(self, d_outputs, d_residuals, mode):
        r"""
        Apply inverse jac product. The model is assumed to be in an unscaled state.

        If mode is:
            'fwd': d_residuals \|-> d_outputs

            'rev': d_outputs \|-> d_residuals

        Note : this is not the linear solution for the implicit component. We use identity so
        that simple implicit components can function in a preconditioner under linear gauss-seidel.
        To correctly solve this component, you should slot a solver in linear_solver or override
        this method.

        Parameters
        ----------
        d_outputs : Vector
            Unscaled, dimensional quantities read via d_outputs[key].
        d_residuals : Vector
            Unscaled, dimensional quantities read via d_residuals[key].
        mode : str
            Either 'fwd' or 'rev'.
        """
        if mode == 'fwd':
            d_outputs.set_vec(d_residuals)
        else:  # rev
            d_residuals.set_vec(d_outputs)

    def linearize(self, inputs, outputs, jacobian, discrete_inputs=None, discrete_outputs=None):
        """
        Compute sub-jacobian parts and any applicable matrix factorizations.

        The model is assumed to be in an unscaled state.

        Parameters
        ----------
        inputs : Vector
            Unscaled, dimensional input variables read via inputs[key].
        outputs : Vector
            Unscaled, dimensional output variables read via outputs[key].
        jacobian : Jacobian
            Sub-jac components written to jacobian[output_name, input_name].
        discrete_inputs : dict or None
            If not None, dict containing discrete input values.
        discrete_outputs : dict or None
            If not None, dict containing discrete output values.
        """
        pass

    def _list_states(self):
        """
        Return list of all states at and below this system.

        If final setup has not been performed yet, return relative names for this system only.

        Returns
        -------
        list
            List of all states.
        """
        prefix = self.pathname + '.'
        return list(self._var_abs2meta['output']) + \
            [prefix + n for n in self._var_discrete['output']]

    def _list_states_allprocs(self):
        """
        Return list of all states for this component.

        Returns
        -------
        list
            List of all states.
        """
        return self._list_states()

    def _get_compute_primal_invals(self, inputs, outputs, discrete_inputs):
        if discrete_inputs:
            yield from discrete_inputs.values()
        yield from inputs.values()
        yield from outputs.values()

    def _get_compute_primal_argnames(self):
        argnames = []
        if self._discrete_inputs:
            argnames.extend(self._discrete_inputs)
        argnames.extend(name for name in self._var_rel_names['input']
                        if name not in self._discrete_inputs)
        argnames.extend(name for name in self._var_rel_names['output']
                        if name not in self._discrete_outputs)
        return argnames

    def _setup_jax(self, from_group=False):
        if self.matrix_free is True:
            self.apply_linear = MethodType(_jax_apply_linear, self)
        else:
            self.linearize = MethodType(_jax_linearize, self)
            self._has_linearize = True

        if self.compute_primal is None:
            jaxifier = ImplicitCompJaxify(self, verbose=True)

            if jaxifier.get_self_statics:
                self.get_self_statics = MethodType(jaxifier.get_self_statics, self)

            # replace existing apply_nonlinear method with base class method, so that compute_primal
            # will be called.
            self.apply_nonlinear = MethodType(ImplicitComponent.apply_nonlinear, self)

            self.compute_primal = MethodType(jaxifier.compute_primal, self)
        else:
            # check that compute_primal args are in the correct order
            args = list(inspect.signature(self.compute_primal).parameters)
            if args and args[0] == 'self':
                args = args[1:]
            compargs = self._get_compute_primal_argnames()
            if args != compargs:
                raise RuntimeError(f"{self.msginfo}: compute_primal method args {args} don't match "
                                   f"the expected args {compargs}.")

        if not from_group and self.options['use_jit']:
            self.compute_primal = MethodType(DelayedJit(self.compute_primal.__func__), self)

        statics = self.get_self_statics()
        if not statics:
            self._self_statics_hash = None  # set to None to avoid computing any more hashes

    def _get_jac_func(self):
        self._check_jac_func_changed()

        # TODO: modify this to use relevance and possibly compile multiple jac functions depending
        # on DV/response so that we don't compute any derivatives that are always zero.
        if self._jac_func_ is None:
            fjax = jax.jacfwd if self.best_partial_deriv_direction() == 'fwd' else jax.jacrev
            nstatic = len(self._discrete_inputs)
            wrt_idxs = list(range(nstatic, len(self._var_abs2meta['input']) +
                                  len(self._var_abs2meta['output']) + nstatic))
            static_argnums = tuple(range(nstatic))
            primal_func = self.compute_primal.__func__
            if isinstance(primal_func, DelayedJit):
                primal_func = primal_func._func
            primal_func = MethodType(primal_func, self)
            self._jac_func_ = jit(fjax(primal_func, argnums=wrt_idxs),
                                  static_argnums=static_argnums)
        return self._jac_func_


def meta2range_iter(meta_dict, names=None, shp_name='shape'):
    """
    Iterate over variables and their ranges, based on shape metadata for each variable.

    Parameters
    ----------
    meta_dict : dict
        Mapping of variable name to metadata (which contains shape information).
    names : iter of str or None
        If not None, restrict the ranges to those variables contained in names.
    shp_name : str
        Name of the shape metadata entry.  Defaults to 'shape', but could also be 'global_shape'.

    Yields
    ------
    str
        Name of variable.
    int
        Starting index.
    int
        Ending index.
    """
    start = end = 0

    if names is None:
        for name in meta_dict:
            end += shape_to_len(meta_dict[name][shp_name])
            yield name, start, end
            start = end
    else:
        if not isinstance(names, (set, dict)):
            names = set(names)

        for name in meta_dict:
            end += shape_to_len(meta_dict[name][shp_name])
            if name in names:
                yield name, start, end
            start = end


def _overlap_range_iter(meta_dict1, meta_dict2, names1=None, names2=None):
    """
    Yield names and ranges of overlapping variables from two metadata dictionaries.

    The metadata dicts are assumed to contain a 'shape' entry, and the total size of the
    variables in meta_dict1 must equal the total size of the variables in meta_dict2.
    """
    iter2 = meta2range_iter(meta_dict2, names=names2)
    start2 = end2 = -1

    for name1, start1, end1 in meta2range_iter(meta_dict1, names=names1):
        try:
            while not (start2 <= start1 < end2 or start2 <= end1 < end2):
                name2, start2, end2 = next(iter2)

            if end1 < end2:
                yield name1, start1, end1, name2, start2, end2
            else:
                while end1 >= end2:
                    yield name1, start1, end1, name2, start2, end2
                    name2, start2, end2 = next(iter2)
        except StopIteration:
            return


class _ResidsWrapper(object):
    def __init__(self, vec, name2slice_shape):
        self.__dict__['_vec'] = vec
        self.__dict__['_dct'] = name2slice_shape

    def __getitem__(self, name):
        arr = self._vec.asarray(copy=False)
        if name in self._dct:
            slc, shape = self._dct[name]
            view = arr[slc]
            view.shape = shape
            return view

        return self._vec.__getitem__(name)  # handles errors

    def __setitem__(self, name, val):
        arr = self._vec.asarray(copy=False)
        if name in self._dct:
            slc, _ = self._dct[name]
            arr[slc] = np.asarray(val).flat
            return

        self._vec.__setitem__(name, val)  # handles errors

    def __getattr__(self, name):
        return getattr(self._vec, name)

    def __setattr__(self, name, val):
        setattr(self._vec, name, val)


class _JacobianWrapper(object):

    def __init__(self, jac, res2outmap):
        self.__dict__['_jac'] = jac
        self.__dict__['_dct'] = res2outmap

    def __getitem__(self, key):
        res, wrt = key

        if len(self._dct) == 1:
            of, _, slc, _ = self._dct[res]
            return self._jac[(of, wrt)][slc]

        return np.vstack([self._jac[(of, wrt)][slc] for of, _, _, slc, _ in self._dct[res]])

    def __setitem__(self, key, val):
        res, wrt = key

        for of, _, outslc, resslc in self._dct[res]:
            if isinstance(val, np.ndarray):
                v = val[resslc]
            else:
                v = val

            if outslc is _full_slice:
                self._jac[of, wrt] = v
            else:
                # setting only subset of the rows in the subjac
                sjac = self._jac[of, wrt]
                sjac[outslc] = v
                self._jac[of, wrt] = sjac

    def __getattr__(self, name):
        return getattr(self._jac, name)

    def __setattr__(self, name, val):
        setattr(self._jac, name, val)

    def __contains__(self, key):
        return key in self._jac


def _get_sparse_slice(meta, oslc, rslc):
    r = np.asarray(meta['rows'], dtype=int)
    c = np.asarray(meta['cols'], dtype=int)
    mask = np.logical_and(r >= rslc.start, r < rslc.stop)

    if 'val' in meta and meta['val'] is not None:
        if np.isscalar(meta['val']):
            d = np.full((len(r),), meta['val'], dtype=float)
        else:
            d = np.atleast_1d(meta['val'])
        return r[mask] - rslc.start + oslc.start, c[mask], d[mask]
    else:
        return r[mask] - rslc.start + oslc.start, c[mask], None


def _get_dense_slice_from_sparse(meta, oslc, rslc):
    r, c, d = _get_sparse_slice(meta, oslc, rslc)
    coo = coo_matrix((d, (r, c)), shape=(rslc.stop - rslc.start, meta['shape'][1]))
    return coo.toarray()<|MERGE_RESOLUTION|>--- conflicted
+++ resolved
@@ -76,13 +76,10 @@
         self._declared_residuals = {}
         super().__init__(**kwargs)
         self._has_solve_nl = _UNDEFINED
-<<<<<<< HEAD
+        self._has_solve_linear = _UNDEFINED
         self._has_linearize = _UNDEFINED
         self._vjp_hash = None
         self._vjp_fun = None
-=======
-        self._has_solve_linear = _UNDEFINED
->>>>>>> 31cccfda
 
     def _configure(self):
         """
