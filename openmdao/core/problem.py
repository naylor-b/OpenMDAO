"""Define the Problem class and a FakeComm class for non-MPI users."""

from __future__ import division
from collections import OrderedDict, defaultdict, namedtuple
import sys

from six import string_types, iteritems, iterkeys
from six.moves import range
from itertools import product, chain

import numpy as np
import scipy.sparse as sparse

from openmdao.approximation_schemes.finite_difference import FiniteDifference, DEFAULT_FD_OPTIONS
from openmdao.assemblers.default_assembler import DefaultAssembler
from openmdao.core.component import Component
from openmdao.core.explicitcomponent import ExplicitComponent
from openmdao.core.driver import Driver
from openmdao.core.group import Group
from openmdao.core.indepvarcomp import IndepVarComp
from openmdao.error_checking.check_config import check_config
from openmdao.vectors.default_vector import DefaultVector

from openmdao.utils.general_utils import warn_deprecation, ensure_compatible
from openmdao.utils.name_maps import rel_key2abs_key, abs_key2rel_key

ErrorTuple = namedtuple('ErrorTuple', ['forward', 'reverse', 'forward_reverse'])
MagnitudeTuple = namedtuple('MagnitudeTuple', ['forward', 'reverse', 'fd'])


class FakeComm(object):
    """
    Fake MPI communicator class used if mpi4py is not installed.

    Attributes
    ----------
    rank : int
        index of current proc; value is 0 because there is only 1 proc.
    size : int
        number of procs in the comm; value is 1 since MPI is not available.
    """

    def __init__(self):
        """
        Initialize attributes.
        """
        self.rank = 0
        self.size = 1


class Problem(object):
    """
    Top-level container for the systems and drivers.

    Attributes
    ----------
    model : <System>
        pointer to the top-level <System> object (root node in the tree).
    comm : MPI.Comm or <FakeComm>
        the global communicator; the same as that of assembler and model.
    driver : <Driver>
        Slot for the driver. The default driver is `Driver`, which just runs
        the model once.
    _assembler : <Assembler>
        pointer to the global <Assembler> object.
    _use_ref_vector : bool
        if True, allocate vectors to store ref. values.
    """

    def __init__(self, model=None, comm=None, assembler_class=None,
                 use_ref_vector=True, root=None):
        """
        Initialize attributes.

        Parameters
        ----------
        model : <System> or None
            pointer to the top-level <System> object (root node in the tree).
        comm : MPI.Comm or <FakeComm> or None
            the global communicator; the same as that of assembler and model.
        assembler_class : <Assembler> or None
            pointer to the global <Assembler> object.
        use_ref_vector : bool
            if True, allocate vectors to store ref. values.
        root : <System> or None
            Deprecated kwarg for `model`.
        """
        if comm is None:
            try:
                from mpi4py import MPI
                comm = MPI.COMM_WORLD
            except ImportError:
                comm = FakeComm()
        if assembler_class is None:
            assembler_class = DefaultAssembler

        if root is not None:
            if model is not None:
                raise ValueError("cannot specify both `root` and `model`. `root` has been "
                                 "deprecated, please use model")

            warn_deprecation("The 'root' argument provides backwards compatibility "
                             "with OpenMDAO <= 1.x ; use 'model' instead.")

            model = root

        self.model = model
        self.comm = comm
        self.driver = Driver()

        self._assembler = assembler_class(comm)
        self._use_ref_vector = use_ref_vector

    def __getitem__(self, name):
        """
        Get an output/input variable.

        Parameters
        ----------
        name : str
            Promoted or relative variable name in the root system's namespace.

        Returns
        -------
        float or ndarray
            the requested output/input variable.
        """
        if name in self.model._outputs:
            return self.model._outputs[name]
        elif name in self.model._inputs:
            return self.model._inputs[name]
        else:
            msg = 'Variable name "{}" not found.'
            raise KeyError(msg.format(name))

    def __setitem__(self, name, value):
        """
        Set an output/input variable.

        Parameters
        ----------
        name : str
            Promoted or relative variable name in the root system's namespace.
        value : float or ndarray or list
            value to set this variable to.
        """
        if name in self.model._outputs:
            self.model._outputs[name] = value
        elif name in self.model._inputs:
            self.model._inputs[name] = value
        else:
            msg = 'Variable name "{}" not found.'
            raise KeyError(msg.format(name))

    @property
    def root(self):
        """
        Provide 'root' property for backwards compatibility.

        Returns
        -------
        <Group>
            reference to the 'model' property.
        """
        warn_deprecation("The 'root' property provides backwards compatibility "
                         "with OpenMDAO <= 1.x ; use 'model' instead.")
        return self.model

    @root.setter
    def root(self, model):
        """
        Provide for setting the 'root' property for backwards compatibility.

        Parameters
        -------
        model : <Group>
            reference to a <Group> to be assigned to the 'model' property.
        """
        warn_deprecation("The 'root' property provides backwards compatibility "
                         "with OpenMDAO <= 1.x ; use 'model' instead.")
        self.model = model

    def run_model(self):
        """
        Run the model by calling the root system's solve_nonlinear.

        Returns
        -------
        boolean
            Failure flag; True if failed to converge, False is successful.
        float
            relative error.
        float
            absolute error.
        """
        return self.model.run_solve_nonlinear()

    def run_driver(self):
        """
        Run the driver on the model.

        Returns
        -------
        boolean
            Failure flag; True if failed to converge, False is successful.
        """
        with self.model._scaled_context():
            return self.driver.run()

    def run_once(self):
        """
        Backward compatible call for run_model.

        Returns
        -------
        boolean
            Failure flag; True if failed to converge, False is successful.
        float
            relative error.
        float
            absolute error.
        """
        warn_deprecation('This method provides backwards compatibility with '
                         'OpenMDAO <= 1.x ; use run_driver instead.')

        return self.run_model()

    def run(self):
        """
        Backward compatible call for run_driver.

        Returns
        -------
        boolean
            Failure flag; True if failed to converge, False is successful.
        """
        warn_deprecation('This method provides backwards compatibility with '
                         'OpenMDAO <= 1.x ; use run_driver instead.')

        return self.run_driver()

    def setup(self, vector_class=DefaultVector, check=True, logger=None,
              mode='auto'):
        """
        Set up everything (model, assembler, vector, solvers, drivers).

        Parameters
        ----------
        vector_class : type
            reference to an actual <Vector> class; not an instance.
        check : boolean
            whether to run error check after setup is complete.
        logger : object
            Object for logging config checks if check is True.
        mode : string
            Derivatives calculation mode, 'fwd' for forward, and 'rev' for
            reverse (adjoint). Default is 'auto', which lets OpenMDAO choose
            the best mode for your problem.

        Returns
        -------
        self : <Problem>
            this enables the user to instantiate and setup in one line.
        """
        model = self.model
        comm = self.comm
        assembler = self._assembler

        if mode not in ['fwd', 'rev', 'auto']:
            msg = "Unsupported mode: '%s'" % mode
            raise ValueError(msg)

        # TODO: Support automatic determination of mode
        if mode == 'auto':
            mode = 'rev'
        self._mode = mode

        # Recursive system setup
        model._setup_processors('', comm, {}, assembler, [0, comm.size])
        model._setup_variables()
        model._setup_variable_indices({'input': 0, 'output': 0})
        model._setupx_variables_myproc()
        allprocs_abs_names = model._setupx_variable_allprocs_names()
        model._setupx_variable_allprocs_indices({'input': 0, 'output': 0})
        model._setup_partials()
        model._setup_connections()

        # [REFACTOR VERIFICATION] for model._varx_allprocs_idx_range
        for type_ in ['input', 'output']:
            for ind in range(2):
                assert model._var_allprocs_range[type_][ind] == \
                    model._varx_allprocs_idx_range[type_][ind]

        # [REFACTOR VERIFICATION] for model._varx_abs_names, model._varx_abs2data_io
        for type_ in ['input', 'output']:
            assert len(model._varx_abs_names[type_]) == len(model._var_myproc_names[type_])
            for abs_name in model._varx_abs_names[type_]:
                assert model._varx_abs2data_io[abs_name]['rel'] in model._var_myproc_names[type_]

        # [REFACTOR VERIFICATION] imported here because it's temporary and will be removed soon
        from six import iteritems
        # [REFACTOR VERIFICATION] for model._varx_allprocs_prom2abs_list
        for type_ in ['input', 'output']:
            count = 0
            for prom_name, abs_names_list in iteritems(model._varx_allprocs_prom2abs_list[type_]):
                count += len(abs_names_list)
                assert prom_name in model._var_allprocs_names[type_]
                for abs_name in abs_names_list:
                    assert abs_name in model._var_allprocs_pathnames[type_]
            assert count == len(model._var_allprocs_pathnames[type_])
            assert (len(model._varx_allprocs_prom2abs_list[type_])
                    == len(set(model._var_allprocs_names[type_])))

        assembler._setupx_variables(allprocs_abs_names)

        # Assembler setup: variable metadata and indices
        assembler._setup_variables(model._varx_abs2data_io,
                                   model._varx_abs_names)

        # Assembler setup: variable connections
<<<<<<< HEAD
        assembler._setup_connections(model._var_connections_abs
                                     model._var_allprocs_names,
                                     model._var_allprocs_pathnames,
                                     model._var_pathdict,
                                     model._var_myproc_metadata)
=======
        assembler._setup_connections(model._var_connections_indices,
                                     model._varx_allprocs_prom2abs_list,
                                     model._varx_abs2data_io)
>>>>>>> efce9ef6

        # Assembler setup: global transfer indices vector
        assembler._setup_src_indices(model._varx_abs2data_io,
                                     model._varx_abs_names)

        # Assembler setup: compute data required for units/scaling
        assembler._setup_src_data(model._varx_abs_names['output'],
                                  model._varx_abs2data_io)

        # [REFACTOR VERIFICATION] for assembler._varx_allprocs_abs_names
        assert (model._var_allprocs_pathnames['input']
                == assembler._varx_allprocs_abs_names['input'])
        assert (model._var_allprocs_pathnames['output']
                == assembler._varx_allprocs_abs_names['output'])

        # Set up scaling vectors
        model._setup_scaling()

        # Set up lower and upper bounds vectors
        lower_bounds = vector_class('lower', 'output', self.model)
        upper_bounds = vector_class('upper', 'output', self.model)
        model._setup_bounds_vectors(lower_bounds, upper_bounds, True)

        # Vector setup for the basic execution vector
        self.setup_vector('nonlinear', vector_class, self._use_ref_vector)

        # Vector setup for the linear vector
        self.setup_vector('linear', vector_class, self._use_ref_vector)

        model._setup_jacobians()

        for system in model.system_iter(include_self=True, recurse=True):
            # set up all the solvers.
            if system._nl_solver is not None:
                system._nl_solver._setup_solvers(system, 0)
            if system._ln_solver is not None:
                system._ln_solver._setup_solvers(system, 0)

        # Finally, prepare the driver for execution.
        self.driver._setup_driver(self)

        if check:
            check_config(self, logger)

        model._scale_vectors_and_jacobians('to phys')

        return self

    def setup_vector(self, vec_name, vector_class, use_ref_vector):
        """
        Set up the 'vec_name' <Vector>.

        Parameters
        ----------
        vec_name : str
            name of the vector.
        vector_class : type
            reference to the actual <Vector> class.
        use_ref_vector : bool
            if True, allocate vectors to store ref. values.
        """
        model = self.model
        assembler = self._assembler

        vectors = {}
        for key in ['input', 'output', 'residual']:
            if key is 'residual':
                typ = 'output'
            else:
                typ = key

            vectors[key] = vector_class(vec_name, typ, self.model)

        # TODO: implement this properly
        ind1, ind2 = self.model._varx_allprocs_idx_range['output']
        vector_var_ids = np.arange(ind1, ind2)

        self.model._setup_vector(vectors, vector_var_ids, use_ref_vector)

    def check_partial_derivatives(self, out_stream=sys.stdout, comps=None,
                                  compact_print=False, abs_err_tol=1e-6,
                                  rel_err_tol=1e-6, global_options=None,
                                  force_dense=True):
        """
        Check partial derivatives comprehensively for all components in your model.

        Parameters
        ----------
        out_stream : file_like
            Where to send human readable output. Default is sys.stdout. Set to None to suppress.
        comps : None or list_like
            List of component names to check the partials of (all others will be skipped). Set to
             None (default) to run all components.
        compact_print : bool
            Set to True to just print the essentials, one line per unknown-param pair.
        abs_err_tol : float
            Threshold value for absolute error.  Errors about this value will have a '*' displayed
            next to them in output, making them easy to search for. Default is 1.0E-6.
        rel_err_tol : float
            Threshold value for relative error.  Errors about this value will have a '*' displayed
            next to them in output, making them easy to search for. Note at times there may be a
            significant relative error due to a minor absolute error.  Default is 1.0E-6.
        global_options : dict
            Dictionary of options that override options specified in ALL components. Only
            'form', 'step', 'step_calc', and 'method' can be specified in this way.
        force_dense : bool
            If True, analytic derivatives will be coerced into arrays.

        Returns
        -------
        dict of dicts of dicts
            First key:
                is the component name;
            Second key:
                is the (output, input) tuple of strings;
            Third key:
                is one of ['rel error', 'abs error', 'magnitude', 'J_fd', 'J_fwd', 'J_rev'];

            For 'rel error', 'abs error', 'magnitude' the value is: A tuple containing norms for
                forward - fd, adjoint - fd, forward - adjoint.
            For 'J_fd', 'J_fwd', 'J_rev' the value is: A numpy array representing the computed
                Jacobian for the three different methods of computation.
        """
        if not global_options:
            global_options = DEFAULT_FD_OPTIONS.copy()
            global_options['method'] = 'fd'

        if global_options['method'] == 'fd':
            scheme = FiniteDifference
        else:
            raise ValueError('Unrecognized method: "{}"'.format(global_options['method']))

        model = self.model

        all_comps = model.system_iter(typ=Component)
        if comps is None:
            comps = [comp for comp in all_comps]
        else:
            all_comp_names = {c.pathname for c in all_comps}
            requested = set(comps)
            extra = requested.difference(all_comp_names)
            if extra:
                msg = 'The following are not valid comp names: {}'.format(sorted(list(extra)))
                raise ValueError(msg)
            comps = [model.get_subsystem(c_name) for c_name in comps]

        current_mode = self._mode
        current_suppresion = model.suppress_solver_output

        # This is a defaultdict of (defaultdict of dicts).
        partials_data = defaultdict(lambda: defaultdict(dict))

        # Analytic Jacobians
        for mode in ('fwd', 'rev'):
            self.setup(mode=mode, check=False)
            model.suppress_solver_output = True
            # Make sure we're in a valid state
            self.run_model()
            model.run_linearize()

            jac_key = 'J_' + mode

            for comp in comps:
                # Skip IndepVarComps
                if isinstance(comp, IndepVarComp):
                    continue

                explicit_comp = isinstance(comp, ExplicitComponent)

                c_name = comp.pathname

                # TODO: Check deprecated deriv_options

                with comp._units_scaling_context(scale_jac=True):
                    subjacs = comp._jacobian._subjacs
                    if explicit_comp:
                        comp._negate_jac()

                    pattern_matches = comp._find_partial_matches('*', '*')
                    for of_bundle, wrt_bundle in product(*pattern_matches):
                        of_pattern, of_matches = of_bundle
                        wrt_pattern, wrt_out, wrt_in = wrt_bundle

                        # The only outputs in wrt should be implicit states.
                        if explicit_comp:
                            wrt_matches = wrt_in
                        else:
                            wrt_matches = chain(wrt_out, wrt_in)

                        for rel_key in product(of_matches, wrt_matches):
                            abs_key = rel_key2abs_key(comp, rel_key)
                            of, wrt = abs_key
                            deriv_value = subjacs.get(abs_key)
                            if deriv_value is None:
                                # Missing derivatives are assumed 0.
                                in_size = np.prod(comp._varx_abs2data_io[wrt]['metadata']['shape'])
                                out_size = np.prod(comp._varx_abs2data_io[of]['metadata']['shape'])
                                deriv_value = np.zeros((out_size, in_size))

                            if force_dense:
                                if isinstance(deriv_value, list):
                                    in_size = np.prod(
                                        comp._varx_abs2data_io[wrt]['metadata']['shape'])
                                    out_size = np.prod(
                                        comp._varx_abs2data_io[of]['metadata']['shape'])
                                    tmp_value = np.zeros((out_size, in_size))
                                    jac_val, jac_i, jac_j = deriv_value
                                    for i, j, val in zip(jac_i, jac_j, jac_val):
                                        tmp_value[i, j] += val
                                    deriv_value = tmp_value

                                elif sparse.issparse(deriv_value):
                                    deriv_value = deriv_value.todense()

                            partials_data[c_name][rel_key][jac_key] = deriv_value

                    if explicit_comp:
                        comp._negate_jac()

        self.setup(mode=current_mode)
        self.run_model()

        # FD Jacobian
        jac_key = 'J_fd'
        for comp in comps:
            # Skip IndepVarComps
            if isinstance(comp, IndepVarComp):
                continue

            subjac_info = comp._subjacs_info
            explicit_comp = isinstance(comp, ExplicitComponent)
            approximation = scheme()

            pattern_matches = comp._find_partial_matches('*', '*')
            for of_bundle, wrt_bundle in product(*pattern_matches):
                of_pattern, of_matches = of_bundle
                wrt_pattern, wrt_out, wrt_in = wrt_bundle

                # The only outputs in wrt should be implicit states.
                if explicit_comp:
                    wrt_matches = wrt_in
                else:
                    wrt_matches = chain(wrt_out, wrt_in)

                for rel_key in product(of_matches, wrt_matches):
                    abs_key = rel_key2abs_key(comp, rel_key)
                    approximation.add_approximation(abs_key, global_options)

            approx_jac = {}
            approximation._init_approximations()

            # Peform the FD here.
            approximation.compute_approximations(comp, jac=approx_jac)

            for rel_key, partial in iteritems(approx_jac):
                abs_key = rel_key2abs_key(comp, rel_key)
                # Since all partials for outputs for explicit comps are declared, assume anything
                # missing is an input deriv.
                if (explicit_comp and (abs_key not in subjac_info or
                                       subjac_info[abs_key]['type'] == 'input')):
                    partials_data[c_name][rel_key][jac_key] = -partial
                else:
                    partials_data[c_name][rel_key][jac_key] = partial

        # Conversion of defaultdict to dicts
        partials_data = {comp_name: dict(outer) for comp_name, outer in iteritems(partials_data)}
        model.suppress_solver_output = current_suppresion

        _assemble_derivative_data(partials_data, rel_err_tol, abs_err_tol, out_stream,
                                  compact_print, comps, global_options)

        return partials_data

    def compute_total_derivs(self, of=None, wrt=None, return_format='flat_dict'):
        """
        Compute derivatives of desired quantities with respect to desired inputs.

        Parameters
        ----------
        of : list of variable name strings or None
            Variables whose derivatives will be computed. Default is None, which
            uses the driver's objectives and constraints.
        wrt : list of variable name strings or None
            Variables with respect to which the derivatives will be computed.
            Default is None, which uses the driver's desvars.
        return_format : string
            Format to return the derivatives. Default is a 'flat_dict', which
            returns them in a dictionary whose keys are tuples of form (of, wrt).

        Returns
        -------
        derivs : object
            Derivatives in form requested by 'return_format'.
        """
        with self.model._scaled_context():
            totals = self._compute_total_derivs(of=of, wrt=wrt, return_format=return_format,
                                                global_names=False)

        return totals

    def _compute_total_derivs(self, of=None, wrt=None, return_format='flat_dict',
                              global_names=True):
        """
        Compute derivatives of desired quantities with respect to desired inputs.

        Parameters
        ----------
        of : list of variable name strings or None
            Variables whose derivatives will be computed. Default is None, which
            uses the driver's objectives and constraints.
        wrt : list of variable name strings or None
            Variables with respect to which the derivatives will be computed.
            Default is None, which uses the driver's desvars.
        return_format : string
            Format to return the derivatives. Default is a 'flat_dict', which
            returns them in a dictionary whose keys are tuples of form (of, wrt).
        global_names : bool
            Set to True when passing in global names to skip some translation steps.

        Returns
        -------
        derivs : object
            Derivatives in form requested by 'return_format'.
        """
        model = self.model
        mode = self._mode
        vec_dinput = model._vectors['input']
        vec_doutput = model._vectors['output']
        vec_dresid = model._vectors['residual']

        # TODO - Pull 'of' and 'wrt' from driver if unspecified.
        if wrt is None:
            raise NotImplementedError("Need to specify 'wrt' for now.")
        if of is None:
            raise NotImplementedError("Need to specify 'of' for now.")

        # A number of features will need to be supported here as development
        # goes forward.
        # -------------------------------------------------------------------
        # TODO: Make sure we can function in parallel when some params or
        # functions are not local.
        # TODO: Support parallel adjoint and parallel forward derivatives
        #       Aside: how are they specified, and do we have to pick up any
        #       that are missed?
        # TODO: Handle driver scaling.
        # TODO: Might be some additional adjustments needed to set the 'one'
        #       into the PETSC vector.
        # TODO: support parmeter/constraint indices
        # TODO: Support for any other return_format we need.
        # TODO: Support constraint sparsity (i.e., skip in/out that are not
        #       relevant for this constraint) (desvars too?)
        # TODO: Don't calculate for inactive constraints
        # TODO: Support full-model FD. Don't know how this'll work, but we
        #       used to need a separate function for that.
        # TODO: poi_indices and qoi_indices requires special support
        # -------------------------------------------------------------------

        # Prepare model for calculation by cleaning out the derivatives
        # vectors.
        for subname in vec_dinput:

            # TODO: Do all three deriv vectors have the same keys?

            # Skip nonlinear because we don't need to mess with it?
            if subname == 'nonlinear':
                continue

            vec_dinput[subname].set_const(0.0)
            vec_doutput[subname].set_const(0.0)
            vec_dresid[subname].set_const(0.0)

        # Linearize Model
        model._linearize()

        of = [(n,) if isinstance(n, string_types) else n for n in of]
        wrt = [(n,) if isinstance(n, string_types) else n for n in wrt]

        # Create data structures (and possibly allocate space) for the total
        # derivatives that we will return.
        if return_format == 'flat_dict':

            totals = OrderedDict()

            for okeys in of:
                for okey in okeys:
                    for ikeys in wrt:
                        for ikey in ikeys:
                            totals[(okey, ikey)] = None

        elif return_format == 'dict':

            totals = OrderedDict()

            for okeys in of:
                for okey in okeys:
                    totals[okey] = OrderedDict()
                    for ikeys in wrt:
                        for ikey in ikeys:
                            totals[okey][ikey] = None

        else:
            msg = "Unsupported return format '%s." % return_format
            raise NotImplementedError(msg)

        # Convert of and wrt names from promoted to unpromoted
        # (which is absolute path since we're at the top)
        if global_names:
            oldwrt, oldof = wrt, of
        else:
            oldof = of
            of = []
            for names in oldof:
                of.append(tuple(model._varx_allprocs_prom2abs_list['output'][name][0]
                                for name in names))

            oldwrt = wrt
            wrt = []
            for names in oldwrt:
                wrt.append(tuple(model._varx_allprocs_prom2abs_list['output'][name][0]
                                 for name in names))

        if mode == 'fwd':
            input_list, output_list = wrt, of
            old_input_list, old_output_list = oldwrt, oldof
            input_vec, output_vec = vec_dresid, vec_doutput
        else:
            input_list, output_list = of, wrt
            old_input_list, old_output_list = oldof, oldwrt
            input_vec, output_vec = vec_doutput, vec_dresid

        # TODO : Parallel adjoint setup loop goes here.
        # NOTE : Until we support it, we will just limit ourselves to the
        # 'linear' vector.
        vecname = 'linear'
        dinputs = input_vec[vecname]
        doutputs = output_vec[vecname]

        # If Forward mode, solve linear system for each 'wrt'
        # If Adjoint mode, solve linear system for each 'of'
        for icount, input_names in enumerate(input_list):
            for iname_count, input_name in enumerate(input_names):
                flat_view = dinputs._views_flat[input_name]
                n_in = len(flat_view)
                for idx in range(n_in):
                    # Maybe we don't need to clean up so much at the beginning,
                    # since we clean this every time.
                    dinputs.set_const(0.0)

                    # Dictionary access returns a scaler for 1d input, and we
                    # need a vector for clean code, so use _views_flat.
                    flat_view[idx] = 1.0

                    # The root system solves here.
                    model._solve_linear([vecname], mode)

                    # Pull out the answers and pack into our data structure.
                    for ocount, output_names in enumerate(output_list):
                        for oname_count, output_name in enumerate(output_names):
                            deriv_val = doutputs._views_flat[output_name]
                            len_val = len(deriv_val)

                            if return_format == 'flat_dict':
                                if mode == 'fwd':

                                    key = (old_output_list[ocount][oname_count],
                                           old_input_list[icount][iname_count])

                                    if totals[key] is None:
                                        totals[key] = np.empty((len_val, n_in))
                                    totals[key][:, idx] = deriv_val

                                else:

                                    key = (old_input_list[icount][iname_count],
                                           old_output_list[ocount][oname_count])

                                    if totals[key] is None:
                                        totals[key] = np.empty((n_in, len_val))
                                    totals[key][idx, :] = deriv_val

                            elif return_format == 'dict':
                                if mode == 'fwd':

                                    okey = old_output_list[ocount][oname_count]
                                    ikey = old_input_list[icount][iname_count]

                                    if totals[okey][ikey] is None:
                                        totals[okey][ikey] = np.empty((len_val, n_in))
                                    totals[okey][ikey][:, idx] = deriv_val

                                else:

                                    okey = old_input_list[icount][iname_count]
                                    ikey = old_output_list[ocount][oname_count]

                                    if totals[okey][ikey] is None:
                                        totals[okey][ikey] = np.empty((n_in, len_val))
                                    totals[okey][ikey][idx, :] = deriv_val

        return totals


def _assemble_derivative_data(derivative_data, rel_error_tol, abs_error_tol, out_stream,
                              compact_print, system_list, global_options):
    """
    Compute the relative and absolute errors in the given derivatives and print to `out_stream`.

    Parameters
    ----------
    derivative_data : dict
        Dictionary containing derivative information keyed by system name.
    rel_error_tol : float
        Relative error tolerance.
    abs_error_tol : float
        Absolute error tolerance.
    out_stream : File-like
        File-like stream (or None) to which results are written.
    compact_print : bool
        If results should be printed verbosely or in a table.
    system_list : Iterable
        The systems (in the proper order) that were checked.0
    global_options : dict
        Dictionary containing the options for the approximation.
    """
    fd_desc = "{}:{}".format(global_options['method'],
                             global_options['form'])
    if compact_print:
        check_desc = "    (Check Type: {})".format(fd_desc)
        deriv_line = "{0} wrt {1} | {2:.4e} | {3:.4e} | {4:.4e} | {5:.4e} | {6:.4e} | {7:.4e}"\
                     " | {8:.4e} | {9:.4e} | {10:.4e}\n"
    else:
        check_desc = ""

    for system in system_list:
        # No need to see derivatives of IndepVarComps
        if isinstance(system, IndepVarComp):
            continue

        sys_name = system.pathname
        explicit = False

        # Match header to appropriate type.
        if isinstance(system, Component):
            sys_type = 'Component'
            explicit = isinstance(system, ExplicitComponent)
        elif isinstance(system, Group):
            sys_type = 'Group'
        else:
            sys_type = type(system).__name__

        derivatives = derivative_data[sys_name]

        if out_stream:
            out_stream.write('-' * (len(sys_name) + 15) + '\n')
            out_stream.write("{}: '{}'{}\n".format(sys_type, sys_name, check_desc))
            out_stream.write('-' * (len(sys_name) + 15) + '\n')

            if compact_print:
                # Error Header
                header = "{0} wrt {1} | {2} | {3} | {4} | {5} | {6} | {7} | {8} | {9} | {10}\n"\
                    .format(
                        _pad_name('<output>', 13, True),
                        _pad_name('<variable>', 13, True),
                        _pad_name('fwd mag.'),
                        _pad_name('rev mag.'),
                        _pad_name('check mag.'),
                        _pad_name('a(fwd-chk)'),
                        _pad_name('a(rev-chk)'),
                        _pad_name('a(fwd-rev)'),
                        _pad_name('r(fwd-chk)'),
                        _pad_name('r(rev-chk)'),
                        _pad_name('r(fwd-rev)')
                    )
                out_stream.write(header)
                out_stream.write('-' * len(header) + '\n')

        # Sorted keys ensures deterministic ordering
        sorted_keys = sorted(iterkeys(derivatives))

        for of, wrt in sorted_keys:
            derivative_info = derivatives[of, wrt]
            forward = derivative_info['J_fwd']
            reverse = derivative_info['J_rev']
            fd = derivative_info['J_fd']

            fwd_error = np.linalg.norm(forward - fd)
            rev_error = np.linalg.norm(reverse - fd)
            fwd_rev_error = np.linalg.norm(forward - reverse)

            fwd_norm = np.linalg.norm(forward)
            rev_norm = np.linalg.norm(reverse)
            fd_norm = np.linalg.norm(fd)

            derivative_info['abs error'] = abs_err = ErrorTuple(fwd_error, rev_error, fwd_rev_error)
            derivative_info['magnitude'] = magnitude = MagnitudeTuple(fwd_norm, rev_norm, fd_norm)

            if fd_norm == 0.:
                nan = float('nan')
                derivative_info['rel error'] = rel_err = ErrorTuple(nan, nan, nan)
            else:
                derivative_info['rel error'] = rel_err = ErrorTuple(fwd_error / fd_norm,
                                                                    rev_error / fd_norm,
                                                                    fwd_rev_error / fd_norm)

            if out_stream:
                if compact_print:
                    out_stream.write(deriv_line.format(
                        _pad_name(of, 13, True),
                        _pad_name(wrt, 13, True),
                        magnitude.forward,
                        magnitude.reverse,
                        magnitude.fd,
                        abs_err.forward,
                        abs_err.reverse,
                        abs_err.forward_reverse,
                        rel_err.forward,
                        rel_err.reverse,
                        rel_err.forward_reverse,
                    ))
                else:
                    # Magnitudes
                    out_stream.write("  {}: '{}' wrt '{}'\n\n".format(sys_name, of, wrt))
                    out_stream.write('    Forward Magnitude : {:.6e}\n'.format(magnitude.forward))
                    out_stream.write('    Reverse Magnitude : {:.6e}\n'.format(magnitude.reverse))
                    out_stream.write('         Fd Magnitude : {:.6e} ({})\n\n'.format(magnitude.fd,
                                                                                      fd_desc))
                    # Absolute Errors
                    error_descs = ('(Jfor  - Jfd) ', '(Jrev  - Jfd) ', '(Jfor  - Jrev)')
                    for error, desc in zip(abs_err, error_descs):
                        error_str = _format_error(error, abs_error_tol)
                        out_stream.write('    Absolute Error {}: {}\n'.format(desc, error_str))
                    out_stream.write('\n')

                    # Relative Errors
                    for error, desc in zip(rel_err, error_descs):
                        error_str = _format_error(error, rel_error_tol)
                        out_stream.write('    Relative Error {}: {}\n'.format(desc, error_str))
                    out_stream.write('\n')

                    # Raw Derivatives
                    out_stream.write('    Raw Forward Derivative (Jfor)\n\n')
                    out_stream.write(str(forward))
                    out_stream.write('\n\n')

                    out_stream.write('    Raw Reverse Derivative (Jfor)\n\n')
                    out_stream.write(str(reverse))
                    out_stream.write('\n\n')

                    out_stream.write('    Raw FD Derivative (Jfd)\n\n')
                    out_stream.write(str(fd))
                    out_stream.write('\n\n')

                    out_stream.write(' -' * 30 + '\n')


def _pad_name(name, pad_num=10, quotes=False):
    """
    Pad a string so that they all line up when stacked.

    Parameters
    ----------
    name : str
        The string to pad.
    pad_num : int
        The number of total spaces the string should take up.
    quotes : bool
        If name should be quoted.

    Returns
    -------
    str
        Padded string
    """
    l_name = len(name)
    if l_name < pad_num:
        pad = pad_num - l_name
        if quotes:
            pad_str = "'{name}'{sep:<{pad}}"
        else:
            pad_str = "{name}{sep:<{pad}}"
        pad_name = pad_str.format(name=name, sep='', pad=pad)
        return pad_name
    else:
        return '{0}'.format(name)


def _format_error(error, tol):
    """
    Format the error, flagging if necessary.

    Parameters
    ----------
    error : float
        The absolute or relative error.
    tol : float
        Tolerance above which errors are flagged

    Returns
    -------
    str
        Formatted and possibly flagged error.
    """
    if np.isnan(error) or error < tol:
        return '{:.6e}'.format(error)
    return '{:.6e} *'.format(error)<|MERGE_RESOLUTION|>--- conflicted
+++ resolved
@@ -318,17 +318,9 @@
                                    model._varx_abs_names)
 
         # Assembler setup: variable connections
-<<<<<<< HEAD
-        assembler._setup_connections(model._var_connections_abs
-                                     model._var_allprocs_names,
-                                     model._var_allprocs_pathnames,
-                                     model._var_pathdict,
-                                     model._var_myproc_metadata)
-=======
-        assembler._setup_connections(model._var_connections_indices,
+        assembler._setup_connections(model._var_connections_abs,
                                      model._varx_allprocs_prom2abs_list,
                                      model._varx_abs2data_io)
->>>>>>> efce9ef6
 
         # Assembler setup: global transfer indices vector
         assembler._setup_src_indices(model._varx_abs2data_io,
