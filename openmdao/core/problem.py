--- conflicted
+++ resolved
@@ -854,13 +854,8 @@
             'auto_ivc_warnings') are run
             If list of str, run those config checks
             If ‘all’, all the checks ('auto_ivc_warnings', 'comp_has_no_outputs', 'cycles',
-<<<<<<< HEAD
-            'dup_inputs', 'missing_recorders', 'out_of_order', 'promotions', 'solvers',
-            'system', 'unconnected_inputs') are run.
-=======
             'dup_inputs', 'missing_recorders', 'all_unserializable_options', 'out_of_order',
             'promotions', 'solvers', 'system', 'unconnected_inputs') are run
->>>>>>> d435412c
         logger : object
             Object for logging config checks if check is True.
         mode : str
