--- conflicted
+++ resolved
@@ -142,14 +142,9 @@
     str
         The default problem name.
     """
-<<<<<<< HEAD
-    if _default_prob_name is not None:
-        return _default_prob_name
-=======
     def_prob_name = os.environ.get('OPENMDAO_DEFAULT_PROBLEM', '')
     if def_prob_name:
         return def_prob_name
->>>>>>> a61eed18
 
     name = _get_top_script()
     if name is None or env_truthy('TESTFLO_RUNNING'):
