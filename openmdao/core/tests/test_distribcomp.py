--- conflicted
+++ resolved
@@ -709,13 +709,6 @@
 
         C1 = par.add_subsystem("C1", DistribInputDistribOutputComp(arr_size=size))
         C2 = par.add_subsystem("C2", DistribInputDistribOutputComp(arr_size=size))
-<<<<<<< HEAD
-
-        #import wingdbstub
-
-        p.setup()
-=======
->>>>>>> 6c36c0c1
 
         p.setup()
 
