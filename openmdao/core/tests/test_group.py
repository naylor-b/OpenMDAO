import unittest

<<<<<<< HEAD
import numpy as np

from openmdao.api import Problem, Group, ExecComp, IndepVarComp
=======
from openmdao.api import Problem, Group, IndepVarComp, ExecComp


class SimpleGroup(Group):

    def initialize(self):
        self.add_subsystem('comp1', IndepVarComp('x', 5.0))
        self.add_subsystem('comp2', ExecComp('b=2*a'))
        self.connect('comp1.x', 'comp2.a')

>>>>>>> 67518755

class TestGroup(unittest.TestCase):

    def test_same_sys_name(self):
        """Test error checking for the case where we add two subsystems with the same name."""
        p = Problem(model=Group())
        p.model.add_subsystem('comp1', IndepVarComp('x', 5.0))
        p.model.add_subsystem('comp2', ExecComp('b=2*a'))

        try:
            p.model.add_subsystem('comp2', ExecComp('b=2*a'))
        except Exception as err:
            self.assertEqual(str(err), "Subsystem name 'comp2' is already used.")
        else:
<<<<<<< HEAD
            self.fail("Exception expected.")


class TestConnect(unittest.TestCase):

    def setUp(self):
        prob = Problem(Group())

        sub = prob.model.add_subsystem('sub', Group())
        sub.add_subsystem('src', IndepVarComp('x', np.zeros(5,)))
        sub.add_subsystem('tgt', ExecComp('y = x'))
        sub.add_subsystem('cmp', ExecComp('z = x'))

        self.sub = sub
        self.prob = prob

    def test_src_indices_as_int_list(self):
        self.sub.connect('src.x', 'tgt.x', src_indices=[1])

    def test_src_indices_as_int_array(self):
        self.sub.connect('src.x', 'tgt.x', src_indices=np.zeros(1, dtype=int))

    def test_src_indices_as_float_list(self):
        msg = "src_indices must contain integers, but src_indices for " + \
              "connection from 'src.x' to 'tgt.x' contains non-integers."

        with self.assertRaisesRegexp(TypeError, msg):
            self.sub.connect('src.x', 'tgt.x', src_indices=[1.0])

    def test_src_indices_as_float_array(self):
        msg = "src_indices must contain integers, but src_indices for " + \
              "connection from 'src.x' to 'tgt.x' is <class 'numpy.float64'>."

        with self.assertRaisesRegexp(TypeError, msg):
            self.sub.connect('src.x', 'tgt.x', src_indices=np.zeros(1))

    def test_src_indices_as_str(self):
        msg = "src_indices must be an index array, " + \
              "did you mean connect('src.x', [tgt.x, cmp.x])?"

        with self.assertRaisesRegexp(TypeError, msg):
            self.sub.connect('src.x', 'tgt.x', 'cmp.x')

    def test_already_connected(self):
        msg = "Input 'tgt.x' is already connected to 'src.x'."

        self.sub.connect('src.x', 'tgt.x', src_indices=[1])
        with self.assertRaisesRegexp(RuntimeError, msg):
            self.sub.connect('cmp.x', 'tgt.x', src_indices=[1])

    def test_invalid_source(self):
        msg = "Output 'src.z' does not exist for connection " + \
              "in 'sub' from 'src.z' to 'tgt.x'."

        # source and target names can't be checked until setup
        # because initialize_variables is not called until then
        self.sub.connect('src.z', 'tgt.x', src_indices=[1])
        with self.assertRaisesRegexp(NameError, msg):
            self.prob.setup(check=False)

    def test_invalid_target(self):
        msg = "Input 'tgt.z' does not exist for connection " + \
              "in 'sub' from 'src.x' to 'tgt.z'."

        # source and target names can't be checked until setup
        # because initialize_variables is not called until then
        self.sub.connect('src.x', 'tgt.z', src_indices=[1])
        with self.assertRaisesRegexp(NameError, msg):
            self.prob.setup(check=False)

    def test_connect_within_system(self):
        msg = "Input and output are in the same System for connection " + \
              "from 'tgt.y' to 'tgt.x'."

        with self.assertRaisesRegexp(RuntimeError, msg):
            self.sub.connect('tgt.y', 'tgt.x', src_indices=[1])

    def test_connect_within_system_with_promotes(self):
        prob = Problem(Group())

        sub = prob.model.add_subsystem('sub', Group())
        sub.add_subsystem('tgt', ExecComp('y = x'), promotes=['y'])
        sub.connect('y', 'tgt.x', src_indices=[1])

        msg = "Input and output are in the same System for connection " + \
              "in 'sub' from 'y' to 'tgt.x'."

        with self.assertRaisesRegexp(RuntimeError, msg):
            prob.setup(check=False)


if __name__ == "__main__":
=======
            self.fail('Exception expected.')

    def test_group_simple(self):
        """Simple example for adding subsystems to a group and issuing connections."""
        p = Problem(model=Group())
        p.model.add_subsystem('comp1', IndepVarComp('x', 5.0))
        p.model.add_subsystem('comp2', ExecComp('b=2*a'))
        p.model.connect('comp1.x', 'comp2.a')
        p.setup()

        c1 = p.model.get_subsystem('comp1')
        c2 = p.model.get_subsystem('comp2')
        cx = p.model.get_subsystem('comp')
        self.assertEqual(c1.name, 'comp1')
        self.assertEqual(c2.name, 'comp2')
        self.assertEqual(cx, None)

        p.run_model()
        self.assertEqual(p['comp2.b'], 10.0)

    def test_group_inmethod(self):
        """Example for adding subsystems and connections in the Group implementation."""
        p = Problem(model=SimpleGroup())
        p.setup()

        c1 = p.model.get_subsystem('comp1')
        c2 = p.model.get_subsystem('comp2')
        self.assertEqual(c1.name, 'comp1')
        self.assertEqual(c2.name, 'comp2')

        p.run_model()
        self.assertEqual(p['comp2.b'], 10.0)

    def test_group_promotes(self):
        """Promoting a single variable."""
        p = Problem(model=Group())
        p.model.add_subsystem('comp1', IndepVarComp([
                ('a', 2.0),
                ('x', 5.0),
            ]),
            promotes_outputs='x')
        p.model.add_subsystem('comp2', ExecComp('y=2*x'), promotes_inputs='x')
        p.setup()
        p.run_model()

        self.assertEqual(p['comp1.a'], 2)
        self.assertEqual(p['x'], 5)
        self.assertEqual(p['comp2.y'], 10)

    def test_group_promotes_multiple(self):
        """Promoting multiple variables."""
        p = Problem(model=Group())
        p.model.add_subsystem('comp1', IndepVarComp([
                ('a', 2.0),
                ('x', 5.0),
            ]),
            promotes_outputs=['a', 'x'])
        p.model.add_subsystem('comp2', ExecComp('y=2*x'), promotes_inputs='x')
        p.setup()
        p.run_model()

        self.assertEqual(p['a'], 2)
        self.assertEqual(p['x'], 5)
        self.assertEqual(p['comp2.y'], 10)

    def test_group_promotes_all(self):
        """Promoting all variables with asterisk."""
        p = Problem(model=Group())
        p.model.add_subsystem('comp1', IndepVarComp([
                ('a', 2.0),
                ('x', 5.0),
            ]),
            promotes_outputs='*')
        p.model.add_subsystem('comp2', ExecComp('y=2*x'), promotes_inputs=['x'])
        p.setup()
        p.run_model()

        self.assertEqual(p['a'], 2)
        self.assertEqual(p['x'], 5)
        self.assertEqual(p['comp2.y'], 10)

    def test_group_renames(self):
        """Renaming variables and using implicit connections."""
        raise unittest.SkipTest("The add_subsystem has not yet been updated for renames")
        p = Problem(model=Group())
        p.model.add_subsystem('comp1', IndepVarComp([
                ('a', 2.0),
                ('x', 5.0),
            ]),
            promotes_outputs=['x', ('a', 'q')])
        p.model.add_subsystem('comp2', ExecComp('y=2*x'), promotes_inputs=['x'])
        p.setup()
        p.run_model()

        self.assertEqual(p['q'], 2)
        self.assertEqual(p['x'], 5)
        self.assertEqual(p['comp2.y'], 10)

    def test_group_renames_and_connect(self):
        """Renaming variables and issuing explicit connections."""
        raise unittest.SkipTest("The add_subsystem has not yet been updated for renames")
        p = Problem(model=Group())
        p.model.add_subsystem('comp1', IndepVarComp([
                ('a', 2.0),
                ('x', 5.0),
            ]),
            promotes_outputs=[('x', 'x2'), ('a', 'q')])
        p.model.add_subsystem('comp2', ExecComp('y=2*x'))
        p.model.connect('x2', 'comp2.x')
        p.setup()
        p.run_model()

        self.assertEqual(p['q'], 2)
        self.assertEqual(p['x2'], 5)
        self.assertEqual(p['comp2.x'], 5)
        self.assertEqual(p['comp2.y'], 10)

    def test_group_nested(self):
        """Example of adding subsystems and issuing connections with nested groups."""
        g1 = Group()
        c1_1 = g1.add_subsystem('comp1', IndepVarComp('x', 5.0))
        c1_2 = g1.add_subsystem('comp2', ExecComp('b=2*a'))
        g1.connect('comp1.x', 'comp2.a')

        g2 = Group()
        c2_1 = g2.add_subsystem('comp1', ExecComp('b=2*a'))
        c2_2 = g2.add_subsystem('comp2', ExecComp('b=2*a'))
        g2.connect('comp1.b', 'comp2.a')

        model = Group()
        model.add_subsystem('group1', g1)
        model.add_subsystem('group2', g2)
        model.connect('group1.comp2.b', 'group2.comp1.a')

        p = Problem(model=model)
        p.setup()

        c1_1 = p.model.get_subsystem('group1.comp1')
        c1_2 = p.model.get_subsystem('group1.comp2')
        c2_1 = p.model.get_subsystem('group2.comp1')
        c2_2 = p.model.get_subsystem('group2.comp2')
        self.assertEqual(c1_1.name, 'comp1')
        self.assertEqual(c1_2.name, 'comp2')
        self.assertEqual(c2_1.name, 'comp1')
        self.assertEqual(c2_2.name, 'comp2')

        c1_1 = p.model.get_subsystem('group1').get_subsystem('comp1')
        c1_2 = p.model.get_subsystem('group1').get_subsystem('comp2')
        c2_1 = p.model.get_subsystem('group2').get_subsystem('comp1')
        c2_2 = p.model.get_subsystem('group2').get_subsystem('comp2')
        self.assertEqual(c1_1.name, 'comp1')
        self.assertEqual(c1_2.name, 'comp2')
        self.assertEqual(c2_1.name, 'comp1')
        self.assertEqual(c2_2.name, 'comp2')

        p.run_model()

        self.assertEqual(p['group1.comp1.x'],  5.0)
        self.assertEqual(p['group1.comp2.b'], 10.0)
        self.assertEqual(p['group2.comp1.b'], 20.0)
        self.assertEqual(p['group2.comp2.b'], 40.0)


if __name__ == '__main__':
>>>>>>> 67518755
    unittest.main()<|MERGE_RESOLUTION|>--- conflicted
+++ resolved
@@ -1,10 +1,7 @@
 import unittest
 
-<<<<<<< HEAD
 import numpy as np
 
-from openmdao.api import Problem, Group, ExecComp, IndepVarComp
-=======
 from openmdao.api import Problem, Group, IndepVarComp, ExecComp
 
 
@@ -15,7 +12,6 @@
         self.add_subsystem('comp2', ExecComp('b=2*a'))
         self.connect('comp1.x', 'comp2.a')
 
->>>>>>> 67518755
 
 class TestGroup(unittest.TestCase):
 
@@ -30,100 +26,6 @@
         except Exception as err:
             self.assertEqual(str(err), "Subsystem name 'comp2' is already used.")
         else:
-<<<<<<< HEAD
-            self.fail("Exception expected.")
-
-
-class TestConnect(unittest.TestCase):
-
-    def setUp(self):
-        prob = Problem(Group())
-
-        sub = prob.model.add_subsystem('sub', Group())
-        sub.add_subsystem('src', IndepVarComp('x', np.zeros(5,)))
-        sub.add_subsystem('tgt', ExecComp('y = x'))
-        sub.add_subsystem('cmp', ExecComp('z = x'))
-
-        self.sub = sub
-        self.prob = prob
-
-    def test_src_indices_as_int_list(self):
-        self.sub.connect('src.x', 'tgt.x', src_indices=[1])
-
-    def test_src_indices_as_int_array(self):
-        self.sub.connect('src.x', 'tgt.x', src_indices=np.zeros(1, dtype=int))
-
-    def test_src_indices_as_float_list(self):
-        msg = "src_indices must contain integers, but src_indices for " + \
-              "connection from 'src.x' to 'tgt.x' contains non-integers."
-
-        with self.assertRaisesRegexp(TypeError, msg):
-            self.sub.connect('src.x', 'tgt.x', src_indices=[1.0])
-
-    def test_src_indices_as_float_array(self):
-        msg = "src_indices must contain integers, but src_indices for " + \
-              "connection from 'src.x' to 'tgt.x' is <class 'numpy.float64'>."
-
-        with self.assertRaisesRegexp(TypeError, msg):
-            self.sub.connect('src.x', 'tgt.x', src_indices=np.zeros(1))
-
-    def test_src_indices_as_str(self):
-        msg = "src_indices must be an index array, " + \
-              "did you mean connect('src.x', [tgt.x, cmp.x])?"
-
-        with self.assertRaisesRegexp(TypeError, msg):
-            self.sub.connect('src.x', 'tgt.x', 'cmp.x')
-
-    def test_already_connected(self):
-        msg = "Input 'tgt.x' is already connected to 'src.x'."
-
-        self.sub.connect('src.x', 'tgt.x', src_indices=[1])
-        with self.assertRaisesRegexp(RuntimeError, msg):
-            self.sub.connect('cmp.x', 'tgt.x', src_indices=[1])
-
-    def test_invalid_source(self):
-        msg = "Output 'src.z' does not exist for connection " + \
-              "in 'sub' from 'src.z' to 'tgt.x'."
-
-        # source and target names can't be checked until setup
-        # because initialize_variables is not called until then
-        self.sub.connect('src.z', 'tgt.x', src_indices=[1])
-        with self.assertRaisesRegexp(NameError, msg):
-            self.prob.setup(check=False)
-
-    def test_invalid_target(self):
-        msg = "Input 'tgt.z' does not exist for connection " + \
-              "in 'sub' from 'src.x' to 'tgt.z'."
-
-        # source and target names can't be checked until setup
-        # because initialize_variables is not called until then
-        self.sub.connect('src.x', 'tgt.z', src_indices=[1])
-        with self.assertRaisesRegexp(NameError, msg):
-            self.prob.setup(check=False)
-
-    def test_connect_within_system(self):
-        msg = "Input and output are in the same System for connection " + \
-              "from 'tgt.y' to 'tgt.x'."
-
-        with self.assertRaisesRegexp(RuntimeError, msg):
-            self.sub.connect('tgt.y', 'tgt.x', src_indices=[1])
-
-    def test_connect_within_system_with_promotes(self):
-        prob = Problem(Group())
-
-        sub = prob.model.add_subsystem('sub', Group())
-        sub.add_subsystem('tgt', ExecComp('y = x'), promotes=['y'])
-        sub.connect('y', 'tgt.x', src_indices=[1])
-
-        msg = "Input and output are in the same System for connection " + \
-              "in 'sub' from 'y' to 'tgt.x'."
-
-        with self.assertRaisesRegexp(RuntimeError, msg):
-            prob.setup(check=False)
-
-
-if __name__ == "__main__":
-=======
             self.fail('Exception expected.')
 
     def test_group_simple(self):
@@ -287,6 +189,93 @@
         self.assertEqual(p['group2.comp2.b'], 40.0)
 
 
-if __name__ == '__main__':
->>>>>>> 67518755
+class TestConnect(unittest.TestCase):
+
+    def setUp(self):
+        prob = Problem(Group())
+
+        sub = prob.model.add_subsystem('sub', Group())
+        sub.add_subsystem('src', IndepVarComp('x', np.zeros(5,)))
+        sub.add_subsystem('tgt', ExecComp('y = x'))
+        sub.add_subsystem('cmp', ExecComp('z = x'))
+
+        self.sub = sub
+        self.prob = prob
+
+    def test_src_indices_as_int_list(self):
+        self.sub.connect('src.x', 'tgt.x', src_indices=[1])
+
+    def test_src_indices_as_int_array(self):
+        self.sub.connect('src.x', 'tgt.x', src_indices=np.zeros(1, dtype=int))
+
+    def test_src_indices_as_float_list(self):
+        msg = "src_indices must contain integers, but src_indices for " + \
+              "connection from 'src.x' to 'tgt.x' contains non-integers."
+
+        with self.assertRaisesRegexp(TypeError, msg):
+            self.sub.connect('src.x', 'tgt.x', src_indices=[1.0])
+
+    def test_src_indices_as_float_array(self):
+        msg = "src_indices must contain integers, but src_indices for " + \
+              "connection from 'src.x' to 'tgt.x' is <class 'numpy.float64'>."
+
+        with self.assertRaisesRegexp(TypeError, msg):
+            self.sub.connect('src.x', 'tgt.x', src_indices=np.zeros(1))
+
+    def test_src_indices_as_str(self):
+        msg = "src_indices must be an index array, " + \
+              "did you mean connect('src.x', [tgt.x, cmp.x])?"
+
+        with self.assertRaisesRegexp(TypeError, msg):
+            self.sub.connect('src.x', 'tgt.x', 'cmp.x')
+
+    def test_already_connected(self):
+        msg = "Input 'tgt.x' is already connected to 'src.x'."
+
+        self.sub.connect('src.x', 'tgt.x', src_indices=[1])
+        with self.assertRaisesRegexp(RuntimeError, msg):
+            self.sub.connect('cmp.x', 'tgt.x', src_indices=[1])
+
+    def test_invalid_source(self):
+        msg = "Output 'src.z' does not exist for connection " + \
+              "in 'sub' from 'src.z' to 'tgt.x'."
+
+        # source and target names can't be checked until setup
+        # because initialize_variables is not called until then
+        self.sub.connect('src.z', 'tgt.x', src_indices=[1])
+        with self.assertRaisesRegexp(NameError, msg):
+            self.prob.setup(check=False)
+
+    def test_invalid_target(self):
+        msg = "Input 'tgt.z' does not exist for connection " + \
+              "in 'sub' from 'src.x' to 'tgt.z'."
+
+        # source and target names can't be checked until setup
+        # because initialize_variables is not called until then
+        self.sub.connect('src.x', 'tgt.z', src_indices=[1])
+        with self.assertRaisesRegexp(NameError, msg):
+            self.prob.setup(check=False)
+
+    def test_connect_within_system(self):
+        msg = "Input and output are in the same System for connection " + \
+              "from 'tgt.y' to 'tgt.x'."
+
+        with self.assertRaisesRegexp(RuntimeError, msg):
+            self.sub.connect('tgt.y', 'tgt.x', src_indices=[1])
+
+    def test_connect_within_system_with_promotes(self):
+        prob = Problem(Group())
+
+        sub = prob.model.add_subsystem('sub', Group())
+        sub.add_subsystem('tgt', ExecComp('y = x'), promotes=['y'])
+        sub.connect('y', 'tgt.x', src_indices=[1])
+
+        msg = "Input and output are in the same System for connection " + \
+              "in 'sub' from 'y' to 'tgt.x'."
+
+        with self.assertRaisesRegexp(RuntimeError, msg):
+            prob.setup(check=False)
+
+
+if __name__ == "__main__":
     unittest.main()