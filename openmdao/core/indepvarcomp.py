--- conflicted
+++ resolved
@@ -61,13 +61,6 @@
                     name_, val = tup
                     kwargs = {}
                 else:
-<<<<<<< HEAD
-                    badtup = tup
-                if badtup is not None:
-                    if isinstance(badtup, string_types):
-                        badtup = name
-=======
->>>>>>> f816e1c2
                     raise ValueError(
                         "IndepVarComp init: arg %s must be a tuple of the "
                         "form (name, value) or (name, value, keyword_dict)." %
