"""Define the IndepVarComp class."""

import numpy as np

from openmdao.core.explicitcomponent import ExplicitComponent
from openmdao.utils.array_utils import shape_to_len
from openmdao.utils.general_utils import make_set, ensure_compatible
from openmdao.warnings import warn_deprecation


class IndepVarComp(ExplicitComponent):
    """
    Class to use when all output variables are independent.
    """

    def __init__(self, name=None, val=1.0, **kwargs):
        """
        Initialize all attributes.

        Parameters
        ----------
        name: str or None
            name of the variable.
            If None, variables should be defined external to this class by calling add_output.
        val: float or ndarray
            value of the variable if a single variable is being defined.
        **kwargs: dict
            keyword arguments.
        """
        super().__init__(**kwargs)

        if 'tags' not in kwargs:
            kwargs['tags'] = {'indep_var'}
        else:
            kwargs['tags'] = make_set(kwargs['tags'], name='tags') | {'indep_var'}

        # A single variable is declared during instantiation
        if isinstance(name, str):
            super().add_output(name, val, **kwargs)

        elif name is None:
            pass

        else:
            raise ValueError(
                "first argument to IndepVarComp init must be either of type "
                "`str` or an iterable of tuples of the form (name, value) or "
                "(name, value, keyword_dict).")

        for illegal in ('promotes', 'promotes_inputs', 'promotes_outputs'):
            if illegal in kwargs:
                raise ValueError("IndepVarComp init: '%s' is not supported "
                                 "in IndepVarComp." % illegal)

        self._no_check_partials = True

    def initialize(self):
        """
        Declare options.
        """
        opt = self.options
        opt.declare('name', types=str,
                    desc="Name of the variable in this component's namespace.")
        opt.declare('val', types=(float, list, tuple, np.ndarray), default=1.0,
                    desc="The initial value of the variable being added in user-defined units.")
        opt.declare('shape', types=(int, tuple, list), default=None,
                    desc="Shape of this variable, only required if val is not an array.")
        opt.declare('units', types=str, default=None,
                    desc="Units in which the output variables will be provided to the "
                         "component during execution.")
        opt.declare('res_units', types=str, default=None,
                    desc="Units in which the residuals of this output will be given to "
                         "the user when requested.")
        opt.declare('desc', types=str, default=None,
                    desc="Description of the variable")
        opt.declare('lower', types=(int, float, list, tuple, np.ndarray), default=None,
                    desc="Lower bound(s) in user-defined units. It can be (1) a float, "
                         "(2) an array_like consistent with the shape arg (if given), or "
                         "(3) an array_like matching the shape of val, if val is array_like. "
                         "A value of None means this output has no lower bound.")
        opt.declare('upper', types=(int, float, list, tuple, np.ndarray), default=None,
                    desc="Upper bound(s) in user-defined units. It can be (1) a float, "
                         "(2) an array_like consistent with the shape arg (if given), or "
                         "(3) an array_like matching the shape of val, if val is array_like. "
                         "A value of None means this output has no upper bound.")
        opt.declare('ref', types=float, default=1.,
                    desc="Scaling parameter. The value in the user-defined units of this output "
                         "variable when the scaled value is 1")
        opt.declare('ref0', types=float, default=0.,
                    desc="Scaling parameter. The value in the user-defined units of this output "
                         "variable when the scaled value is 0.")
        opt.declare('res_ref', types=float, default=None,
                    desc="Scaling parameter. The value in the user-defined res_units of this "
                         "output's residual when the scaled value is 1. Default is None, which "
                         "means residual scaling matches output scaling.")
        opt.declare('tags', types=(str, list), default=None,
                    desc="User defined tags that can be used to filter what gets listed when "
                         "calling list_outputs.")

    def _configure_check(self):
        """
        Do any error checking on i/o configuration.
        """
        if len(self._static_var_rel2meta) + len(self._var_rel2meta) == 0:
            raise RuntimeError(f"{self.msginfo}: No outputs (independent variables) have been "
                               "declared. They must either be declared during instantiation or "
                               "by calling add_output or add_discrete_output afterwards.")

        super()._configure_check()

    def add_output(self, name, val=1.0, shape=None, units=None, res_units=None, desc='',
                   lower=None, upper=None, ref=None, ref0=None, res_ref=None, tags=None,
                   shape_by_conn=False, copy_shape=None, distributed=None):
        """
        Add an independent variable to this component.

        Parameters
        ----------
        name: str
            name of the variable in this component's namespace.
        val: float or list or tuple or ndarray
            The initial value of the variable being added in user-defined units. Default is 1.0.
        shape: int or tuple or list or None
            Shape of this variable, only required if val is not an array.
            Default is None.
        units: str or None
            Units in which the output variables will be provided to the component during execution.
            Default is None, which means it has no units.
        res_units: None
            This argument is deprecated because it was unused.
        desc: str
            description of the variable
        lower: None
            This argument is deprecated because it was unused.
        upper: None
            This argument is deprecated because it was unused.
        ref: None
            This argument is deprecated because it was unused.
        ref0: None
            This argument is deprecated because it was unused.
        res_ref: None
            This argument is deprecated because it was unused.
        tags: str or list of strs
            User defined tags that can be used to filter what gets listed when calling
            list_outputs.
        shape_by_conn: bool
            If True, shape this output to match its connected input(s).
        copy_shape: str or None
            If a str, that str is the name of a variable. Shape this output to match that of
            the named variable.
        distributed : bool
            If True, this variable is a distributed variable, so it can have different sizes/values
            across MPI processes.
        """
        if res_units is not None:
            warn_deprecation(f"{self.msginfo}: The 'res_units' argument was used when adding "
                             f"output '{name}'. This argument has been deprecated and will be "
                             "removed in a future version.")
        if lower is not None:
            warn_deprecation(f"{self.msginfo}: The 'lower' argument was used when adding "
                             f"output '{name}'. This argument has been deprecated and will be "
                             "removed in a future version.")
        if upper is not None:
            warn_deprecation(f"{self.msginfo}: The 'upper' argument was used when adding "
                             f"output '{name}'. This argument has been deprecated and will be "
                             "removed in a future version.")
        if ref0 is not None:
            warn_deprecation(f"{self.msginfo}: The 'ref0' argument was used when adding "
                             f"output '{name}'. This argument has been deprecated and will be "
                             "removed in a future version.")
        if res_ref is not None:
            warn_deprecation(f"{self.msginfo}: The 'res_ref' argument was used when adding "
                             f"output '{name}'. This argument has been deprecated and will be "
                             "removed in a future version.")
        if ref is not None:
            warn_deprecation(f"{self.msginfo}: The 'ref' argument was used when adding "
                             f"output '{name}'. This argument has been deprecated and will be "
                             "removed in a future version.")

        ref = 1.0
        ref0 = 0.0

        if res_ref is None:
            res_ref = ref

        if tags is None:
            tags = {'indep_var'}
        else:
            tags = make_set(tags) | {'indep_var'}

        kwargs = {'shape': shape, 'units': units, 'res_units': res_units, 'desc': desc,
                  'lower': lower, 'upper': upper, 'ref': ref, 'ref0': ref0,
                  'res_ref': res_ref, 'tags': tags, 'shape_by_conn': shape_by_conn,
                  'copy_shape': copy_shape, 'distributed': distributed,
                  }
        super().add_output(name, val, **kwargs)

    def add_discrete_output(self, name, val, desc='', tags=None):
        """
        Add an output variable to the component.

        Parameters
        ----------
        name: str
            name of the variable in this component's namespace.
        val: float or list or tuple or ndarray
            The initial value of the variable being added in user-defined units. Default is 1.0.
        desc: str
            description of the variable.
        tags: str or list of strs
            User defined tags that can be used to filter what gets listed when calling
            list_outputs.
        """
        if tags is None:
            tags = {'indep_var'}
        else:
            tags = make_set(tags, name='tags') | {'indep_var'}

        kwargs = {'desc': desc, 'tags': tags}
        super().add_discrete_output(name, val, **kwargs)

    def _linearize(self, jac=None, sub_do_ln=False):
        """
        Compute jacobian / factorization. The model is assumed to be in a scaled state.

        Parameters
        ----------
        jac: Jacobian or None
            If None, use local jacobian, else use assembled jacobian jac.
        sub_do_ln: boolean
            Flag indicating if the children should call linearize on their linear solvers.
        """
        # define this as empty for IndepVarComp to avoid overhead of ExplicitComponent._linearize.
        pass


class _AutoIndepVarComp(IndepVarComp):
    """
    Class to use when all output variables are independent.

    Attributes
    ----------
    _remotes: set
        Set of var names connected to remote inputs.
    """

    def __init__(self, name=None, val=1.0, **kwargs):
        """
        Initialize all attributes.

        Parameters
        ----------
        name: str or None
            name of the variable.
            If None, variables should be defined external to this class by calling add_output.
        val: float or ndarray
            value of the variable if a single variable is being defined.
        **kwargs: dict
            keyword arguments.
        """
        super().__init__(name, val, **kwargs)
        self._remotes = set()

    def _add_remote(self, name):
        self._remotes.add(name)

    def _set_vector_class(self):
        if self.comm.size > 1:
            all_remotes = set()
            for remotes in self.comm.allgather(self._remotes):
                all_remotes.update(remotes)

            if all_remotes:
                self._has_distrib_vars = True

                self._remotes = all_remotes
                for name in all_remotes:
                    self._static_var_rel2meta[name]['distributed'] = True

        super()._set_vector_class()

    def add_output(self, name, val=1.0, units=None):
        """
        Add an independent variable to this component.

        This should never be called by a user, as it skips all checks.

        Parameters
        ----------
        name: str
            name of the variable in this component's namespace.
        val: float or list or tuple or ndarray
            The initial value of the variable being added in user-defined units. Default is 1.0.
<<<<<<< HEAD
        units : str or None
            Units in which the output variables will be provided to the component during execution.
            Default is None, which means it has no units.
=======
        shape: int or tuple or list or None
            Shape of this variable, only required if val is not an array.
            Default is None.
        units: str or None
            Units in which the output variables will be provided to the component during execution.
            Default is None, which means it has no units.
        res_units: None
            This argument is deprecated because it was unused.
        desc: str
            description of the variable
        lower: None
            This argument is deprecated because it was unused.
        upper: None
            This argument is deprecated because it was unused.
        ref: None
            This argument is deprecated because it was unused.
        ref0: None
            This argument is deprecated because it was unused.
        res_ref: None
            This argument is deprecated because it was unused.
        tags: str or list of strs
            User defined tags that can be used to filter what gets listed when calling
            list_outputs.
        shape_by_conn: bool
            If True, shape this output to match its connected input(s).
        copy_shape: str or None
            If a str, that str is the name of a variable. Shape this output to match that of
            the named variable.
>>>>>>> 51872cfe
        """
        # Add the output quickly.
        # We don't need to check for errors because we get the value straight from a
        # source, and ivc metadata is minimal.
        value, shape, _ = ensure_compatible(name, val, None)
        metadata = {
            'value': value,
            'shape': shape,
            'size': shape_to_len(shape),
            'units': units,
            'res_units': None,
            'desc': '',
            'distributed': False,
            'tags': set(),
            'ref': 1.0,
            'ref0': 0.0,
            'res_ref': 1.0,
            'lower': None,
            'upper': None,
            'shape_by_conn': False,
            'copy_shape': None
        }

        self._static_var_rel2meta[name] = metadata
        self._static_var_rel_names['output'].append(name)
        self._var_added(name)<|MERGE_RESOLUTION|>--- conflicted
+++ resolved
@@ -148,7 +148,7 @@
         copy_shape: str or None
             If a str, that str is the name of a variable. Shape this output to match that of
             the named variable.
-        distributed : bool
+        distributed: bool
             If True, this variable is a distributed variable, so it can have different sizes/values
             across MPI processes.
         """
@@ -291,40 +291,9 @@
             name of the variable in this component's namespace.
         val: float or list or tuple or ndarray
             The initial value of the variable being added in user-defined units. Default is 1.0.
-<<<<<<< HEAD
-        units : str or None
-            Units in which the output variables will be provided to the component during execution.
-            Default is None, which means it has no units.
-=======
-        shape: int or tuple or list or None
-            Shape of this variable, only required if val is not an array.
-            Default is None.
         units: str or None
             Units in which the output variables will be provided to the component during execution.
             Default is None, which means it has no units.
-        res_units: None
-            This argument is deprecated because it was unused.
-        desc: str
-            description of the variable
-        lower: None
-            This argument is deprecated because it was unused.
-        upper: None
-            This argument is deprecated because it was unused.
-        ref: None
-            This argument is deprecated because it was unused.
-        ref0: None
-            This argument is deprecated because it was unused.
-        res_ref: None
-            This argument is deprecated because it was unused.
-        tags: str or list of strs
-            User defined tags that can be used to filter what gets listed when calling
-            list_outputs.
-        shape_by_conn: bool
-            If True, shape this output to match its connected input(s).
-        copy_shape: str or None
-            If a str, that str is the name of a variable. Shape this output to match that of
-            the named variable.
->>>>>>> 51872cfe
         """
         # Add the output quickly.
         # We don't need to check for errors because we get the value straight from a
