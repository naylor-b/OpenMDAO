--- conflicted
+++ resolved
@@ -1617,20 +1617,13 @@
             if run_model and self._coloring_info.coloring is not None:
                 issue_warning("The 'run_model' argument is ignored because the coloring has "
                               "already been computed.")
-<<<<<<< HEAD
-            if self._coloring_info.dynamic:
-                if self._coloring_info.do_compute_coloring():
+
+            if self._coloring_info.dynamic and self._coloring_info.do_compute_coloring():
                     ofname = self._get_total_coloring_fname(mode='output')
                     self._coloring_info.coloring = \
                         coloring_mod.dynamic_total_coloring(self,
                                                             run_model=run_model,
                                                             fname=ofname)
-=======
-            if self._coloring_info.dynamic and self._coloring_info.do_compute_coloring():
-                self._coloring_info.coloring = \
-                    coloring_mod.dynamic_total_coloring(self, run_model=run_model,
-                                                        fname=self._get_total_coloring_fname())
->>>>>>> f4b1e845
 
             return self._coloring_info.coloring
 
