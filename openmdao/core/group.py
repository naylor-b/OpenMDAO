--- conflicted
+++ resolved
@@ -2503,7 +2503,7 @@
                         dist_sz[name] = 0
 
         flip = {'input': 'output', 'output': 'input'}
-        
+
         # loop over any 'compute_shape' variables and add edges to the graph
         for name in compute_shapes:
             comp_name = name.rpartition('.')[0]
@@ -4764,13 +4764,6 @@
         """
         return self._problem_meta['model_options']
 
-<<<<<<< HEAD
-
-# for debugging
-def dump_shapes(graph):
-    for u, v in graph.edges():
-        print(u, graph.nodes[u]['allmeta']['shape'], '->', v, graph.nodes[v]['allmeta']['shape'])
-=======
     def _gather_full_data(self):
         """
         Return True if this system should contribute full data to an allgather.
@@ -4791,4 +4784,9 @@
                     self._subsystems_myproc[0]._full_comm.rank == 0
 
         return False
->>>>>>> 200bd298
+
+
+# for debugging
+def dump_shapes(graph):
+    for u, v in graph.edges():
+        print(u, graph.nodes[u]['allmeta']['shape'], '->', v, graph.nodes[v]['allmeta']['shape'])