--- conflicted
+++ resolved
@@ -1144,13 +1144,8 @@
         """
         with self.jacobian_context() as J:
             # Use global Jacobian
-<<<<<<< HEAD
-            if self._owns_assembled_jac or self._views_assembled_jac:
+            if self._owns_assembled_jac or self._views_assembled_jac or self._owns_approx_jac:
                 for vec_name in rhs_names:
-=======
-            if self._owns_assembled_jac or self._views_assembled_jac or self._owns_approx_jac:
-                for vec_name in vec_names:
->>>>>>> dc7243fc
                     with self._matvec_context(vec_name, scope_out, scope_in, mode) as vecs:
                         d_inputs, d_outputs, d_residuals = vecs
                         J._apply(d_inputs, d_outputs, d_residuals, mode)
