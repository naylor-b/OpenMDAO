--- conflicted
+++ resolved
@@ -158,13 +158,8 @@
     _conn_discrete_in2out : {'abs_in': 'abs_out'}
         Dictionary containing all explicit & implicit discrete var connections owned
         by this system only. The data is the same across all processors.
-<<<<<<< HEAD
-    _transfers: dict of dict of Transfers
+    _transfers : dict of dict of Transfers
         First key iis mode, second is subname where
-=======
-    _transfers : dict of dict of dict of Transfers
-        First key is the vec_name, second key is mode, third is subname where
->>>>>>> 02d084e2
         mode is 'fwd' or 'rev' and subname is the subsystem name
         or subname can be None for the full, simultaneous transfer.
     _discrete_transfers : dict of discrete transfer metadata
@@ -2653,13 +2648,7 @@
         ----------
         jac : Jacobian or None
             If None, use local jacobian, else use assembled jacobian jac.
-<<<<<<< HEAD
-        rel_systems: set of str
-=======
-        vec_names : [str, ...]
-            list of names of the right-hand-side vectors.
         rel_systems : set of str
->>>>>>> 02d084e2
             Set of names of relevant systems based on the current linear solve.
         mode : str
             'fwd' or 'rev'.
@@ -2708,13 +2697,7 @@
 
         Parameters
         ----------
-<<<<<<< HEAD
-        mode: str
-=======
-        vec_names : [str, ...]
-            list of names of the right-hand-side vectors.
         mode : str
->>>>>>> 02d084e2
             'fwd' or 'rev'.
         rel_systems : set of str
             Set of names of relevant systems based on the current linear solve.
