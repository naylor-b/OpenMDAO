--- conflicted
+++ resolved
@@ -73,17 +73,11 @@
 
 # the following are local metadata that will also be accessible for vars on all procs
 global_meta_names = {
-<<<<<<< HEAD
-    'input': ('units', 'shape', 'size', 'distributed', 'tags', 'desc', 'shape_by_conn',
+    'input': ('units', 'shape', 'size', 'distributed', 'tags', 'desc', 'iotype', 'shape_by_conn',
               'copy_shape'),
-    'output': ('units', 'shape', 'size', 'desc',
+    'output': ('units', 'shape', 'size', 'desc', 'iotype',
                'ref', 'ref0', 'res_ref', 'distributed', 'lower', 'upper', 'tags', 'shape_by_conn',
                'copy_shape'),
-=======
-    'input': ('units', 'shape', 'size', 'distributed', 'tags', 'desc', 'iotype'),
-    'output': ('units', 'shape', 'size', 'desc', 'iotype',
-               'ref', 'ref0', 'res_ref', 'res_units', 'distributed', 'lower', 'upper', 'tags'),
->>>>>>> c1d3622f
 }
 
 allowed_meta_names = {
@@ -94,7 +88,7 @@
     'src_slice',
     'flat_src_indices',
     'type',
-<<<<<<< HEAD
+    'iotype',
     'res_units',
     'ref',
     'ref0',
@@ -103,8 +97,6 @@
     'upper',
     'shape_by_conn',
     'copy_shape',
-=======
->>>>>>> c1d3622f
 }
 allowed_meta_names.update(global_meta_names['input'])
 allowed_meta_names.update(global_meta_names['output'])
@@ -660,6 +652,8 @@
 
         self._setup_var_data()
 
+        self._setup_vec_names(mode)
+
         # promoted names must be know to determine implicit connections so this must be
         # called after _setup_var_data, and _setup_var_data will have to be partially redone
         # after auto_ivcs have been added, but auto_ivcs can't be added until after we know all of
@@ -667,43 +661,19 @@
         self._setup_global_connections()
         self._setup_dynamic_shapes()
 
-<<<<<<< HEAD
-        if self.pathname == '':
-            self._top_level_post_connections(mode)
+        self._top_level_post_connections(mode)
 
         # Now that connections are setup, we need to convert relevant vector names into their
         # auto_ivc source where applicable.
-        new_names = []
         conns = self._conn_global_abs_in2out
-        for vec_name in self._vec_names:
-            if vec_name in conns:
-                new_names.append(conns[vec_name])
-            else:
-                new_names.append(vec_name)
+        new_names = [conns[v] if v in conns else v for v in self._vec_names]
         self._problem_meta['vec_names'] = new_names
         self._problem_meta['lin_vec_names'] = new_names[1:]
-=======
-        self._top_level_setup(mode)
-
-        # some linear vec_names have to be mapped to their connected auto_ivc so we can't
-        # specify them until after setup of auto_ivcs (and after connections).
-        self._setup_vec_names(mode)
->>>>>>> c1d3622f
-
-        self._setup_relevance(mode, self._relevant)
+
+        self._setup_relevance(mode)
         self._setup_var_sizes()
 
-<<<<<<< HEAD
-        if self.pathname == '':
-            self._top_level_post_sizes()
-=======
-        # These are used when the driver assembles the design variables.
-        self._problem_meta['abs2idx'] = self._var_allprocs_abs2idx
-        self._problem_meta['sizes'] = self._var_sizes
-        self._problem_meta['owning_rank'] = self._owning_rank
-
-        self._top_level_setup2()
->>>>>>> c1d3622f
+        self._top_level_post_sizes()
 
         # determine which connections are managed by which group, and check validity of connections
         self._setup_connections()
@@ -1376,12 +1346,7 @@
         for io in ('input', 'output'):
             # now set global sizes and shapes into metadata for distributed variables
             sizes = self._var_sizes['nonlinear'][io]
-<<<<<<< HEAD
-            for idx, abs_name in enumerate(self._var_allprocs_abs_names[io]):
-                mymeta = meta[abs_name]
-=======
             for idx, (abs_name, mymeta) in enumerate(self._var_allprocs_abs2meta[io].items()):
->>>>>>> c1d3622f
                 local_shape = mymeta['shape']
                 if mymeta['distributed']:
                     global_size = np.sum(sizes[:, idx])
@@ -1438,8 +1403,9 @@
         mode : str
             Derivative direction, either 'fwd' or 'rev'.
         """
-        vois = {}
-        conns = self._problem_meta['connections']
+        vois = set()
+        vectorized_vois = {}
+        conns = self._problem_meta['model_ref']()._conn_global_abs_in2out
 
         if self._use_derivatives:
             vec_names = ['nonlinear', 'linear']
@@ -1448,9 +1414,11 @@
             for system in self.system_iter(include_self=True, recurse=True):
                 for name, meta in system._get_vec_names_from_vois(mode):
                     if name in conns:
-                        vois[conns[name]] = meta
+                        vois.add(conns[name])
                     else:
-                        vois[name] = meta
+                        vois.add(name)
+                    if meta['vectorize_derivs']:
+                        vectorized_vois[name] = meta
 
             vec_names.extend(sorted(vois))
         else:
@@ -1458,8 +1426,7 @@
 
         self._problem_meta['vec_names'] = vec_names
         self._problem_meta['lin_vec_names'] = vec_names[1:]
-        self._problem_meta['vectorized_vois'] = {n: d for n, d in vois.items()
-                                                 if d['vectorize_derivs']}
+        self._problem_meta['vectorized_vois'] = vectorized_vois
 
     def _get_vec_names_from_vois(self, mode):
         """
@@ -1631,6 +1598,7 @@
         else:
             self._relevant = relevant
 
+        conns = self._problem_meta['model_ref']()._conn_global_abs_in2out
         self._rel_vec_name_list = ['nonlinear', 'linear']
         for vec_name in self._vec_names[2:]:
             rel, relsys = relevant[vec_name]['@all']
@@ -1882,9 +1850,8 @@
             if key in self._var_promotes_src_indices:
                 src_indices, flat_src_indices = self._var_promotes_src_indices[key]
 
-<<<<<<< HEAD
                 for abs_in in self._var_allprocs_prom2abs_list['input'][name]:
-                    meta = self._var_abs2meta[abs_in]
+                    meta = self._var_abs2meta['input'][abs_in]
 
                     _, _, src_indices = ensure_compatible(name, meta['value'], meta['shape'],
                                                           src_indices)
@@ -1902,32 +1869,6 @@
                                                f"with flat_src_indices={str(flat_src_indices)} but "
                                                f"flat_src_indices has already been specified as"
                                                f" {str(meta['flat_src_indices'])}.")
-=======
-                abs_name = self._var_allprocs_prom2abs_list['input'][name][0]
-                meta = self._var_abs2meta['input'][abs_name]
-
-                _, _, src_indices = ensure_compatible(name, meta['value'], meta['shape'],
-                                                      src_indices)
-
-                if 'src_indices' in meta and meta['src_indices'] is not None:
-                    if not np.array_equal(meta['src_indices'], src_indices):
-                        raise RuntimeError("%s: Trying to promote input '%s' with src_indices %s,"
-                                           " but src_indices have already been specified as %s." %
-                                           (self.msginfo, name, str(src_indices),
-                                            str(meta['src_indices'])))
-                if 'flat_src_indices' in meta and meta['flat_src_indices'] is not None:
-                    if not meta['flat_src_indices'] == src_indices:
-                        raise RuntimeError("%s: Trying to promote input '%s' with flat_src_indices"
-                                           "=%s but flat_src_indices has already been specified as"
-                                           " %s." %
-                                           (self.msginfo, name, str(flat_src_indices),
-                                            str(meta['flat_src_indices'])))
-
-                if src_indices.dtype == object:
-                    meta['src_indices'] = src_indices
-                else:
-                    meta['src_indices'] = np.asarray(src_indices, dtype=INT_DTYPE)
->>>>>>> c1d3622f
 
                     meta['src_indices'] = src_indices
                     if _is_slicer_op(src_indices):
@@ -2945,14 +2886,9 @@
         """
         pro2abs_out = self._var_allprocs_prom2abs_list['output']
         pro2abs_in = self._var_allprocs_prom2abs_list['input']
-<<<<<<< HEAD
         model = self._problem_meta['model_ref']()
         conns = model._conn_global_abs_in2out
-        abs2meta = model._var_allprocs_abs2meta
-=======
-        conns = self._problem_meta.get('connections', {})
-        abs2meta = self._problem_meta['all_meta']['output']
->>>>>>> c1d3622f
+        abs2meta_out = model._var_allprocs_abs2meta['output']
 
         # Human readable error message during Driver setup.
         out = OrderedDict()
@@ -2965,14 +2901,14 @@
                     out[abs_name] = data
                     out[abs_name]['ivc_source'] = abs_name
                     out[abs_name]['distributed'] = \
-                        abs_name in abs2meta and abs2meta[abs_name]['distributed']
+                        abs_name in abs2meta_out and abs2meta_out[abs_name]['distributed']
 
                 else:  # assume an input name else KeyError
 
                     # Design variable on an auto_ivc input, so use connected output name.
                     in_abs = pro2abs_in[name][0]
                     ivc_path = conns[in_abs]
-                    distrib = ivc_path in abs2meta and abs2meta[ivc_path]['distributed']
+                    distrib = ivc_path in abs2meta_out and abs2meta_out[ivc_path]['distributed']
                     if use_prom_ivc:
                         out[name] = data
                         out[name]['ivc_source'] = ivc_path
@@ -3005,7 +2941,7 @@
                         meta['size'] = 0  # discrete var, don't know size
 
                 if src_name in abs2idx:
-                    meta = abs2meta[src_name]
+                    meta = abs2meta_out[src_name]
                     out[name]['distributed'] = meta['distributed']
                     out[name]['global_size'] = meta['global_size']
 
@@ -3062,7 +2998,7 @@
         prom2abs_in = self._var_allprocs_prom2abs_list['input']
         model = self._problem_meta['model_ref']()
         conns = model._conn_global_abs_in2out
-        abs2meta = model._var_allprocs_abs2meta
+        abs2meta_out = model._var_allprocs_abs2meta['output']
 
         # Human readable error message during Driver setup.
         try:
@@ -3073,14 +3009,14 @@
                     out[abs_name] = data
                     out[abs_name]['ivc_source'] = abs_name
                     out[abs_name]['distributed'] = \
-                        abs_name in abs2meta and abs2meta[abs_name]['distributed']
+                        abs_name in abs2meta_out and abs2meta_out[abs_name]['distributed']
 
                 else:
                     # A constraint can actaully be on an auto_ivc input, so use connected
                     # output name.
                     in_abs = prom2abs_in[name][0]
                     ivc_path = conns[in_abs]
-                    distrib = ivc_path in abs2meta and abs2meta[ivc_path]['distributed']
+                    distrib = ivc_path in abs2meta_out and abs2meta_out[ivc_path]['distributed']
                     if use_prom_ivc:
                         out[name] = data
                         out[name]['ivc_source'] = ivc_path
@@ -3107,7 +3043,7 @@
                     response['size'] = 0  # discrete var, we don't know the size
                     continue
 
-                meta = abs2meta['output'][name]
+                meta = abs2meta_out[name]
                 response['distributed'] = meta['distributed']
 
                 if response['indices'] is not None:
@@ -4137,18 +4073,15 @@
         discrete = distrib = False
         val = _UNDEFINED
         if from_root:
-<<<<<<< HEAD
             all_meta = self._problem_meta['model_ref']()._var_allprocs_abs2meta
             my_meta = self._problem_meta['model_ref']()._var_abs2meta
-=======
-            typ = 'output' if abs_name in self._problem_meta['all_meta']['output'] else 'input'
-            all_meta = self._problem_meta['all_meta'][typ]
-            my_meta = self._problem_meta['meta'][typ]
->>>>>>> c1d3622f
+            io = 'output' if abs_name in all_meta['output'] else 'input'
+            all_meta = all_meta[io]
+            my_meta = my_meta[io]
         else:
-            typ = 'output' if abs_name in self._var_allprocs_abs2meta['output'] else 'input'
-            all_meta = self._var_allprocs_abs2meta[typ]
-            my_meta = self._var_abs2meta[typ]
+            io = 'output' if abs_name in self._var_allprocs_abs2meta['output'] else 'input'
+            all_meta = self._var_allprocs_abs2meta[io]
+            my_meta = self._var_abs2meta[io]
 
         # if abs_name is non-discrete it should be found in all_meta
         if abs_name in all_meta:
@@ -4382,16 +4315,8 @@
                             self._show_ambiguity_msg(name, ('units',), abs_ins)
                             break
 
-<<<<<<< HEAD
-        if abs_name in self._var_abs2meta:  # input is local
-            vmeta = self._var_abs2meta[abs_name]
-=======
-        # get value of the source
-        val = self._abs_get_val(src, get_remote, rank, vec_name, 'output', flat, from_root=True)
-
         if abs_name in self._var_abs2meta['input']:  # input is local
             vmeta = self._var_abs2meta['input'][abs_name]
->>>>>>> c1d3622f
             src_indices = vmeta['src_indices']
             has_src_indices = src_indices is not None
             distrib = vmeta['distributed']
@@ -4406,9 +4331,9 @@
                                    "using `get_val(<name>, get_remote=True)` or from the "
                                    "local process using `get_val(<name>, get_remote=False)`.")
 
-        smeta = self._problem_meta['model_ref']()._var_allprocs_abs2meta[src]
+        smeta = self._problem_meta['model_ref']()._var_allprocs_abs2meta['output'][src]
         sdistrib = smeta['distributed']
-        slocal = src in self._problem_meta['model_ref']()._var_abs2meta
+        slocal = src in self._problem_meta['model_ref']()._var_abs2meta['output']
         if sdistrib and not distrib and not get_remote:
             raise RuntimeError(f"{self.msginfo}: Non-distributed variable '{abs_name}' has "
                                f"a distributed source, '{src}', so you must retrieve its value "
@@ -4474,10 +4399,7 @@
         if indices is not None:
             val = val[indices]
 
-<<<<<<< HEAD
-=======
-        smeta = self._problem_meta['all_meta']['output'][src]
->>>>>>> c1d3622f
+        smeta = self._problem_meta['model_ref']()._var_allprocs_abs2meta['output'][src]
         if units is not None:
             if smeta['units'] is not None:
                 try:
@@ -4506,7 +4428,7 @@
         ndarray or None
             The value of src_indices for the given input variable.
         """
-        meta = self._var_abs2meta[varname]
+        meta = self._var_abs2meta['input'][varname]
         src_indices = meta['src_indices']
         if src_indices is not None:
             src_slice = meta['src_slice']
@@ -4515,8 +4437,8 @@
                 model = self._problem_meta['model_ref']()
                 src = model._conn_global_abs_in2out[varname]
                 try:
-                    global_size = model._var_allprocs_abs2meta[src]['global_size']
-                    global_shape = model._var_allprocs_abs2meta[src]['global_shape']
+                    global_size = model._var_allprocs_abs2meta['output'][src]['global_size']
+                    global_shape = model._var_allprocs_abs2meta['output'][src]['global_shape']
                 except KeyError:
                     raise RuntimeError(f"{self.msginfo}: Can't compute src_indices array from "
                                        f"src_slice for input '{varname}' because we don't know "
@@ -4526,6 +4448,25 @@
                 meta['src_indices'] = src_indices  # store converted value
 
         return src_indices
+
+    def get_srcname(self, name):
+        """
+        If named variable is an input, return the name of its source variable, else its own name.
+
+        Parameters
+        ----------
+        name : str
+            The variable name.
+
+        Returns
+        -------
+        str
+            The name of the variable's source (if an input), else the variable's name.
+        """
+        conns = self._problem_meta['model_ref']()._conn_global_abs_in2out
+        if name in conns:
+            return conns[name]
+        return name
 
     def _retrieve_data_of_kind(self, filtered_vars, kind, vec_name, parallel=False):
         """
