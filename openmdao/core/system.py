"""Define the base System class."""
import sys
import os
import hashlib
import time

from contextlib import contextmanager
from collections import OrderedDict, defaultdict
from collections.abc import Iterable
from itertools import chain
from enum import IntEnum

import re
from fnmatch import fnmatchcase

from numbers import Integral

import numpy as np
import networkx as nx

import openmdao
from openmdao.core.configinfo import _ConfigInfo
from openmdao.core.constants import _DEFAULT_OUT_STREAM, _UNDEFINED, INT_DTYPE
from openmdao.jacobians.assembled_jacobian import DenseJacobian, CSCJacobian
from openmdao.recorders.recording_manager import RecordingManager
from openmdao.vectors.vector import _full_slice
from openmdao.utils.mpi import MPI
from openmdao.utils.options_dictionary import OptionsDictionary
from openmdao.utils.record_util import create_local_meta, check_path
from openmdao.utils.units import is_compatible, unit_conversion, simplify_unit
from openmdao.utils.variable_table import write_var_table
from openmdao.utils.array_utils import evenly_distrib_idxs, _flatten_src_indices
from openmdao.utils.name_maps import name2abs_name, name2abs_names
from openmdao.utils.coloring import _compute_coloring, Coloring, \
    _STD_COLORING_FNAME, _DEF_COMP_SPARSITY_ARGS, _ColSparsityJac
import openmdao.utils.coloring as coloring_mod
from openmdao.warnings import issue_warning, DerivativesWarning, PromotionWarning,\
    UnusedOptionWarning
from openmdao.utils.general_utils import determine_adder_scaler, \
    format_as_float_or_array, ContainsAll, all_ancestors, _slice_indices, \
    make_set, match_prom_or_abs, _is_slicer_op, shape_from_idx
from openmdao.utils.notebook_utils import notebook, tabulate
from openmdao.approximation_schemes.complex_step import ComplexStep
from openmdao.approximation_schemes.finite_difference import FiniteDifference


_empty_frozen_set = frozenset()

_asm_jac_types = {
    'csc': CSCJacobian,
    'dense': DenseJacobian,
}

# Suppored methods for derivatives
_supported_methods = {
    'fd': FiniteDifference,
    'cs': ComplexStep,
    'exact': None
}

_DEFAULT_COLORING_META = {
    'wrt_patterns': ('*',),  # patterns used to match wrt variables
    'method': 'fd',          # finite differencing method  ('fd' or 'cs')
    'wrt_matches': None,     # where matched wrt names are stored
    'per_instance': True,    # assume each instance can have a different coloring
    'coloring': None,        # this will contain the actual Coloring object
    'dynamic': False,        # True if dynamic coloring is being used
    'static': None,          # either _STD_COLORING_FNAME, a filename, or a Coloring object
                             # if use_fixed_coloring was called
}

_DEFAULT_COLORING_META.update(_DEF_COMP_SPARSITY_ARGS)

_recordable_funcs = frozenset(['_apply_linear', '_apply_nonlinear', '_solve_linear',
                               '_solve_nonlinear'])

# the following are local metadata that will also be accessible for vars on all procs
global_meta_names = {
    'input': ('units', 'shape', 'size', 'distributed', 'tags', 'desc', 'shape_by_conn',
              'copy_shape'),
    'output': ('units', 'shape', 'size', 'desc',
               'ref', 'ref0', 'res_ref', 'distributed', 'lower', 'upper', 'tags', 'shape_by_conn',
               'copy_shape'),
}

allowed_meta_names = {
    'value',
    'global_shape',
    'global_size',
    'src_indices',
    'src_slice',
    'flat_src_indices',
    'type',
    'res_units',
}
allowed_meta_names.update(global_meta_names['input'])
allowed_meta_names.update(global_meta_names['output'])


class _MatchType(IntEnum):
    """
    Class used to define different types of promoted name matches.

    Attributes
    ----------
    NAME : int
        Literal name match.
    RENAME : int
        Rename match.
    PATTERN : int
        Glob pattern match.
    """

    NAME = 0
    RENAME = 1
    PATTERN = 2


class System(object):
    """
    Base class for all systems in OpenMDAO.

    Never instantiated; subclassed by <Group> or <Component>.
    All subclasses have their attributes defined here.

    In attribute names:
        abs / abs_name: absolute, unpromoted variable name, seen from root (unique).
        rel / rel_name: relative, unpromoted variable name, seen from current system (unique).
        prom / prom_name: relative, promoted variable name, seen from current system (non-unique).
        idx: global variable index among variables on all procs (I/O indices separate).
        my_idx: index among variables in this system, on this processor (I/O indices separate).
        io: indicates explicitly that input and output variables are combined in the same dict.

    Attributes
    ----------
    name : str
        Name of the system, must be different from siblings.
    pathname : str
        Global name of the system, including the path.
    comm : MPI.Comm or <FakeComm>
        MPI communicator object.
    options : OptionsDictionary
        options dictionary
    recording_options : OptionsDictionary
        Recording options dictionary
    _problem_meta : dict
        Problem level metadata.
    under_complex_step : bool
        When True, this system is undergoing complex step.
    under_approx : bool
        When True, this system is undergoing approximation.
    iter_count : int
        Counts the number of times this system has called _solve_nonlinear. This also
        corresponds to the number of times that the system's outputs are recorded if a recorder
        is present.
    iter_count_apply : int
        Counts the number of times the system has called _apply_nonlinear. For ExplicitComponent,
        calls to apply_nonlinear also call compute, so number of executions can be found by adding
        this and iter_count together. Recorders do no record calls to apply_nonlinear.
    iter_count_without_approx : int
        Counts the number of times the system has iterated but excludes any that occur during
        approximation of derivatives.
    cite : str
        Listing of relevant citations that should be referenced when
        publishing work that uses this class.
    _full_comm : MPI.Comm or None
        MPI communicator object used when System's comm is split for parallel FD.
    _solver_print_cache : list
        Allows solver iprints to be set to requested values after setup calls.
    _subsystems_allprocs : OrderedDict
        Dict mapping subsystem name to SysInfo(system, index) for children of this system.
    _subsystems_myproc : [<System>, ...]
        List of local subsystems that exist on this proc.
    _var_promotes : { 'any': [], 'input': [], 'output': [] }
        Dictionary of lists of variable names/wildcards specifying promotion
        (used to calculate promoted names)
    _var_prom2inds : dict
        Maps promoted name to src_indices in scope of system.
    _var_allprocs_prom2abs_list : {'input': dict, 'output': dict}
        Dictionary mapping promoted names to list of all absolute names.
        For outputs, the list will have length one since promoted output names are unique.
    _var_abs2prom : {'input': dict, 'output': dict}
        Dictionary mapping absolute names to promoted names, on current proc.
    _var_allprocs_abs2prom : {'input': dict, 'output': dict}
        Dictionary mapping absolute names to promoted names, on all procs.
    _var_allprocs_abs2meta : dict
        Dictionary mapping absolute names to metadata dictionaries for allprocs variables.
        The keys are
        ('units', 'shape', 'size') for inputs and
        ('units', 'shape', 'size', 'ref', 'ref0', 'res_ref', 'distributed') for outputs.
    _var_abs2meta : dict
        Dictionary mapping absolute names to metadata dictionaries for myproc variables.
    _var_discrete : dict
        Dictionary of discrete var metadata and values local to this process.
    _var_allprocs_discrete : dict
        Dictionary of discrete var metadata and values for all processes.
    _discrete_inputs : dict-like or None
        Storage for discrete input values.
    _discrete_outputs : dict-like or None
        Storage for discrete output values.
    _var_allprocs_abs2idx : dict
        Dictionary mapping absolute names to their indices among this system's allprocs variables.
        Therefore, the indices range from 0 to the total number of this system's variables.
<<<<<<< HEAD
    _var_sizes: {'input': ndarray, 'output': ndarray}
=======
    _var_sizes : {<vecname>: {'input': ndarray, 'output': ndarray}, ...}
>>>>>>> 02d084e2
        Array of local sizes of this system's allprocs variables.
        The array has size nproc x num_var where nproc is the number of processors
        owned by this system and num_var is the number of allprocs variables.
    _owned_sizes : ndarray
        Array of local sizes for 'owned' or distributed vars only.
    _var_offsets : {<vecname>: {'input': dict of ndarray, 'output': dict of ndarray}, ...} or None
        Dict of distributed offsets, keyed by var name.  Offsets are stored in an array
        of size nproc x num_var where nproc is the number of processors
        in this System's communicator and num_var is the number of allprocs variables
        in the given system.  This is only defined in a Group that owns one or more interprocess
        connections or a top level Group or System that is used to compute total derivatives
        across multiple processes.
    _vars_to_gather : dict
        Contains names of non-distributed variables that are remote on at least one proc in the comm
    _conn_global_abs_in2out : {'abs_in': 'abs_out'}
        Dictionary containing all explicit & implicit connections (continuous and discrete)
        owned by this system or any descendant system. The data is the same across all processors.
    _vectors : {'input': dict, 'output': dict, 'residual': dict}
        Dictionaries of vectors keyed by vec_name.
    _inputs : <Vector>
        The inputs vector; points to _vectors['input']['nonlinear'].
    _outputs : <Vector>
        The outputs vector; points to _vectors['output']['nonlinear'].
    _residuals : <Vector>
        The residuals vector; points to _vectors['residual']['nonlinear'].
    _nonlinear_solver : <NonlinearSolver>
        Nonlinear solver to be used for solve_nonlinear.
    _linear_solver : <LinearSolver>
        Linear solver to be used for solve_linear; not the Newton system.
    _approx_schemes : OrderedDict
        A mapping of approximation types to the associated ApproximationScheme.
    _jacobian : <Jacobian>
        <Jacobian> object to be used in apply_linear.
    _owns_approx_jac : bool
        If True, this system approximated its Jacobian
    _owns_approx_jac_meta : dict
        Stores approximation metadata (e.g., step_size) from calls to approx_totals
    _owns_approx_of : list or None
        Overrides aproximation outputs. This is set when calculating system derivatives, and serves
        as a way to communicate the driver's output quantities to the approximation objects so that
        we only take derivatives of variables that the driver needs.
    _owns_approx_of_idx : dict
        Index for override 'of' approximations if declared. When the user calls  `add_objective`
        or `add_constraint`, they may optionally specify an "indices" argument. This argument must
        also be communicated to the approximations when they are set up so that 1) the Jacobian is
        the correct size, and 2) we don't perform any extra unnecessary calculations.
    _owns_approx_wrt : list or None
        Overrides aproximation inputs. This is set when calculating system derivatives, and serves
        as a way to communicate the driver's input quantities to the approximation objects so that
        we only take derivatives with respect to variables that the driver needs.
    _owns_approx_wrt_idx : dict
        Index for override 'wrt' approximations if declared. When the user calls  `add_designvar`
        they may optionally specify an "indices" argument. This argument must also be communicated
        to the approximations when they are set up so that 1) the Jacobian is the correct size, and
        2) we don't perform any extra unnecessary calculations.
    _subjacs_info : dict of dict
        Sub-jacobian metadata for each (output, input) pair added using
        declare_partials. Members of each pair may be glob patterns.
    _approx_subjac_keys : list
        List of subjacobian keys used for approximated derivatives.
    _design_vars : dict of dict
        dict of all driver design vars added to the system.
    _responses : dict of dict
        dict of all driver responses added to the system.
    _rec_mgr : <RecordingManager>
        object that manages all recorders added to this system.
    _static_subsystems_allprocs : OrderedDict
        Dict of SysInfo(subsys, index) that stores all subsystems added outside of setup.
    _static_design_vars : dict of dict
        Driver design variables added outside of setup.
    _static_responses : dict of dict
        Driver responses added outside of setup.
    supports_multivecs : bool
        If True, this system overrides compute_multi_jacvec_product (if an ExplicitComponent),
        or solve_multi_linear/apply_multi_linear (if an ImplicitComponent).
    matrix_free : bool
        This is set to True if the component overrides the appropriate function with a user-defined
        matrix vector product with the Jacobian or any of its subsystems do.
    _relevant : dict
        Mapping of a VOI to a tuple containing dependent inputs, dependent outputs,
        and dependent systems.
    _vois : dict
        Either design vars or responses metadata, depending on the direction of
        derivatives.
    _mode : str
        Indicates derivative direction for the model, either 'fwd' or 'rev'.
    _scope_cache : dict
        Cache for variables in the scope of various mat-vec products.
    _has_guess : bool
        True if this system has or contains a system with a `guess_nonlinear` method defined.
    _has_output_scaling : bool
        True if this system has output scaling.
    _has_output_adder : bool
        True if this system has scaling that includes an adder term.
    _has_resid_scaling : bool
        True if this system has resid scaling.
    _has_input_scaling : bool
        True if this system has input scaling.
    _has_input_adder : bool
        True if this system has scaling that includes an adder term.
    _has_bounds : bool
        True if this system has upper or lower bounds on outputs.
    _has_distrib_vars : bool
        If True, this System contains at least one distributed variable. Used to determine if a
        parallel group or distributed component is below a DirectSolver so that we can raise an
        exception.
    _owning_rank : dict
        Dict mapping var name to the lowest rank where that variable is local.
    _filtered_vars_to_record : Dict
        Dict of list of var names to record
    _vector_class : class
        Class to use for data vectors.  After setup will contain the value of either
        _problem_meta['distributed_vector_class'] or _problem_meta['local_vector_class'].
    _assembled_jac : AssembledJacobian or None
        If not None, this is the AssembledJacobian owned by this system's linear_solver.
    _num_par_fd : int
        If FD is active, and the value is > 1, turns on parallel FD and specifies the number of
        concurrent FD solves.
    _par_fd_id : int
        ID used to determine which columns in the jacobian will be computed when using parallel FD.
    _has_approx : bool
        If True, this system or its descendent has declared approximated partial or semi-total
        derivatives.
    _coloring_info : tuple
        Metadata that defines how to perform coloring of this System's approx jacobian. Not
        used if this System does no partial or semi-total coloring.
    _first_call_to_linearize : bool
        If True, this is the first call to _linearize.
    _is_local : bool
        If True, this system is local to this mpi process.
    """

    def __init__(self, num_par_fd=1, **kwargs):
        """
        Initialize all attributes.

        Parameters
        ----------
        num_par_fd : int
            If FD is active, number of concurrent FD solves.
        **kwargs : dict of keyword arguments
            Keyword arguments that will be mapped into the System options.
        """
        self.name = ''
        self.pathname = None
        self.comm = None
        self._is_local = False

        # System options
        self.options = OptionsDictionary(parent_name=type(self).__name__)

        self.options.declare('assembled_jac_type', values=['csc', 'dense'], default='csc',
                             desc='Linear solver(s) in this group, if using an assembled '
                                  'jacobian, will use this type.')

        # Case recording options
        self.recording_options = OptionsDictionary(parent_name=type(self).__name__)
        self.recording_options.declare('record_inputs', types=bool, default=True,
                                       desc='Set to True to record inputs at the system level')
        self.recording_options.declare('record_outputs', types=bool, default=True,
                                       desc='Set to True to record outputs at the system level')
        self.recording_options.declare('record_residuals', types=bool, default=True,
                                       desc='Set to True to record residuals at the system level')
        self.recording_options.declare('record_metadata', types=bool,
                                       desc='Deprecated. Recording of metadata will always be done',
                                       default=True,
                                       deprecation="The recording option, record_metadata, "
                                       "on System is "
                                       "deprecated. Recording of metadata will always be done")
        self.recording_options.declare('record_model_metadata', types=bool,
                                       desc='Deprecated. Recording of model metadata will always '
                                       'be done',
                                       deprecation="The recording option, record_model_metadata, "
                                       "on System is deprecated. Recording of model metadata will "
                                       "always be done",
                                       default=True)
        self.recording_options.declare('includes', types=list, default=['*'],
                                       desc='Patterns for variables to include in recording. \
                                       Uses fnmatch wildcards')
        self.recording_options.declare('excludes', types=list, default=[],
                                       desc='Patterns for vars to exclude in recording '
                                       '(processed post-includes). Uses fnmatch wildcards')
        self.recording_options.declare('options_excludes', types=list, default=[],
                                       desc='User-defined metadata to exclude in recording')

        self._problem_meta = None

        # Counting iterations.
        self.iter_count = 0
        self.iter_count_apply = 0
        self.iter_count_without_approx = 0

        self.cite = ""

        self._solver_print_cache = []

        self._subsystems_allprocs = {}
        self._subsystems_myproc = []
        self._vars_to_gather = {}

        self._var_promotes = {'input': [], 'output': [], 'any': []}

        self._var_allprocs_prom2abs_list = None
        self._var_prom2inds = {}
        self._var_abs2prom = {'input': {}, 'output': {}}
        self._var_allprocs_abs2prom = {'input': {}, 'output': {}}
        self._var_allprocs_abs2meta = {'input': {}, 'output': {}}
        self._var_abs2meta = {'input': {}, 'output': {}}
        self._var_discrete = {'input': {}, 'output': {}}
        self._var_allprocs_discrete = {'input': {}, 'output': {}}

        self._var_allprocs_abs2idx = {}

        self._var_sizes = None
        self._owned_sizes = None
        self._var_offsets = None

        self._full_comm = None

        self._vectors = {'input': {}, 'output': {}, 'residual': {}}

        self._inputs = None
        self._outputs = None
        self._residuals = None
        self._discrete_inputs = None
        self._discrete_outputs = None

        self._nonlinear_solver = None
        self._linear_solver = None

        self._jacobian = None
        self._approx_schemes = OrderedDict()
        self._subjacs_info = {}
        self._approx_subjac_keys = None
        self.matrix_free = False

        self.under_approx = False
        self._owns_approx_jac = False
        self._owns_approx_jac_meta = {}
        self._owns_approx_wrt = None
        self._owns_approx_of = None
        self._owns_approx_wrt_idx = {}
        self._owns_approx_of_idx = {}

        self.under_complex_step = False

        self._design_vars = OrderedDict()
        self._responses = OrderedDict()
        self._rec_mgr = RecordingManager()

        self._conn_global_abs_in2out = {}

        self._static_subsystems_allprocs = {}
        self._static_design_vars = OrderedDict()
        self._static_responses = OrderedDict()

        self.supports_multivecs = False

        self._mode = None

        self._scope_cache = {}

        self._num_par_fd = num_par_fd

        self._declare_options()
        self.initialize()

        self.options.update(kwargs)

        self._has_guess = False
        self._has_output_scaling = False
        self._has_output_adder = False
        self._has_resid_scaling = False
        self._has_input_scaling = False
        self._has_input_adder = False
        self._has_bounds = False
        self._has_distrib_vars = False
        self._has_approx = False

        self._vector_class = None

        self._assembled_jac = None

        self._par_fd_id = 0

        self._filtered_vars_to_record = {}
        self._owning_rank = None
        self._coloring_info = _DEFAULT_COLORING_META.copy()
        self._first_call_to_linearize = True   # will check in first call to _linearize

    @property
    def msginfo(self):
        """
        Our instance pathname, if available, or our class name.  For use in error messages.

        Returns
        -------
        str
            Either our instance pathname or class name.
        """
        if self.pathname is not None:
            if self.pathname == '':
                return f"<model> <class {type(self).__name__}>"
            return f"'{self.pathname}' <class {type(self).__name__}>"
        if self.name:
            return f"'{self.name}' <class {type(self).__name__}>"
        return f"<class {type(self).__name__}>"

    def _get_inst_id(self):
        return self.pathname

    def abs_name_iter(self, iotype, local=True, cont=True, discrete=False):
        """
        Iterate over absolute variable names for this System.

        By setting appropriate values for 'cont' and 'discrete', yielded variable
        names can be continuous only, discrete only, or both.

        Parameters
        ----------
        iotype : str
            Either 'input' or 'output'.
        local : bool
            If True, include only names of local variables. Default is True.
        cont : bool
            If True, include names of continuous variables.  Default is True.
        discrete : bool
            If True, include names of discrete variables.  Default is False.
        """
        if cont:
            if local:
                yield from self._var_abs2meta[iotype]
            else:
                yield from self._var_allprocs_abs2meta[iotype]

        if discrete:
            if local:
                prefix = self.pathname + '.' if self.pathname else ''
                for name in self._var_discrete[iotype]:
                    yield prefix + name
            else:
                yield from self._var_allprocs_discrete[iotype]

    def _jac_of_iter(self):
        """
        Iterate over (name, offset, end, slice) for each 'of' (row) var in the system's jacobian.

        The slice is internal to the given variable in the result, and this is always a full
        slice except possible for groups where _owns_approx_of_idx is defined.
        """
        start = end = 0
        for of, meta in self._var_abs2meta['output'].items():
            end += meta['size']
            yield of, start, end, _full_slice
            start = end

    def _jac_wrt_iter(self, wrt_matches=None):
        """
        Iterate over (name, offset, end, idxs) for each 'wrt' (column) var in the system's jacobian.

        Parameters
        ----------
        wrt_matches : set or None
            Only include row vars that are contained in this set.  This will determine what
            the actual offsets are, i.e. the offsets will be into a reduced jacobian
            containing only the matching columns.
        """
        local_ins = self._var_abs2meta['input']
        local_outs = self._var_abs2meta['output']

        start = end = 0
        for of, _start, _end, _ in self._jac_of_iter():
            if wrt_matches is None or of in wrt_matches:
                end += (_end - _start)
                vec = self._outputs if of in local_outs else None
                yield of, start, end, vec, _full_slice
                start = end

        for wrt, meta in self._var_abs2meta['input'].items():
            if wrt_matches is None or wrt in wrt_matches:
                end += meta['size']
                vec = self._inputs if wrt in local_ins else None
                yield wrt, start, end, vec, _full_slice
                start = end

    def _declare_options(self):
        """
        Declare options before kwargs are processed in the init method.

        This is optionally implemented by subclasses of Component or Group
        that themselves are intended to be subclassed by the end user. The
        options of the intermediate class are declared here leaving the
        `initialize` method available for user-defined options.
        """
        pass

    def initialize(self):
        """
        Perform any one-time initialization run at instantiation.
        """
        pass

    def _configure(self):
        """
        Configure this system to assign children settings.
        """
        pass

    def _get_root_vectors(self):
        """
        Get the root vectors for the nonlinear and linear vectors for the model.

        Returns
        -------
        dict of dict of Vector
            Root vectors: first key is 'input', 'output', or 'residual'; second key is vec_name.
        """
        # save root vecs as an attribute so that we can reuse the nonlinear scaling vecs in the
        # linear root vec
        self._root_vecs = root_vectors = {'input': OrderedDict(),
                                          'output': OrderedDict(),
                                          'residual': OrderedDict()}

        force_alloc_complex = self._problem_meta['force_alloc_complex']

        # Check for complex step to set vectors up appropriately.
        # If any subsystem needs complex step, then we need to allocate it everywhere.
        nl_alloc_complex = force_alloc_complex
        for sub in self.system_iter(include_self=True, recurse=True):
            nl_alloc_complex |= 'cs' in sub._approx_schemes
            if nl_alloc_complex:
                break

        # Linear vectors allocated complex only if subsolvers require derivatives.
        if nl_alloc_complex:
            from openmdao.error_checking.check_config import check_allocate_complex_ln
            ln_alloc_complex = check_allocate_complex_ln(self, force_alloc_complex)
        else:
            ln_alloc_complex = False

        if self._has_input_scaling or self._has_output_scaling or self._has_resid_scaling:
            self._scale_factors = self._compute_root_scale_factors()
        else:
            self._scale_factors = None

        if self._vector_class is None:
            self._vector_class = self._local_vector_class

        for vec_name in ('nonlinear', 'linear'):
            sizes = self._var_sizes['output']
            ncol = 1
            if vec_name == 'nonlinear':
                alloc_complex = nl_alloc_complex
            else:
                alloc_complex = ln_alloc_complex

            for key in ['input', 'output', 'residual']:
                root_vectors[key][vec_name] = self._vector_class(vec_name, key, self,
                                                                 alloc_complex=alloc_complex)
        return root_vectors

    def _get_approx_scheme(self, method):
        """
        Return the approximation scheme associated with the given method, creating one if needed.

        Parameters
        ----------
        method : str
            Name of the type of approxmation scheme.

        Returns
        -------
        ApproximationScheme
            The ApproximationScheme associated with the given method.
        """
        if method == 'exact':
            return None
        if method not in _supported_methods:
            msg = '{}: Method "{}" is not supported, method must be one of {}'
            raise ValueError(msg.format(self.msginfo, method,
                             [m for m in _supported_methods if m != 'exact']))
        if method not in self._approx_schemes:
            self._approx_schemes[method] = _supported_methods[method]()
        return self._approx_schemes[method]

    def get_source(self, name):
        """
        Return the source variable connected to the given named variable.

        The name can be a promoted name or an absolute name.
        If the given variable is an input, the absolute name of the connected source will
        be returned.  If the given variable itself is a source, its own absolute name will
        be returned.

        Parameters
        ----------
        name : str
            Absolute or promoted name of the variable.

        Returns
        -------
        str
            The absolute name of the source variable.
        """
        if self._problem_meta is None or 'prom2abs' not in self._problem_meta:
            raise RuntimeError(f"{self.msginfo}: get_source cannot be called for variable {name} "
                               "before Problem.setup is complete.")

        model = self._problem_meta['model_ref']()
        prom2abs = self._problem_meta['prom2abs']
        if name in prom2abs['input']:
            name = prom2abs['input'][name][0]
        elif name in prom2abs['output']:
            return prom2abs['output'][name][0]

        if name in model._conn_global_abs_in2out:
            return model._conn_global_abs_in2out[name]

        return name

    def _setup(self, comm, mode, prob_meta):
        """
        Perform setup for this system and its descendant systems.

        Parameters
        ----------
        comm : MPI.Comm or <FakeComm> or None
            The global communicator.
        mode : str
            Derivative direction, either 'fwd', or 'rev', or 'auto'
        prob_meta : dict
            Problem level metadata dictionary.
        """
        # save a ref to the problem level options.
        self._problem_meta = prob_meta

        # reset any coloring if a Coloring object was not set explicitly
        if self._coloring_info['dynamic'] or self._coloring_info['static'] is not None:
            self._coloring_info['coloring'] = None

        self.pathname = ''
        self.comm = comm
        self._mode = mode

        # Besides setting up the processors, this method also builds the model hierarchy.
        self._setup_procs(self.pathname, comm, mode, self._problem_meta)

        prob_meta['config_info'] = _ConfigInfo()

        try:
            # Recurse model from the bottom to the top for configuring.
            self._configure()
        finally:
            prob_meta['config_info'] = None

        self._configure_check()

        self._setup_var_data()

        self._setup_vec_names(mode)

        # promoted names must be known to determine implicit connections so this must be
        # called after _setup_var_data, and _setup_var_data will have to be partially redone
        # after auto_ivcs have been added, but auto_ivcs can't be added until after we know all of
        # the connections.
        self._setup_global_connections()
        self._setup_dynamic_shapes()

        self._top_level_post_connections(mode)

        self._problem_meta['relevant'] = self._init_relevance(mode)
        self._setup_var_sizes()

        self._top_level_post_sizes()

        # determine which connections are managed by which group, and check validity of connections
        self._setup_connections()

    def _top_level_post_connections(self, mode):
        # this runs after all connections are known
        pass

    def _top_level_post_sizes(self):
        # this runs after the variable sizes are known
        self._setup_global_shapes()

    def _setup_check(self):
        """
        Do any error checking on user's setup, before any other recursion happens.
        """
        pass

    def _configure_check(self):
        """
        Do any error checking on i/o and connections.
        """
        pass

    def _setup_dynamic_shapes(self):
        pass

    def _final_setup(self, comm):
        """
        Perform final setup for this system and its descendant systems.

        This part of setup is called automatically at the start of run_model or run_driver.

        Parameters
        ----------
        comm : MPI.Comm or <FakeComm> or None
            The global communicator.
        """
        if self._use_derivatives:
            # must call this before vector setup because it determines if we need to alloc commplex
            self._setup_partials()

        self._setup_vectors(self._get_root_vectors())

        # Transfers do not require recursion, but they have to be set up after the vector setup.
        self._setup_transfers()

        # Same situation with solvers, partials, and Jacobians.
        # If we're updating, we just need to re-run setup on these, but no recursion necessary.
        self._setup_solvers()
        self._setup_solver_print()
        if self._use_derivatives:
            self._setup_jacobians()

        self._setup_recording()

        self.set_initial_values()

    def _get_approx_subjac_keys(self):
        """
        Return a list of (of, wrt) keys needed for approx derivs for this group.

        Returns
        -------
        list
            List of approx derivative subjacobian keys.
        """
        if self._approx_subjac_keys is None:
            self._approx_subjac_keys = list(self._approx_subjac_keys_iter())

        return self._approx_subjac_keys

    def use_fixed_coloring(self, coloring=_STD_COLORING_FNAME, recurse=True):
        """
        Use a precomputed coloring for this System.

        Parameters
        ----------
        coloring : str
            A coloring filename.  If no arg is passed, filename will be determined
            automatically.
        recurse : bool
            If True, set fixed coloring in all subsystems that declare a coloring. Ignored
            if a specific coloring is passed in.
        """
        if coloring_mod._force_dyn_coloring and coloring is _STD_COLORING_FNAME:
            self._coloring_info['dynamic'] = True
            return  # don't use static this time

        self._coloring_info['static'] = coloring
        self._coloring_info['dynamic'] = False

        if coloring is not _STD_COLORING_FNAME:
            if recurse:
                issue_warning('recurse was passed to use_fixed_coloring but a specific coloring '
                              'was set, so recurse was ignored.',
                              prefix=self.pathname,
                              category=UnusedOptionWarning)
            if isinstance(coloring, Coloring):
                approx = self._get_approx_scheme(coloring._meta['method'])
                # force regen of approx groups on next call to compute_approximations
                approx._reset()
            return

        if recurse:
            for s in self._subsystems_myproc:
                s.use_fixed_coloring(coloring, recurse)

    def declare_coloring(self,
                         wrt=_DEFAULT_COLORING_META['wrt_patterns'],
                         method=_DEFAULT_COLORING_META['method'],
                         form=None,
                         step=None,
                         per_instance=_DEFAULT_COLORING_META['per_instance'],
                         num_full_jacs=_DEFAULT_COLORING_META['num_full_jacs'],
                         tol=_DEFAULT_COLORING_META['tol'],
                         orders=_DEFAULT_COLORING_META['orders'],
                         perturb_size=_DEFAULT_COLORING_META['perturb_size'],
                         min_improve_pct=_DEFAULT_COLORING_META['min_improve_pct'],
                         show_summary=_DEFAULT_COLORING_META['show_summary'],
                         show_sparsity=_DEFAULT_COLORING_META['show_sparsity']):
        """
        Set options for deriv coloring of a set of wrt vars matching the given pattern(s).

        Parameters
        ----------
        wrt : str or list of str
            The name or names of the variables that derivatives are taken with respect to.
            This can contain input names, output names, or glob patterns.
        method : str
            Method used to compute derivative: "fd" for finite difference, "cs" for complex step.
        form : str
            Finite difference form, can be "forward", "central", or "backward". Leave
            undeclared to keep unchanged from previous or default value.
        step : float
            Step size for finite difference. Leave undeclared to keep unchanged from previous
            or default value.
        per_instance : bool
            If True, a separate coloring will be generated for each instance of a given class.
            Otherwise, only one coloring for a given class will be generated and all instances
            of that class will use it.
        num_full_jacs : int
            Number of times to repeat partial jacobian computation when computing sparsity.
        tol : float
            Tolerance used to determine if an array entry is nonzero during sparsity determination.
        orders : int
            Number of orders above and below the tolerance to check during the tolerance sweep.
        perturb_size : float
            Size of input/output perturbation during generation of sparsity.
        min_improve_pct : float
            If coloring does not improve (decrease) the number of solves more than the given
            percentage, coloring will not be used.
        show_summary : bool
            If True, display summary information after generating coloring.
        show_sparsity : bool
            If True, display sparsity with coloring info after generating coloring.
        """
        if method not in ('fd', 'cs'):
            raise RuntimeError("{}: method must be one of ['fd', 'cs'].".format(self.msginfo))

        self._has_approx = True
        approx = self._get_approx_scheme(method)

        # start with defaults
        options = _DEFAULT_COLORING_META.copy()
        options.update(approx.DEFAULT_OPTIONS)

        if self._coloring_info['static'] is None:
            options['dynamic'] = True
        else:
            options['dynamic'] = False
            options['static'] = self._coloring_info['static']

        options['wrt_patterns'] = [wrt] if isinstance(wrt, str) else wrt
        options['method'] = method
        options['per_instance'] = per_instance
        options['num_full_jacs'] = num_full_jacs
        options['tol'] = tol
        options['orders'] = orders
        options['perturb_size'] = perturb_size
        options['min_improve_pct'] = min_improve_pct
        options['show_summary'] = show_summary
        options['show_sparsity'] = show_sparsity
        options['coloring'] = self._coloring_info['coloring']
        if form is not None:
            options['form'] = form
        if step is not None:
            options['step'] = step

        self._coloring_info = options

    def _compute_approx_coloring(self, recurse=False, **overrides):
        """
        Compute a coloring of the approximated derivatives.

        This assumes that the current System is in a proper state for computing approximated
        derivatives.

        Parameters
        ----------
        recurse : bool
            If True, recurse from this system down the system hierarchy.  Whenever a group
            is encountered that has specified its coloring metadata, we don't recurse below
            that group unless that group has a subsystem that has a nonlinear solver that uses
            gradients.
        **overrides : dict
            Any args that will override either default coloring settings or coloring settings
            resulting from an earlier call to declare_coloring.

        Returns
        -------
        list of Coloring
            The computed colorings.
        """
        if recurse:
            colorings = []
            my_coloring = self._coloring_info['coloring']
            grad_systems = self._get_gradient_nl_solver_systems()
            for s in self.system_iter(include_self=True, recurse=True):
                if my_coloring is None or s in grad_systems:
                    if s._coloring_info['coloring'] is not None:
                        coloring = s._compute_approx_coloring(recurse=False, **overrides)[0]
                        colorings.append(coloring)
                        if coloring is not None:
                            coloring._meta['pathname'] = s.pathname
                            coloring._meta['class'] = type(s).__name__
            return [c for c in colorings if c is not None] or [None]

        # don't override metadata if it's already declared
        info = self._coloring_info

        info.update(**overrides)
        if isinstance(info['wrt_patterns'], str):
            info['wrt_patterns'] = [info['wrt_patterns']]

        if info['method'] is None and self._approx_schemes:
            info['method'] = list(self._approx_schemes)[0]

        if info['coloring'] is None:
            # check to see if any approx derivs have been declared
            for meta in self._subjacs_info.values():
                if 'method' in meta and meta['method']:
                    break
            else:  # no approx derivs found
                if not (self._owns_approx_of or self._owns_approx_wrt):
                    issue_warning("No approx partials found but coloring was requested.  "
                                  "Declaring ALL partials as dense and approx "
                                  "(method='{}')".format(info['method']),
                                  prefix=self.msginfo, category=DerivativesWarning)
                    try:
                        self.declare_partials('*', '*', method=info['method'])
                    except AttributeError:  # this system must be a group
                        from openmdao.core.component import Component
                        from openmdao.core.indepvarcomp import IndepVarComp
                        from openmdao.components.exec_comp import ExecComp
                        for s in self.system_iter(recurse=True, typ=Component):
                            if not isinstance(s, ExecComp) and not isinstance(s, IndepVarComp):
                                s.declare_partials('*', '*', method=info['method'])
                    self._setup_partials()

        approx_scheme = self._get_approx_scheme(info['method'])

        if info['coloring'] is None and info['static'] is None:
            info['dynamic'] = True

        coloring_fname = self.get_approx_coloring_fname()

        # if we find a previously computed class coloring for our class, just use that
        # instead of regenerating a coloring.
        if not info['per_instance'] and coloring_fname in coloring_mod._CLASS_COLORINGS:
            info['coloring'] = coloring = coloring_mod._CLASS_COLORINGS[coloring_fname]
            if coloring is None:
                print("\nClass coloring for class '{}' wasn't good enough, "
                      "so skipping for '{}'".format(type(self).__name__, self.pathname))
                info['static'] = None
            else:
                print("\n{} using class coloring for class '{}'".format(self.pathname,
                                                                        type(self).__name__))
                info.update(coloring._meta)
                # force regen of approx groups during next compute_approximations
                approx_scheme._reset()
            return [coloring]

        from openmdao.core.group import Group
        is_total = isinstance(self, Group)

        # compute perturbations
        starting_inputs = self._inputs.asarray(copy=True)
        in_offsets = starting_inputs.copy()
        in_offsets[in_offsets == 0.0] = 1.0
        in_offsets *= info['perturb_size']

        starting_outputs = self._outputs.asarray(copy=True)
        out_offsets = starting_outputs.copy()
        out_offsets[out_offsets == 0.0] = 1.0
        out_offsets *= info['perturb_size']

        starting_resids = self._residuals.asarray(copy=True)

        # for groups, this does some setup of approximations
        self._setup_approx_coloring()

        save_first_call = self._first_call_to_linearize
        self._first_call_to_linearize = False
        sparsity_start_time = time.time()

        # tell approx scheme to limit itself to only colored columns
        approx_scheme._reset()
        approx_scheme._during_sparsity_comp = True

        self._update_wrt_matches(info)

        save_jac = self._jacobian

        # use special sparse jacobian to collect sparsity info
        self._jacobian = _ColSparsityJac(self, info)

        for i in range(info['num_full_jacs']):
            # randomize inputs (and outputs if implicit)
            if i > 0:
                self._inputs.set_val(starting_inputs +
                                     in_offsets * np.random.random(in_offsets.size))
                self._outputs.set_val(starting_outputs +
                                      out_offsets * np.random.random(out_offsets.size))
                if is_total:
                    self._solve_nonlinear()
                else:
                    self._apply_nonlinear()

                for scheme in self._approx_schemes.values():
                    scheme._reset()  # force a re-initialization of approx
                    approx_scheme._during_sparsity_comp = True

            self.run_linearize()

        sparsity, sp_info = self._jacobian.get_sparsity()

        self._jacobian = save_jac

        # revert uncolored approx back to normal
        approx_scheme._reset()

        sparsity_time = time.time() - sparsity_start_time

        ordered_wrt_info = list(self._jac_wrt_iter(info['wrt_matches']))
        ordered_of_info = list(self._jac_of_iter())

        sp_info['sparsity_time'] = sparsity_time
        sp_info['pathname'] = self.pathname
        sp_info['class'] = type(self).__name__
        sp_info['type'] = 'semi-total' if self._subsystems_allprocs else 'partial'

        if self.pathname:
            ordered_of_info = self._jac_var_info_abs2prom(ordered_of_info)
            ordered_wrt_info = self._jac_var_info_abs2prom(ordered_wrt_info)

        coloring = _compute_coloring(sparsity, 'fwd')

        # if the improvement wasn't large enough, don't use coloring
        pct = coloring._solves_info()[-1]
        if info['min_improve_pct'] > pct:
            info['coloring'] = info['static'] = None
            msg = f"Coloring was deactivated.  Improvement of {pct:.1f}% was less than min " \
                  f"allowed ({info['min_improve_pct']:.1f}%)."
            issue_warning(msg, prefix=self.msginfo, category=DerivativesWarning)
            if not info['per_instance']:
                coloring_mod._CLASS_COLORINGS[coloring_fname] = None
            return [None]

        coloring._row_vars = [t[0] for t in ordered_of_info]
        coloring._col_vars = [t[0] for t in ordered_wrt_info]
        coloring._row_var_sizes = [t[2] - t[1] for t in ordered_of_info]
        coloring._col_var_sizes = [t[2] - t[1] for t in ordered_wrt_info]

        coloring._meta.update(info)  # save metadata we used to create the coloring
        del coloring._meta['coloring']
        coloring._meta.update(sp_info)

        info['coloring'] = coloring

        approx = self._get_approx_scheme(coloring._meta['method'])
        # force regen of approx groups during next compute_approximations
        approx._reset()

        if info['show_sparsity'] or info['show_summary']:
            print("\nApprox coloring for '%s' (class %s)" % (self.pathname, type(self).__name__))

        if info['show_sparsity']:
            coloring.display_txt()
        if info['show_summary']:
            coloring.summary()

        self._save_coloring(coloring)

        if not info['per_instance']:
            # save the class coloring for other instances of this class to use
            coloring_mod._CLASS_COLORINGS[coloring_fname] = coloring

        # restore original inputs/outputs
        self._inputs.set_val(starting_inputs)
        self._outputs.set_val(starting_outputs)
        self._residuals.set_val(starting_resids)

        self._first_call_to_linearize = save_first_call

        return [coloring]

    def _setup_approx_coloring(self):
        pass

    def get_approx_coloring_fname(self):
        """
        Return the full pathname to a coloring file.

        Parameters
        ----------
        system : System
            The System having its coloring saved or loaded.

        Returns
        -------
        str
            Full pathname of the coloring file.
        """
        directory = self._problem_meta['coloring_dir']
        if not self.pathname:
            # total coloring
            return os.path.join(directory, 'total_coloring.pkl')

        if self._coloring_info.get('per_instance'):
            # base the name on the instance pathname
            fname = 'coloring_' + self.pathname.replace('.', '_') + '.pkl'
        else:
            # base the name on the class name
            fname = 'coloring_' + '_'.join(
                [self.__class__.__module__.replace('.', '_'), self.__class__.__name__]) + '.pkl'

        return os.path.join(directory, fname)

    def _save_coloring(self, coloring):
        """
        Save the coloring to a file based on this system's class or pathname.

        Parameters
        ----------
        coloring : Coloring
            See Coloring class docstring.
        """
        # under MPI, only save on proc 0
        if ((self._full_comm is not None and self._full_comm.rank == 0) or
                (self._full_comm is None and self.comm.rank == 0)):
            coloring.save(self.get_approx_coloring_fname())

    def _get_static_coloring(self):
        """
        Get the Coloring for this system.

        If necessary, load the Coloring from a file.

        Returns
        -------
        Coloring or None
            Coloring object, possible loaded from a file, or None
        """
        info = self._coloring_info
        coloring = info['coloring']
        if coloring is not None:
            return coloring

        static = info['static']
        if static is _STD_COLORING_FNAME or isinstance(static, str):
            if static is _STD_COLORING_FNAME:
                fname = self.get_approx_coloring_fname()
            else:
                fname = static
            print("%s: loading coloring from file %s" % (self.msginfo, fname))
            info['coloring'] = coloring = Coloring.load(fname)
            if info['wrt_patterns'] != coloring._meta['wrt_patterns']:
                raise RuntimeError("%s: Loaded coloring has different wrt_patterns (%s) than "
                                   "declared ones (%s)." %
                                   (self.msginfo, coloring._meta['wrt_patterns'],
                                    info['wrt_patterns']))
            info.update(info['coloring']._meta)
            approx = self._get_approx_scheme(info['method'])
            # force regen of approx groups during next compute_approximations
            approx._reset()
        elif isinstance(static, coloring_mod.Coloring):
            info['coloring'] = coloring = static

        if coloring is not None:
            info['dynamic'] = False

        info['static'] = coloring

        return coloring

    def _get_coloring(self):
        """
        Get the Coloring for this system.

        If necessary, load the Coloring from a file or dynamically generate it.

        Returns
        -------
        Coloring or None
            Coloring object, possible loaded from a file or dynamically generated, or None
        """
        coloring = self._get_static_coloring()
        if coloring is None and self._coloring_info['dynamic']:
            self._coloring_info['coloring'] = coloring = self._compute_approx_coloring()[0]
            if coloring is not None:
                self._coloring_info.update(coloring._meta)

        return coloring

    def _setup_par_fd_procs(self, comm):
        """
        Split up the comm for use in parallel FD.

        Parameters
        ----------
        comm : MPI.Comm or <FakeComm>
            MPI communicator object.

        Returns
        -------
        MPI.Comm or <FakeComm>
            MPI communicator object.
        """
        num_par_fd = self._num_par_fd
        if comm.size < num_par_fd:
            raise ValueError("%s: num_par_fd must be <= communicator size (%d)" %
                             (self.msginfo, comm.size))

        self._full_comm = comm

        if num_par_fd > 1:
            sizes, offsets = evenly_distrib_idxs(num_par_fd, comm.size)

            # a 'color' is assigned to each subsystem, with
            # an entry for each processor it will be given
            # e.g. [0, 0, 0, 1, 1, 1, 2, 2, 2, 3, 3, 3]
            color = np.empty(comm.size, dtype=INT_DTYPE)
            for i in range(num_par_fd):
                color[offsets[i]:offsets[i] + sizes[i]] = i

            self._par_fd_id = color[comm.rank]

            comm = self._full_comm.Split(self._par_fd_id)

        return comm

    def _setup_recording(self):
        if self._rec_mgr._recorders:
            myinputs = myoutputs = myresiduals = []

            options = self.recording_options
            incl = options['includes']
            excl = options['excludes']

            # includes and excludes for inputs are specified using _absolute_ names
            # vectors are keyed on absolute name, discretes on relative/promoted name
            if options['record_inputs']:
                myinputs = sorted([n for n in self._var_abs2prom['input']
                                   if check_path(n, incl, excl)])

            # includes and excludes for outputs are specified using _promoted_ names
            # vectors are keyed on absolute name, discretes on relative/promoted name
            if options['record_outputs']:
                myoutputs = sorted([n for n, prom in self._var_abs2prom['output'].items()
                                    if check_path(prom, incl, excl)])

                if self._var_discrete['output']:
                    # if we have discrete outputs then residual name set doesn't match output one
                    if options['record_residuals']:
                        contains = self._residuals._contains_abs
                        myresiduals = [n for n in myoutputs if contains(n)]
                elif options['record_residuals']:
                    myresiduals = myoutputs

            elif options['record_residuals']:
                abs2prom = self._var_abs2prom['output']
                myresiduals = [n for n in self._residuals._abs_iter()
                               if check_path(abs2prom[n], incl, excl)]

            self._filtered_vars_to_record = {
                'input': myinputs,
                'output': myoutputs,
                'residual': myresiduals
            }

            self._rec_mgr.startup(self)

        for subsys in self._subsystems_myproc:
            subsys._setup_recording()

    def _setup_procs(self, pathname, comm, mode, prob_meta):
        """
        Execute first phase of the setup process.

        Distribute processors, assign pathnames, and call setup on the component.
        Also reset internal data structures.

        Parameters
        ----------
        pathname : str
            Global name of the system, including the path.
        comm : MPI.Comm or <FakeComm>
            MPI communicator object.
        mode : string
            Derivatives calculation mode, 'fwd' for forward, and 'rev' for
            reverse (adjoint). Default is 'rev'.
        prob_meta : dict
            Problem level options.
        """
        self.pathname = pathname
        self._problem_meta = prob_meta
        self._first_call_to_linearize = True
        self._is_local = True
        self._vectors = {}
        self._full_comm = None
        self._approx_subjac_keys = None

        self.options._parent_name = self.msginfo
        self.recording_options._parent_name = self.msginfo
        self._mode = mode
        self._design_vars = OrderedDict()
        self._responses = OrderedDict()
        self._design_vars.update(self._static_design_vars)
        self._responses.update(self._static_responses)

    def _setup_var_data(self):
        """
        Compute the list of abs var names, abs/prom name maps, and metadata dictionaries.
        """
        self._var_prom2inds = {}
        self._var_allprocs_prom2abs_list = {'input': OrderedDict(), 'output': OrderedDict()}
        self._var_abs2prom = {'input': {}, 'output': {}}
        self._var_allprocs_abs2prom = {'input': {}, 'output': {}}
        self._var_allprocs_abs2meta = {'input': {}, 'output': {}}
        self._var_abs2meta = {'input': {}, 'output': {}}
        self._var_allprocs_discrete = {'input': {}, 'output': {}}
        self._var_allprocs_abs2idx = {}
        self._owning_rank = defaultdict(int)
        self._var_sizes = {}
        self._owned_sizes = None

    def _setup_var_index_maps(self):
        """
        Compute maps from abs var names to their index among allprocs variables in this system.

        Parameters
        ----------
        vec_name : str
            Name of vector.
        """
        abs2idx = self._var_allprocs_abs2idx = {}
        for io in ['input', 'output']:
            for i, abs_name in enumerate(self._var_allprocs_abs2meta[io]):
                abs2idx[abs_name] = i

    def _setup_global_shapes(self):
        """
        Compute the global size and shape of all variables on this system.
        """
        loc_meta = self._var_abs2meta

        for io in ('input', 'output'):
            # now set global sizes and shapes into metadata for distributed variables
            sizes = self._var_sizes[io]
            for idx, (abs_name, mymeta) in enumerate(self._var_allprocs_abs2meta[io].items()):
                local_shape = mymeta['shape']
                if mymeta['distributed']:
                    global_size = np.sum(sizes[:, idx])
                    mymeta['global_size'] = global_size

                    # assume that all but the first dimension of the shape of a
                    # distributed variable is the same on all procs
                    high_dims = local_shape[1:]
                    if high_dims:
                        high_size = np.prod(high_dims)
                        dim1 = global_size // high_size
                        if global_size % high_size != 0:
                            raise RuntimeError("%s: Global size of output '%s' (%s) does not agree "
                                               "with local shape %s" % (self.msginfo, abs_name,
                                                                        global_size, local_shape))
                        mymeta['global_shape'] = tuple([dim1] + list(high_dims))
                    else:
                        mymeta['global_shape'] = (global_size,)

                else:
                    # not distributed, just use local shape and size
                    mymeta['global_size'] = mymeta['size']
                    mymeta['global_shape'] = local_shape

                if abs_name in loc_meta[io]:
                    loc_meta[io][abs_name]['global_shape'] = mymeta['global_shape']
                    loc_meta[io][abs_name]['global_size'] = mymeta['global_size']

    def _setup_global_connections(self, conns=None):
        """
        Compute dict of all connections between this system's inputs and outputs.

        The connections come from 4 sources:
        1. Implicit connections owned by the current system
        2. Explicit connections declared by the current system
        3. Explicit connections declared by parent systems
        4. Implicit / explicit from subsystems

        Parameters
        ----------
        conns : dict
            Dictionary of connections passed down from parent group.
        """
        pass

    def _setup_vec_names(self, mode):
        """
        Compute the list of vec_names and the vois dict.

        This is only called on the top level System during initial setup.

        Parameters
        ----------
        mode : str
            Derivative direction, either 'fwd' or 'rev'.
        """
        vois = set()

        if self._use_derivatives:
            vec_names = ['nonlinear', 'linear']
            # Now that connections are setup, we need to convert relevant vector names into their
            # auto_ivc source where applicable.
            for system in self.system_iter(include_self=True, recurse=True):
                for name, meta in system._get_vec_names_from_vois(mode):
                    vois.add(system.get_source(name))

            vec_names.extend(sorted(vois))
        else:
            vec_names = ['nonlinear']

        self._problem_meta['vec_names'] = vec_names
        self._problem_meta['lin_vec_names'] = vec_names[1:]

    def _get_vec_names_from_vois(self, mode):
        """
        Compute the list of vec_names and the vois dict.

        This is only called on the top level System during initial setup.

        Parameters
        ----------
        mode : str
            Derivative direction, either 'fwd' or 'rev'.
        """
        vois = self._design_vars if mode == 'fwd' else self._responses

        pro2abs = self._var_allprocs_prom2abs_list
        try:
            for prom_name, data in vois.items():
                if data['parallel_deriv_color'] is not None or data['vectorize_derivs']:
                    if prom_name in pro2abs['output']:
                        yield pro2abs['output'][prom_name][0], data
                    else:
                        yield pro2abs['input'][prom_name][0], data

        except KeyError as err:
            typ = 'design variable' if mode == 'fwd' else 'response'
            raise RuntimeError(f"{self.msginfo}: Output not found for {typ} {str(err)}.")

    def _init_relevance(self, mode):
        """
        Create the relevance dictionary.

        This is only called on the top level System.

        Parameters
        ----------
        mode : str
            Derivative direction, either 'fwd' or 'rev'.

        Returns
        -------
        dict
            The relevance dictionary.
        """
        if self._use_derivatives:
            desvars = self.get_design_vars(recurse=True, get_sizes=False, use_prom_ivc=False)
            responses = self.get_responses(recurse=True, get_sizes=False, use_prom_ivc=False)
            return self.get_relevant_vars(desvars, responses, mode)

        return {'@all': ({'input': ContainsAll(), 'output': ContainsAll()}, ContainsAll())}

    def _setup_driver_units(self):
        """
        Compute unit conversions for driver variables.
        """
        abs2meta = self._var_allprocs_abs2meta['output']
        pro2abs = self._var_allprocs_prom2abs_list['output']
        pro2abs_in = self._var_allprocs_prom2abs_list['input']

        dv = self._design_vars
        for name, meta in dv.items():

            units = meta['units']
            dv[name]['total_adder'] = dv[name]['adder']
            dv[name]['total_scaler'] = dv[name]['scaler']

            if units is not None:
                # If derivatives are not being calculated, then you reach here before ivc_source
                # is placed in the meta.
                try:
                    units_src = meta['ivc_source']
                except KeyError:
                    units_src = self.get_source(name)

                var_units = abs2meta[units_src]['units']

                if var_units == units:
                    continue

                if var_units is None:
                    msg = "{}: Target for design variable {} has no units, but '{}' units " + \
                          "were specified."
                    raise RuntimeError(msg.format(self.msginfo, name, units))

                if not is_compatible(var_units, units):
                    msg = "{}: Target for design variable {} has '{}' units, but '{}' units " + \
                          "were specified."
                    raise RuntimeError(msg.format(self.msginfo, name, var_units, units))

                factor, offset = unit_conversion(var_units, units)
                base_adder, base_scaler = determine_adder_scaler(None, None,
                                                                 dv[name]['adder'],
                                                                 dv[name]['scaler'])

                dv[name]['total_adder'] = offset + base_adder / factor
                dv[name]['total_scaler'] = base_scaler * factor

        resp = self._responses
        type_dict = {'con': 'constraint', 'obj': 'objective'}
        for name, meta in resp.items():

            units = meta['units']
            resp[name]['total_scaler'] = resp[name]['scaler']
            resp[name]['total_adder'] = resp[name]['adder']

            if units is not None:
                # If derivatives are not being calculated, then you reach here before ivc_source
                # is placed in the meta.
                try:
                    units_src = meta['ivc_source']
                except KeyError:
                    units_src = self.get_source(name)

                var_units = abs2meta[units_src]['units']

                if var_units == units:
                    continue

                if var_units is None:
                    msg = "{}: Target for {} {} has no units, but '{}' units " + \
                          "were specified."
                    raise RuntimeError(msg.format(self.msginfo, type_dict[meta['type']],
                                                  name, units))

                if not is_compatible(var_units, units):
                    msg = "{}: Target for {} {} has '{}' units, but '{}' units " + \
                          "were specified."
                    raise RuntimeError(msg.format(self.msginfo, type_dict[meta['type']],
                                                  name, var_units, units))

                factor, offset = unit_conversion(var_units, units)
                base_adder, base_scaler = determine_adder_scaler(None, None,
                                                                 resp[name]['adder'],
                                                                 resp[name]['scaler'])

                resp[name]['total_scaler'] = base_scaler * factor
                resp[name]['total_adder'] = offset + base_adder / factor

        for s in self._subsystems_myproc:
            s._setup_driver_units()

<<<<<<< HEAD
=======
    def _setup_relevance(self, mode, relevant=None):
        """
        Set up the relevance dictionary.

        Parameters
        ----------
        mode : str
            Derivative direction, either 'fwd' or 'rev'.
        relevant : dict or None
            Dictionary mapping VOI name to all variables necessary for computing
            derivatives between the VOI and all other VOIs.
        """
        if relevant is None:  # should only occur at top level on full setup
            self._relevant = relevant = self._init_relevance(mode)
        else:
            self._relevant = relevant

        self._rel_vec_name_list = ['nonlinear', 'linear']
        for vec_name in self._vec_names[2:]:
            rel, relsys = relevant[vec_name]['@all']
            if self.pathname in relsys:
                self._rel_vec_name_list.append(vec_name)
            for io in ('input', 'output'):
                relio = rel[io]
                self._var_allprocs_relevant_names[vec_name][io].extend(
                    v for v in self._var_allprocs_abs2meta[io] if v in relio)
                self._var_relevant_names[vec_name][io].extend(
                    v for v in self._var_abs2meta[io] if v in relio)

        self._rel_vec_names = frozenset(self._rel_vec_name_list)
        self._lin_rel_vec_name_list = self._rel_vec_name_list[1:]

        for s in self._subsystems_myproc:
            s._setup_relevance(mode, relevant)

>>>>>>> 02d084e2
    def _setup_connections(self):
        """
        Compute dict of all connections owned by this system.
        """
        pass

    def _setup_vectors(self, root_vectors):
        """
        Compute all vectors for all vec names and assign excluded variables lists.

        Parameters
        ----------
        root_vectors : dict of dict of Vector
            Root vectors: first key is 'input', 'output', or 'residual'; second key is vec_name.
        """
        self._vectors = vectors = {'input': OrderedDict(),
                                   'output': OrderedDict(),
                                   'residual': OrderedDict()}

        # Allocate complex if root vector was allocated complex.
        alloc_complex = root_vectors['output']['nonlinear']._alloc_complex

        # This happens if you reconfigure and switch to 'cs' without forcing the vectors to be
        # initially allocated as complex.
        if not alloc_complex and 'cs' in self._approx_schemes:
            raise RuntimeError("{}: In order to activate complex step during reconfiguration, "
                               "you need to set 'force_alloc_complex' to True during setup. e.g. "
                               "'problem.setup(force_alloc_complex=True)'".format(self.msginfo))

        if self._vector_class is None:
            self._vector_class = self._local_vector_class

        vector_class = self._vector_class

        for vec_name in ('nonlinear', 'linear'):

            # Only allocate complex in the vectors we need.
            vec_alloc_complex = root_vectors['output'][vec_name]._alloc_complex

            for kind in ['input', 'output', 'residual']:
                rootvec = root_vectors[kind][vec_name]
                vectors[kind][vec_name] = vector_class(
                    vec_name, kind, self, rootvec, alloc_complex=vec_alloc_complex)

        self._inputs = vectors['input']['nonlinear']
        self._outputs = vectors['output']['nonlinear']
        self._residuals = vectors['residual']['nonlinear']

        for subsys in self._subsystems_myproc:
            subsys._scale_factors = self._scale_factors
            subsys._setup_vectors(root_vectors)

    def _compute_root_scale_factors(self):
        """
        Compute scale factors for all variables.

        Returns
        -------
        dict
            Mapping of each absoute var name to its corresponding scaling factor tuple.
        """
        # make this a defaultdict to handle the case of access using unconnected inputs
        scale_factors = defaultdict(lambda: {
            'input': (0.0, 1.0),
        })

        for abs_name, meta in self._var_allprocs_abs2meta['output'].items():
            ref0 = meta['ref0']
            res_ref = meta['res_ref']
            a0 = ref0
            a1 = meta['ref'] - ref0
            scale_factors[abs_name] = {
                'output': (a0, a1),
                'residual': (0.0, res_ref),
            }
        return scale_factors

    def _setup_transfers(self):
        """
        Compute all transfers that are owned by this system.
        """
        pass

    def _setup_solvers(self):
        """
        Perform setup in all solvers.
        """
        # remove old solver error files if they exist
        if self.pathname == '':
            rank = MPI.COMM_WORLD.rank if MPI is not None else 0
            if rank == 0:
                for f in os.listdir('.'):
                    if fnmatchcase(f, 'solver_errors.*.out'):
                        os.remove(f)

        if self._nonlinear_solver is not None:
            self._nonlinear_solver._setup_solvers(self, 0)
        if self._linear_solver is not None:
            self._linear_solver._setup_solvers(self, 0)

        for subsys in self._subsystems_myproc:
            subsys._setup_solvers()

    def _setup_jacobians(self, recurse=True):
        """
        Set and populate jacobians down through the system tree.

        Parameters
        ----------
        recurse : bool
            If True, setup jacobians in all descendants.
        """
        asm_jac_solvers = set()
        if self._linear_solver is not None:
            asm_jac_solvers.update(self._linear_solver._assembled_jac_solver_iter())

        nl_asm_jac_solvers = set()
        if self.nonlinear_solver is not None:
            nl_asm_jac_solvers.update(self.nonlinear_solver._assembled_jac_solver_iter())

        asm_jac = None
        if asm_jac_solvers:
            asm_jac = _asm_jac_types[self.options['assembled_jac_type']](system=self)
            self._assembled_jac = asm_jac
            for s in asm_jac_solvers:
                s._assembled_jac = asm_jac

        if nl_asm_jac_solvers:
            if asm_jac is None:
                asm_jac = _asm_jac_types[self.options['assembled_jac_type']](system=self)
            for s in nl_asm_jac_solvers:
                s._assembled_jac = asm_jac

        if self._has_approx:
            self._set_approx_partials_meta()

        # At present, we don't support a AssembledJacobian in a group
        # if any subcomponents are matrix-free.
        if asm_jac is not None:
            if self.matrix_free:
                raise RuntimeError("%s: AssembledJacobian not supported for matrix-free "
                                   "subcomponent." % self.msginfo)

        if recurse:
            for subsys in self._subsystems_myproc:
                subsys._setup_jacobians()

    def set_initial_values(self):
        """
        Set all input and output variables to their declared initial values.
        """
        for abs_name, meta in self._var_abs2meta['input'].items():
            self._inputs.set_var(abs_name, meta['value'])

        for abs_name, meta in self._var_abs2meta['output'].items():
            self._outputs.set_var(abs_name, meta['value'])

    def _get_promotion_maps(self):
        """
        Define variable maps based on promotes lists.

        Returns
        -------
        dict of {'input': {str:(str, info), ...}, 'output': {str:(str, info), ...}}
            dictionary mapping input/output variable names
            to (promoted name, promotion_info) tuple.
        """
        prom_names = self._var_allprocs_prom2abs_list
        gname = self.name + '.' if self.name else ''

        def split_list(lst):
            """
            Yield match type, name/pattern/tuple info, and src_indices info.

            Parameters
            ----------
            lst : list
                List of names, patterns and/or tuples specifying promotes.

            Yields
            ------
            Enum
                match type
            str
                name or pattern string
            (str, _PromotesInfo)
                name/rename/pattern, promotion info (src_indices, etc.)
            """
            for entry in lst:
                key, pinfo = entry
                if isinstance(key, str):
                    # note, conditional here is faster than using precompiled regex
                    if '*' in key or '?' in key or '[' in key:
                        yield _MatchType.PATTERN, key, entry
                    else:
                        yield _MatchType.NAME, key, entry
                elif isinstance(key, tuple) and len(key) == 2:
                    yield _MatchType.RENAME, key[0], (key[1], pinfo)
                else:
                    raise TypeError(f"when adding subsystem '{self.pathname}', entry '{key}'"
                                    " is not a string or tuple of size 2.")

        def _dup(io, matches, match_type, name, tup):
            """
            Report error or warning when attempting to promote a variable twice.

            Parameters
            ----------
            matches : dict {'input': ..., 'output': ...}
                Dict of promoted names and associated info.
            match_type : intEnum
                Indicates whether match is an explicit name, rename, or pattern match.
            name : str
                Name of promoted variable that is specified multiple times.
            tup : tuple (?, _PromotesInfo)
                First entry can be name, rename, or pattern depending on the match type.

            Returns
            -------
            bool
                If True, ignore the new match, else replace the old with the new.
            """
            old_name, old_key, old_info, old_match_type = matches[io][name]
            _, info = tup
            if old_match_type == _MatchType.RENAME:
                old_key = (old_name, old_key)
            else:
                old_using = f"'{old_key}'"
            if match_type == _MatchType.RENAME:
                new_using = (name, tup[0])
            else:
                new_using = f"'{tup[0]}'"

            mismatch = info.compare(old_info) if info is not None else ()
            if mismatch:
                raise RuntimeError(f"{self.msginfo}: {io} variable '{name}', promoted using "
                                   f"{new_using}, was already promoted using {old_using} with "
                                   f"different values for {mismatch}.")

            if old_match_type != _MatchType.PATTERN:
                if old_key != tup[0]:
                    raise RuntimeError(f"{self.msginfo}: Can't alias promoted {io} '{name}' to "
                                       f"'{tup[0]}' because '{name}' has already been promoted as "
                                       f"'{old_key}'.")

            if old_key != '*':
                msg = f"{io} variable '{name}', promoted using {new_using}, " \
                      f"was already promoted using {old_using}."
                issue_warning(msg, prefix=self.msginfo, category=PromotionWarning)

            return match_type == _MatchType.PATTERN

        def resolve(to_match, io_types, matches, proms):
            """
            Determine the mapping of promoted names to the parent scope for a promotion type.

            This is called once for promotes or separately for promotes_inputs and promotes_outputs.
            """
            if not to_match:
                return

            # always add '*' and so we won't report if it matches nothing (in the case where the
            # system has no variables of that io type)
            found = set(('*',))

            for match_type, key, tup in split_list(to_match):
                s, pinfo = tup
                if match_type == _MatchType.PATTERN:
                    for io in io_types:
                        if io == 'output':
                            pinfo = None
                        if key == '*' and not matches[io]:  # special case. add everything
                            matches[io] = pmap = {n: (n, key, pinfo, match_type) for n in proms[io]}
                        else:
                            pmap = matches[io]
                            nmatch = len(pmap)
                            for n in proms[io]:
                                if fnmatchcase(n, key):
                                    if not (n in pmap and _dup(io, matches, match_type, n, tup)):
                                        pmap[n] = (n, key, pinfo, match_type)
                            if len(pmap) > nmatch:
                                found.add(key)
                else:  # NAME or RENAME
                    for io in io_types:
                        if io == 'output':
                            pinfo = None
                        pmap = matches[io]
                        if key in proms[io]:
                            if key in pmap:
                                _dup(io, matches, match_type, key, tup)
                            pmap[key] = (s, key, pinfo, match_type)
                            if match_type == _MatchType.NAME:
                                found.add(key)
                            else:
                                found.add((key, s))

            not_found = set(n for n, _ in to_match) - found
            if not_found:
                if (not self._var_abs2meta['input'] and not self._var_abs2meta['output'] and
                        isinstance(self, openmdao.core.group.Group)):
                    empty_group_msg = ' Group contains no variables.'
                else:
                    empty_group_msg = ''
                if len(io_types) == 2:
                    call = 'promotes'
                else:
                    call = 'promotes_%ss' % io_types[0]

                not_found = sorted(not_found, key=lambda x: x if isinstance(x, str) else x[0])
                raise RuntimeError(f"{self.msginfo}: '{call}' failed to find any matches for the "
                                   f"following names or patterns: {not_found}.{empty_group_msg}")

        maps = {'input': {}, 'output': {}}

        if self._var_promotes['input'] or self._var_promotes['output']:
            if self._var_promotes['any']:
                raise RuntimeError("%s: 'promotes' cannot be used at the same time as "
                                   "'promotes_inputs' or 'promotes_outputs'." % self.msginfo)
            resolve(self._var_promotes['input'], ('input',), maps, prom_names)
            resolve(self._var_promotes['output'], ('output',), maps, prom_names)
        else:
            resolve(self._var_promotes['any'], ('input', 'output'), maps, prom_names)

        return maps

    def _get_scope(self):
        """
        Find the input and output variables that are needed for a particular matvec product.

        Returns
        -------
        (set, set)
            Sets of output and input variables.
        """
        try:
            return self._scope_cache[None]
        except KeyError:
            self._scope_cache[None] = (frozenset(self._var_abs2meta['output']), _empty_frozen_set)
            return self._scope_cache[None]

    @contextmanager
    def _unscaled_context(self, outputs=(), residuals=()):
        """
        Context manager for units and scaling for vectors.

        Temporarily puts vectors in a physical and unscaled state, because
        internally, vectors are nominally in a dimensionless and scaled state.

        Parameters
        ----------
        outputs : list of output <Vector> objects
            List of output vectors to apply the unit and scaling conversions.
        residuals : list of residual <Vector> objects
            List of residual vectors to apply the unit and scaling conversions.
        """
        if self._has_output_scaling:
            for vec in outputs:
                vec.scale_to_phys()
        if self._has_resid_scaling:
            for vec in residuals:
                vec.scale_to_phys()

        try:

            yield

        finally:

            if self._has_output_scaling:
                for vec in outputs:
                    vec.scale_to_norm()

            if self._has_resid_scaling:
                for vec in residuals:
                    vec.scale_to_norm()

    @contextmanager
    def _scaled_context_all(self):
        """
        Context manager that temporarily puts all vectors in a scaled state.
        """
        if self._has_output_scaling:
            for vec in self._vectors['output'].values():
                vec.scale_to_norm()
        if self._has_resid_scaling:
            for vec in self._vectors['residual'].values():
                vec.scale_to_norm()

        try:

            yield

        finally:

            if self._has_output_scaling:
                for vec in self._vectors['output'].values():
                    vec.scale_to_phys()
            if self._has_resid_scaling:
                for vec in self._vectors['residual'].values():
                    vec.scale_to_phys()

    @contextmanager
    def _matvec_context(self, scope_out, scope_in, mode, clear=True):
        """
        Context manager for vectors.

        For the given vec_name, return vectors that use a set of
        internal variables that are relevant to the current matrix-vector
        product.  This is called only from _apply_linear.

        Parameters
        ----------
<<<<<<< HEAD
        scope_out: frozenset or None
=======
        vec_name : str
            Name of the vector to use.
        scope_out : frozenset or None
>>>>>>> 02d084e2
            Set of absolute output names in the scope of this mat-vec product.
            If None, all are in the scope.
        scope_in : frozenset or None
            Set of absolute input names in the scope of this mat-vec product.
            If None, all are in the scope.
        mode : str
            Key for specifying derivative direction. Values are 'fwd'
            or 'rev'.
        clear : bool(True)
            If True, zero out residuals (in fwd mode) or inputs and outputs
            (in rev mode).

        Yields
        ------
        (d_inputs, d_outputs, d_residuals) : tuple of Vectors
            Yields the three Vectors configured internally to deal only
            with variables relevant to the current matrix vector product.

        """
        d_inputs = self._vectors['input']['linear']
        d_outputs = self._vectors['output']['linear']
        d_residuals = self._vectors['residual']['linear']

        if clear:
            if mode == 'fwd':
                d_residuals.set_val(0.0)
            else:  # rev
                d_inputs.set_val(0.0)
                d_outputs.set_val(0.0)

        if scope_out is None and scope_in is None:
            yield d_inputs, d_outputs, d_residuals
        else:
            old_ins = d_inputs._names
            old_outs = d_outputs._names

            if scope_out is not None:
                d_outputs._names = scope_out.intersection(d_outputs._abs_iter())
            if scope_in is not None:
                d_inputs._names = scope_in.intersection(d_inputs._abs_iter())

            try:
                yield d_inputs, d_outputs, d_residuals
            finally:
                # reset _names so users will see full vector contents
                d_inputs._names = old_ins
                d_outputs._names = old_outs

    @contextmanager
    def _call_user_function(self, fname, protect_inputs=True,
                            protect_outputs=False, protect_residuals=False):
        """
        Context manager that wraps a call to a user defined function.

        Protect any vectors that should not be modified to help prevent user error
        and add information about the system to any errors that don't have it already.

        Parameters
        ----------
        fname : str
            Name of the user defined function.
        protect_inputs : bool
            If True, then set the inputs vector to be read only
        protect_outputs : bool
            If True, then set the outputs vector to be read only
        protect_residuals : bool
            If True, then set the residuals vector to be read only
        """
        self._inputs.read_only = protect_inputs
        self._outputs.read_only = protect_outputs
        self._residuals.read_only = protect_residuals

        try:
            yield
        except Exception:
            err_type, err, trace = sys.exc_info()
            if str(err).startswith(self.msginfo):
                raise err
            else:
                raise err_type(f"{self.msginfo}: Error calling {fname}(), {err}")
        finally:
            self._inputs.read_only = False
            self._outputs.read_only = False
            self._residuals.read_only = False

    def get_nonlinear_vectors(self):
        """
        Return the inputs, outputs, and residuals vectors.

        Returns
        -------
        (inputs, outputs, residuals) : tuple of <Vector> instances
            Yields the inputs, outputs, and residuals nonlinear vectors.
        """
        if self._inputs is None:
            raise RuntimeError("{}: Cannot get vectors because setup has not yet been "
                               "called.".format(self.msginfo))

        return self._inputs, self._outputs, self._residuals

    def get_linear_vectors(self):
        """
        Return the linear inputs, outputs, and residuals vectors.

<<<<<<< HEAD
        Returns
        -------
        (inputs, outputs, residuals): tuple of <Vector> instances
            Yields the linear inputs, outputs, and residuals vectors.
=======
        Parameters
        ----------
        vec_name : str
            Name of the linear right-hand-side vector. The default is 'linear'.

        Returns
        -------
        (inputs, outputs, residuals) : tuple of <Vector> instances
            Yields the inputs, outputs, and residuals linear vectors for vec_name.
>>>>>>> 02d084e2
        """
        if self._inputs is None:
            raise RuntimeError("{}: Cannot get vectors because setup has not yet been "
                               "called.".format(self.msginfo))

        return (self._vectors['input']['linear'],
                self._vectors['output']['linear'],
                self._vectors['residual']['linear'])

    def _get_var_offsets(self):
        """
        Compute global offsets for variables.

        Returns
        -------
        dict
            Arrays of global offsets keyed by vec_name and deriv direction.
        """
        if self._var_offsets is None:
            offsets = self._var_offsets = {}
            for type_ in ['input', 'output']:
                vsizes = self._var_sizes[type_]
                if vsizes.size > 0:
                    csum = np.empty(vsizes.size, dtype=INT_DTYPE)
                    csum[0] = 0
                    csum[1:] = np.cumsum(vsizes)[:-1]
                    offsets[type_] = csum.reshape(vsizes.shape)
                else:
                    offsets[type_] = np.zeros(0, dtype=INT_DTYPE).reshape((1, 0))

        return self._var_offsets

    @property
    def nonlinear_solver(self):
        """
        Get the nonlinear solver for this system.
        """
        return self._nonlinear_solver

    @nonlinear_solver.setter
    def nonlinear_solver(self, solver):
        """
        Set this system's nonlinear solver.
        """
        self._nonlinear_solver = solver

    @property
    def linear_solver(self):
        """
        Get the linear solver for this system.
        """
        return self._linear_solver

    @linear_solver.setter
    def linear_solver(self, solver):
        """
        Set this system's linear solver.
        """
        self._linear_solver = solver

    @property
    def _force_alloc_complex(self):
        return self._problem_meta['force_alloc_complex']

    @property
    def _use_derivatives(self):
        return self._problem_meta['use_derivatives']

    @property
    def _local_vector_class(self):
        return self._problem_meta['local_vector_class']

    @property
    def _distributed_vector_class(self):
        return self._problem_meta['distributed_vector_class']

    @property
    def _vec_names(self):
        return self._problem_meta['vec_names']

    @property
    def _recording_iter(self):
        return self._problem_meta['recording_iter']

    @property
    def _relevant(self):
        return self._problem_meta['relevant']

    @property
    def _static_mode(self):
        """
        Return True if we are outside of setup.

        In this case, add_input, add_output, and add_subsystem all add to the
        '_static' versions of the respective data structures.
        These data structures are never reset during setup.

        Returns
        -------
        True if outside of setup.
        """
        return self._problem_meta is None or self._problem_meta['static_mode']

    def _set_solver_print(self, level=2, depth=1e99, type_='all'):
        """
        Apply the given print settings to the internal solvers, recursively.

        Parameters
        ----------
        level : int
            iprint level. Set to 2 to print residuals each iteration; set to 1
            to print just the iteration totals; set to 0 to disable all printing
            except for failures, and set to -1 to disable all printing including failures.
        depth : int
            How deep to recurse. For example, you can set this to 0 if you only want
            to print the top level linear and nonlinear solver messages. Default
            prints everything.
        type_ : str
            Type of solver to set: 'LN' for linear, 'NL' for nonlinear, or 'all' for all.
        """
        if self._linear_solver is not None and type_ != 'NL':
            self._linear_solver._set_solver_print(level=level, type_=type_)
        if self.nonlinear_solver is not None and type_ != 'LN':
            self.nonlinear_solver._set_solver_print(level=level, type_=type_)

        for subsys, _ in self._subsystems_allprocs.values():

            current_depth = subsys.pathname.count('.')
            if current_depth >= depth:
                continue

            subsys._set_solver_print(level=level, depth=depth - current_depth, type_=type_)

            if subsys._linear_solver is not None and type_ != 'NL':
                subsys._linear_solver._set_solver_print(level=level, type_=type_)
            if subsys.nonlinear_solver is not None and type_ != 'LN':
                subsys.nonlinear_solver._set_solver_print(level=level, type_=type_)

    def _setup_solver_print(self, recurse=True):
        """
        Apply the cached solver print settings during setup.

        Parameters
        ----------
        recurse : bool
            Whether to call this method in subsystems.
        """
        for level, depth, type_ in self._solver_print_cache:
            self._set_solver_print(level, depth, type_)

        if recurse:
            for subsys in self._subsystems_myproc:
                subsys._setup_solver_print(recurse=recurse)

    def set_solver_print(self, level=2, depth=1e99, type_='all'):
        """
        Control printing for solvers and subsolvers in the model.

        Parameters
        ----------
        level : int
            iprint level. Set to 2 to print residuals each iteration; set to 1
            to print just the iteration totals; set to 0 to disable all printing
            except for failures, and set to -1 to disable all printing including failures.
        depth : int
            How deep to recurse. For example, you can set this to 0 if you only want
            to print the top level linear and nonlinear solver messages. Default
            prints everything.
        type_ : str
            Type of solver to set: 'LN' for linear, 'NL' for nonlinear, or 'all' for all.
        """
        if (level, depth, type_) not in self._solver_print_cache:
            self._solver_print_cache.append((level, depth, type_))

    def _set_approx_partials_meta(self):
        # this will load a static coloring (if any) and will populate wrt_matches if
        # there is any coloring (static or dynamic).
        self._get_static_wrt_matches()

    def _get_static_wrt_matches(self):
        """
        Return wrt_matches for static coloring if there is one.

        Returns
        -------
        list of str or ()
            List of wrt_matches for a static coloring or () if there isn't one.
        """
        if (self._coloring_info['coloring'] is not None and
                self._coloring_info['wrt_matches'] is None):
            self._update_wrt_matches(self._coloring_info)

        # if coloring has been specified, we don't want to have multiple
        # approximations for the same subjac, so don't register any new
        # approximations when the wrt matches those used in the coloring.
        if self._get_static_coloring() is not None:  # static coloring has been specified
            return self._coloring_info['wrt_matches']

        return ()  # for dynamic coloring or no coloring

    def system_iter(self, include_self=False, recurse=True, typ=None):
        """
        Yield a generator of local subsystems of this system.

        Parameters
        ----------
        include_self : bool
            If True, include this system in the iteration.
        recurse : bool
            If True, iterate over the whole tree under this system.
        typ : type
            If not None, only yield Systems that match that are instances of the
            given type.
        """
        if include_self and (typ is None or isinstance(self, typ)):
            yield self

        for s in self._subsystems_myproc:
            if typ is None or isinstance(s, typ):
                yield s
            if recurse:
                for sub in s.system_iter(recurse=True, typ=typ):
                    yield sub

    def add_design_var(self, name, lower=None, upper=None, ref=None, ref0=None, indices=None,
                       adder=None, scaler=None, units=None,
                       parallel_deriv_color=None, vectorize_derivs=False,
                       cache_linear_solution=False):
        r"""
        Add a design variable to this system.

        Parameters
        ----------
        name : string
            Name of the design variable in the system.
        lower : float or ndarray, optional
            Lower boundary for the input
        upper : upper or ndarray, optional
            Upper boundary for the input
        ref : float or ndarray, optional
            Value of design var that scales to 1.0 in the driver.
        ref0 : float or ndarray, optional
            Value of design var that scales to 0.0 in the driver.
        indices : iter of int, optional
            If an input is an array, these indicate which entries are of
            interest for this particular design variable.  These may be
            positive or negative integers.
        units : str, optional
            Units to convert to before applying scaling.
        adder : float or ndarray, optional
            Value to add to the model value to get the scaled value for the driver. adder
            is first in precedence.  adder and scaler are an alterantive to using ref
            and ref0.
        scaler : float or ndarray, optional
            value to multiply the model value to get the scaled value for the driver. scaler
            is second in precedence. adder and scaler are an alterantive to using ref
            and ref0.
        parallel_deriv_color : string
            If specified, this design var will be grouped for parallel derivative
            calculations with other variables sharing the same parallel_deriv_color.
        vectorize_derivs : bool
            If True, vectorize derivative calculations.
        cache_linear_solution : bool
            If True, store the linear solution vectors for this variable so they can
            be used to start the next linear solution with an initial guess equal to the
            solution from the previous linear solve.

        Notes
        -----
        The response can be scaled using ref and ref0.
        The argument :code:`ref0` represents the physical value when the scaled value is 0.
        The argument :code:`ref` represents the physical value when the scaled value is 1.
        """
        if name in self._design_vars or name in self._static_design_vars:
            msg = "{}: Design Variable '{}' already exists."
            raise RuntimeError(msg.format(self.msginfo, name))

        # Name must be a string
        if not isinstance(name, str):
            raise TypeError('{}: The name argument should be a string, got {}'.format(self.msginfo,
                                                                                      name))

        if units is not None:
            if not isinstance(units, str):
                raise TypeError(f"{self.msginfo}: The units argument should be a str or None for "
                                f"design_var '{name}'.")
            try:
                units = simplify_unit(units, msginfo=self.msginfo)
            except ValueError as e:
                raise(ValueError(f"{str(e)[:-1]} for design_var '{name}'."))

        # Convert ref/ref0 to ndarray/float as necessary
        ref = format_as_float_or_array('ref', ref, val_if_none=None, flatten=True)
        ref0 = format_as_float_or_array('ref0', ref0, val_if_none=None, flatten=True)

        # determine adder and scaler based on args
        adder, scaler = determine_adder_scaler(ref0, ref, adder, scaler)

        if lower is None:
            # if not set, set lower to -INF_BOUND and don't apply adder/scaler
            lower = -openmdao.INF_BOUND
        else:
            # Convert lower to ndarray/float as necessary
            lower = format_as_float_or_array('lower', lower, flatten=True)
            # Apply scaler/adder
            lower = (lower + adder) * scaler

        if upper is None:
            # if not set, set upper to INF_BOUND and don't apply adder/scaler
            upper = openmdao.INF_BOUND
        else:
            # Convert upper to ndarray/float as necessary
            upper = format_as_float_or_array('upper', upper, flatten=True)
            # Apply scaler/adder
            upper = (upper + adder) * scaler

        if self._static_mode:
            design_vars = self._static_design_vars
        else:
            design_vars = self._design_vars

        dvs = OrderedDict()

        if isinstance(scaler, np.ndarray):
            if np.all(scaler == 1.0):
                scaler = None
        elif scaler == 1.0:
            scaler = None
        dvs['scaler'] = scaler

        if isinstance(adder, np.ndarray):
            if not np.any(adder):
                adder = None
        elif adder == 0.0:
            adder = None
        dvs['adder'] = adder

        dvs['name'] = name
        dvs['upper'] = upper
        dvs['lower'] = lower
        dvs['ref'] = ref
        dvs['ref0'] = ref0
        dvs['units'] = units
        dvs['cache_linear_solution'] = cache_linear_solution

        if indices is not None:

            if _is_slicer_op(indices):
                pass
            # If given, indices must be a sequence
            elif not (isinstance(indices, Iterable) and
                      all([isinstance(i, Integral) for i in indices])):
                raise ValueError("{}: If specified, design var indices must be a sequence of "
                                 "integers.".format(self.msginfo))
            else:
                indices = np.atleast_1d(indices)
                dvs['size'] = size = len(indices)

            # All refs: check the shape if necessary
            for item, item_name in zip([ref, ref0, scaler, adder, upper, lower],
                                       ['ref', 'ref0', 'scaler', 'adder', 'upper', 'lower']):
                if isinstance(item, np.ndarray):
                    if item.size != size:
                        raise ValueError("%s: When adding design var '%s', %s should have size "
                                         "%d but instead has size %d." % (self.msginfo, name,
                                                                          item_name, size,
                                                                          item.size))

        dvs['indices'] = indices
        dvs['parallel_deriv_color'] = parallel_deriv_color
        dvs['vectorize_derivs'] = vectorize_derivs

        design_vars[name] = dvs

    def add_response(self, name, type_, lower=None, upper=None, equals=None,
                     ref=None, ref0=None, indices=None, index=None, units=None,
                     adder=None, scaler=None, linear=False, parallel_deriv_color=None,
                     vectorize_derivs=False, cache_linear_solution=False):
        r"""
        Add a response variable to this system.

        The response can be scaled using ref and ref0.
        The argument :code:`ref0` represents the physical value when the scaled value is 0.
        The argument :code:`ref` represents the physical value when the scaled value is 1.

        Parameters
        ----------
        name : string
            Name of the response variable in the system.
        type_ : string
            The type of response. Supported values are 'con' and 'obj'
        lower : float or ndarray, optional
            Lower boundary for the variable
        upper : upper or ndarray, optional
            Upper boundary for the variable
        equals : equals or ndarray, optional
            Equality constraint value for the variable
        ref : float or ndarray, optional
            Value of response variable that scales to 1.0 in the driver.
        ref0 : upper or ndarray, optional
            Value of response variable that scales to 0.0 in the driver.
        indices : sequence of int, optional
            If variable is an array, these indicate which entries are of
            interest for this particular response.
        index : int, optional
            If variable is an array, this indicates which entry is of
            interest for this particular response.
        units : str, optional
            Units to convert to before applying scaling.
        adder : float or ndarray, optional
            Value to add to the model value to get the scaled value for the driver. adder
            is first in precedence.  adder and scaler are an alterantive to using ref
            and ref0.
        scaler : float or ndarray, optional
            value to multiply the model value to get the scaled value for the driver. scaler
            is second in precedence. adder and scaler are an alterantive to using ref
            and ref0.
        linear : bool
            Set to True if constraint is linear. Default is False.
        parallel_deriv_color : string
            If specified, this design var will be grouped for parallel derivative
            calculations with other variables sharing the same parallel_deriv_color.
        vectorize_derivs : bool
            If True, vectorize derivative calculations.
        cache_linear_solution : bool
            If True, store the linear solution vectors for this variable so they can
            be used to start the next linear solution with an initial guess equal to the
            solution from the previous linear solve.
        """
        # Name must be a string
        if not isinstance(name, str):
            raise TypeError('{}: The name argument should be a string, '
                            'got {}'.format(self.msginfo, name))

        # Type must be a string and one of 'con' or 'obj'
        if not isinstance(type_, str):
            raise TypeError('{}: The type argument should be a string'.format(self.msginfo))
        elif type_ not in ('con', 'obj'):
            raise ValueError('{}: The type must be one of \'con\' or \'obj\': '
                             'Got \'{}\' instead'.format(self.msginfo, name))

        if units is not None:
            if not isinstance(units, str):
                raise TypeError(f"{self.msginfo}: The units argument should be a str or None for "
                                f"response '{name}'.")
            try:
                units = simplify_unit(units, msginfo=self.msginfo)
            except ValueError as e:
                raise(ValueError(f"{str(e)[:-1]} for response '{name}'."))

        if name in self._responses or name in self._static_responses:
            typemap = {'con': 'Constraint', 'obj': 'Objective'}
            msg = "{}: {} '{}' already exists.".format(self.msginfo, typemap[type_], name)
            raise RuntimeError(msg.format(name))

        # Convert ref/ref0 to ndarray/float as necessary
        ref = format_as_float_or_array('ref', ref, val_if_none=None, flatten=True)
        ref0 = format_as_float_or_array('ref0', ref0, val_if_none=None, flatten=True)

        # determine adder and scaler based on args
        adder, scaler = determine_adder_scaler(ref0, ref, adder, scaler)

        # A constraint cannot be an equality and inequality constraint
        if equals is not None and (lower is not None or upper is not None):
            msg = "{}: Constraint '{}' cannot be both equality and inequality."
            raise ValueError(msg.format(self.msginfo, name))

        if _is_slicer_op(indices):
            pass
        # If given, indices must be a sequence
        elif (indices is not None and not (
                isinstance(indices, Iterable) and all([isinstance(i, Integral) for i in indices]))):
            raise ValueError("{}: If specified, response indices must be a sequence of "
                             "integers.".format(self.msginfo))

        if self._static_mode:
            responses = self._static_responses
        else:
            responses = self._responses

        resp = OrderedDict()

        if type_ == 'con':

            # Convert lower to ndarray/float as necessary
            try:
                if lower is None:
                    # don't apply adder/scaler if lower not set
                    lower = -openmdao.INF_BOUND
                else:
                    lower = format_as_float_or_array('lower', lower, flatten=True)
                    lower = (lower + adder) * scaler
            except (TypeError, ValueError):
                raise TypeError("Argument 'lower' can not be a string ('{}' given). You can not "
                                "specify a variable as lower bound. You can only provide constant "
                                "float values".format(lower))

            # Convert upper to ndarray/float as necessary
            try:
                if upper is None:
                    # don't apply adder/scaler if upper not set
                    upper = openmdao.INF_BOUND
                else:
                    upper = format_as_float_or_array('upper', upper, flatten=True)
                    upper = (upper + adder) * scaler
            except (TypeError, ValueError):
                raise TypeError("Argument 'upper' can not be a string ('{}' given). You can not "
                                "specify a variable as upper bound. You can only provide constant "
                                "float values".format(upper))
            # Convert equals to ndarray/float as necessary
            if equals is not None:
                try:
                    equals = format_as_float_or_array('equals', equals, flatten=True)
                except (TypeError, ValueError):
                    raise TypeError("Argument 'equals' can not be a string ('{}' given). You can "
                                    "not specify a variable as equals bound. You can only provide "
                                    "constant float values".format(equals))
                equals = (equals + adder) * scaler

            resp['lower'] = lower
            resp['upper'] = upper
            resp['equals'] = equals
            resp['linear'] = linear
            if indices is not None:
                indices = np.atleast_1d(indices)
                resp['size'] = len(indices)
            resp['indices'] = indices
        else:  # 'obj'
            if index is not None:
                resp['size'] = 1
                index = np.array([index], dtype=INT_DTYPE)
            resp['indices'] = index

        if isinstance(scaler, np.ndarray):
            if np.all(scaler == 1.0):
                scaler = None
        elif scaler == 1.0:
            scaler = None
        resp['scaler'] = scaler

        if isinstance(adder, np.ndarray):
            if not np.any(adder):
                adder = None
        elif adder == 0.0:
            adder = None
        resp['adder'] = adder

        if resp['indices'] is not None:
            size = resp['indices'].size
            vlist = [ref, ref0, scaler, adder]
            nlist = ['ref', 'ref0', 'scaler', 'adder']
            if type_ == 'con':
                tname = 'constraint'
                vlist.extend([upper, lower, equals])
                nlist.extend(['upper', 'lower', 'equals'])
            else:
                tname = 'objective'

            # All refs: check the shape if necessary
            for item, item_name in zip(vlist, nlist):
                if isinstance(item, np.ndarray):
                    if item.size != size:
                        raise ValueError("%s: When adding %s '%s', %s should have size "
                                         "%d but instead has size %d." % (self.msginfo, tname,
                                                                          name, item_name, size,
                                                                          item.size))
        resp['name'] = name
        resp['ref'] = ref
        resp['ref0'] = ref0
        resp['type'] = type_
        resp['units'] = units
        resp['cache_linear_solution'] = cache_linear_solution

        resp['parallel_deriv_color'] = parallel_deriv_color
        resp['vectorize_derivs'] = vectorize_derivs

        responses[name] = resp

    def add_constraint(self, name, lower=None, upper=None, equals=None,
                       ref=None, ref0=None, adder=None, scaler=None, units=None,
                       indices=None, linear=False, parallel_deriv_color=None,
                       vectorize_derivs=False, cache_linear_solution=False):
        r"""
        Add a constraint variable to this system.

        Parameters
        ----------
        name : string
            Name of the response variable in the system.
        lower : float or ndarray, optional
            Lower boundary for the variable
        upper : float or ndarray, optional
            Upper boundary for the variable
        equals : float or ndarray, optional
            Equality constraint value for the variable
        ref : float or ndarray, optional
            Value of response variable that scales to 1.0 in the driver.
        ref0 : float or ndarray, optional
            Value of response variable that scales to 0.0 in the driver.
        adder : float or ndarray, optional
            Value to add to the model value to get the scaled value for the driver. adder
            is first in precedence.  adder and scaler are an alterantive to using ref
            and ref0.
        scaler : float or ndarray, optional
            value to multiply the model value to get the scaled value for the driver. scaler
            is second in precedence. adder and scaler are an alterantive to using ref
            and ref0.
        units : str, optional
            Units to convert to before applying scaling.
        indices : sequence of int, optional
            If variable is an array, these indicate which entries are of
            interest for this particular response.  These may be positive or
            negative integers.
        linear : bool
            Set to True if constraint is linear. Default is False.
        parallel_deriv_color : string
            If specified, this design var will be grouped for parallel derivative
            calculations with other variables sharing the same parallel_deriv_color.
        vectorize_derivs : bool
            If True, vectorize derivative calculations.
        cache_linear_solution : bool
            If True, store the linear solution vectors for this variable so they can
            be used to start the next linear solution with an initial guess equal to the
            solution from the previous linear solve.

        Notes
        -----
        The response can be scaled using ref and ref0.
        The argument :code:`ref0` represents the physical value when the scaled value is 0.
        The argument :code:`ref` represents the physical value when the scaled value is 1.
        The arguments (:code:`lower`, :code:`upper`, :code:`equals`) can not be strings or variable
        names.
        """
        self.add_response(name=name, type_='con', lower=lower, upper=upper,
                          equals=equals, scaler=scaler, adder=adder, ref=ref,
                          ref0=ref0, indices=indices, linear=linear, units=units,
                          parallel_deriv_color=parallel_deriv_color,
                          vectorize_derivs=vectorize_derivs,
                          cache_linear_solution=cache_linear_solution)

    def add_objective(self, name, ref=None, ref0=None, index=None, units=None,
                      adder=None, scaler=None, parallel_deriv_color=None,
                      vectorize_derivs=False, cache_linear_solution=False):
        r"""
        Add a response variable to this system.

        Parameters
        ----------
        name : string
            Name of the response variable in the system.
        ref : float or ndarray, optional
            Value of response variable that scales to 1.0 in the driver.
        ref0 : float or ndarray, optional
            Value of response variable that scales to 0.0 in the driver.
        index : int, optional
            If variable is an array, this indicates which entry is of
            interest for this particular response. This may be a positive
            or negative integer.
        units : str, optional
            Units to convert to before applying scaling.
        adder : float or ndarray, optional
            Value to add to the model value to get the scaled value for the driver. adder
            is first in precedence.  adder and scaler are an alterantive to using ref
            and ref0.
        scaler : float or ndarray, optional
            value to multiply the model value to get the scaled value for the driver. scaler
            is second in precedence. adder and scaler are an alterantive to using ref
            and ref0.
        parallel_deriv_color : string
            If specified, this design var will be grouped for parallel derivative
            calculations with other variables sharing the same parallel_deriv_color.
        vectorize_derivs : bool
            If True, vectorize derivative calculations.
        cache_linear_solution : bool
            If True, store the linear solution vectors for this variable so they can
            be used to start the next linear solution with an initial guess equal to the
            solution from the previous linear solve.

        Notes
        -----
        The objective can be scaled using scaler and adder, where

        .. math::

            x_{scaled} = scaler(x + adder)

        or through the use of ref/ref0, which map to scaler and adder through
        the equations:

        .. math::

            0 = scaler(ref_0 + adder)

            1 = scaler(ref + adder)

        which results in:

        .. math::

            adder = -ref_0

            scaler = \frac{1}{ref + adder}
        """
        if index is not None and not isinstance(index, int):
            raise TypeError('{}: If specified, objective index must be '
                            'an int.'.format(self.msginfo))
        self.add_response(name, type_='obj', scaler=scaler, adder=adder,
                          ref=ref, ref0=ref0, index=index, units=units,
                          parallel_deriv_color=parallel_deriv_color,
                          vectorize_derivs=vectorize_derivs,
                          cache_linear_solution=cache_linear_solution)

    def get_design_vars(self, recurse=True, get_sizes=True, use_prom_ivc=True):
        """
        Get the DesignVariable settings from this system.

        Retrieve all design variable settings from the system and, if recurse
        is True, all of its subsystems.

        Parameters
        ----------
        recurse : bool
            If True, recurse through the subsystems and return the path of
            all design vars relative to the this system.
        get_sizes : bool, optional
            If True, compute the size of each design variable.
        use_prom_ivc : bool
            Translate auto_ivc_names to their promoted input names.

        Returns
        -------
        dict
            The design variables defined in the current system and, if
            recurse=True, its subsystems.

        """
        pro2abs_out = self._var_allprocs_prom2abs_list['output']
        pro2abs_in = self._var_allprocs_prom2abs_list['input']
        model = self._problem_meta['model_ref']()
        conns = model._conn_global_abs_in2out
        abs2meta_out = model._var_allprocs_abs2meta['output']

        # Human readable error message during Driver setup.
        out = OrderedDict()
        try:
            for name, data in self._design_vars.items():
                if name in pro2abs_out:

                    # This is an output name, most likely a manual indepvarcomp.
                    abs_name = pro2abs_out[name][0]
                    out[abs_name] = data
                    out[abs_name]['ivc_source'] = abs_name
                    out[abs_name]['distributed'] = \
                        abs_name in abs2meta_out and abs2meta_out[abs_name]['distributed']

                else:  # assume an input name else KeyError

                    # Design variable on an auto_ivc input, so use connected output name.
                    in_abs = pro2abs_in[name][0]
                    ivc_path = conns[in_abs]
                    distrib = ivc_path in abs2meta_out and abs2meta_out[ivc_path]['distributed']
                    if use_prom_ivc:
                        out[name] = data
                        out[name]['ivc_source'] = ivc_path
                        out[name]['distributed'] = distrib
                    else:
                        out[ivc_path] = data
                        out[ivc_path]['ivc_source'] = ivc_path
                        out[ivc_path]['distributed'] = distrib

        except KeyError as err:
            msg = "{}: Output not found for design variable {}."
            raise RuntimeError(msg.format(self.msginfo, str(err)))

        if get_sizes:
            # Size them all
            sizes = model._var_sizes['output']
            abs2idx = model._var_allprocs_abs2idx
            owning_rank = model._owning_rank

            for name, meta in out.items():

                src_name = name
                if meta['ivc_source'] is not None:
                    src_name = meta['ivc_source']

                if 'size' not in meta:
                    if src_name in abs2idx:
                        if meta['distributed']:
                            meta['size'] = sizes[model.comm.rank, abs2idx[src_name]]
                        else:
                            meta['size'] = sizes[owning_rank[src_name], abs2idx[src_name]]
                    else:
                        meta['size'] = 0  # discrete var, don't know size
                meta['size'] = int(meta['size'])  # make default int so will be json serializable

                if src_name in abs2idx:
                    indices = meta['indices']
                    meta = abs2meta_out[src_name]
                    out[name]['distributed'] = meta['distributed']
                    if indices is not None:
                        # Index defined in this response.
                        out[name]['global_size'] = len(indices) if meta['distributed'] \
                            else meta['global_size']
                    else:
                        out[name]['global_size'] = meta['global_size']
                else:
                    out[name]['global_size'] = 0  # discrete var

        if recurse:
            abs2prom_in = self._var_allprocs_abs2prom['input']
            for subsys in self._subsystems_myproc:
                dvs = subsys.get_design_vars(recurse=recurse, get_sizes=get_sizes,
                                             use_prom_ivc=use_prom_ivc)
                if use_prom_ivc:
                    # have to promote subsystem prom name to this level
                    sub_pro2abs_in = subsys._var_allprocs_prom2abs_list['input']
                    for dv, meta in dvs.items():
                        if dv in sub_pro2abs_in:
                            abs_dv = sub_pro2abs_in[dv][0]
                            out[abs2prom_in[abs_dv]] = meta
                        else:
                            out[dv] = meta
                else:
                    out.update(dvs)

            if self.comm.size > 1 and self._subsystems_allprocs:
                my_out = out
                allouts = self.comm.allgather(out)
                out = OrderedDict()
                for rank, all_out in enumerate(allouts):
                    for name, meta in all_out.items():
                        if name not in out:
                            if name in my_out:
                                out[name] = my_out[name]
                            else:
                                out[name] = meta

        return out

    def get_responses(self, recurse=True, get_sizes=True, use_prom_ivc=False):
        """
        Get the response variable settings from this system.

        Retrieve all response variable settings from the system as a dict,
        keyed by variable name.

        Parameters
        ----------
        recurse : bool, optional
            If True, recurse through the subsystems and return the path of
            all responses relative to the this system.
        get_sizes : bool, optional
            If True, compute the size of each response.
        use_prom_ivc : bool
            Translate auto_ivc_names to their promoted input names.

        Returns
        -------
        dict
            The responses defined in the current system and, if
            recurse=True, its subsystems.

        """
        prom2abs_out = self._var_allprocs_prom2abs_list['output']
        prom2abs_in = self._var_allprocs_prom2abs_list['input']
        model = self._problem_meta['model_ref']()
        conns = model._conn_global_abs_in2out
        abs2meta_out = model._var_allprocs_abs2meta['output']

        # Human readable error message during Driver setup.
        try:
            out = {}
            for name, data in self._responses.items():
                if name in prom2abs_out:
                    abs_name = prom2abs_out[name][0]
                    out[abs_name] = data
                    out[abs_name]['ivc_source'] = abs_name
                    out[abs_name]['distributed'] = \
                        abs_name in abs2meta_out and abs2meta_out[abs_name]['distributed']

                else:
                    # A constraint can be on an auto_ivc input, so use connected
                    # output name.
                    in_abs = prom2abs_in[name][0]
                    ivc_path = conns[in_abs]
                    distrib = ivc_path in abs2meta_out and abs2meta_out[ivc_path]['distributed']
                    if use_prom_ivc:
                        out[name] = data
                        out[name]['ivc_source'] = ivc_path
                        out[name]['distributed'] = distrib
                    else:
                        out[ivc_path] = data
                        out[ivc_path]['ivc_source'] = ivc_path
                        out[ivc_path]['distributed'] = distrib

        except KeyError as err:
            msg = "{}: Output not found for response {}."
            raise RuntimeError(msg.format(self.msginfo, str(err)))

        if get_sizes:
            # Size them all
            sizes = model._var_sizes['output']
            abs2idx = model._var_allprocs_abs2idx
            owning_rank = model._owning_rank
            for prom_name, response in out.items():
                name = response['ivc_source']

                # Discrete vars
                if name not in abs2idx:
                    response['size'] = response['global_size'] = 0  # discrete var, don't know size
                    continue

                meta = abs2meta_out[name]
                response['distributed'] = meta['distributed']

                if response['indices'] is not None:
                    # Index defined in this response.
                    response['global_size'] = len(response['indices']) if meta['distributed'] \
                        else meta['global_size']

                else:
                    response['size'] = sizes[owning_rank[name], abs2idx[name]]
                    response['global_size'] = meta['global_size']

        if recurse:
            abs2prom_in = self._var_allprocs_abs2prom['input']
            for subsys in self._subsystems_myproc:
                resps = subsys.get_responses(recurse=recurse, get_sizes=get_sizes,
                                             use_prom_ivc=use_prom_ivc)
                if use_prom_ivc:
                    # have to promote subsystem prom name to this level
                    sub_pro2abs_in = subsys._var_allprocs_prom2abs_list['input']
                    for dv, meta in resps.items():
                        if dv in sub_pro2abs_in:
                            abs_resp = sub_pro2abs_in[dv][0]
                            out[abs2prom_in[abs_resp]] = meta
                        else:
                            out[dv] = meta
                else:
                    out.update(resps)

            if self.comm.size > 1 and self._subsystems_allprocs:
                all_outs = self.comm.allgather(out)
                out = OrderedDict()
                for rank, all_out in enumerate(all_outs):
                    out.update(all_out)

        return out

    def get_constraints(self, recurse=True):
        """
        Get the Constraint settings from this system.

        Retrieve the constraint settings for the current system as a dict,
        keyed by variable name.

        Parameters
        ----------
        recurse : bool, optional
            If True, recurse through the subsystems and return the path of
            all constraints relative to the this system.

        Returns
        -------
        dict
            The constraints defined in the current system.

        """
        return OrderedDict((key, response) for (key, response) in
                           self.get_responses(recurse=recurse).items()
                           if response['type'] == 'con')

    def get_objectives(self, recurse=True):
        """
        Get the Objective settings from this system.

        Retrieve all objectives settings from the system as a dict, keyed
        by variable name.

        Parameters
        ----------
        recurse : bool, optional
            If True, recurse through the subsystems and return the path of
            all objective relative to the this system.

        Returns
        -------
        dict
            The objectives defined in the current system.

        """
        return OrderedDict((key, response) for (key, response) in
                           self.get_responses(recurse=recurse).items()
                           if response['type'] == 'obj')

    def run_apply_nonlinear(self):
        """
        Compute residuals.

        This calls _apply_nonlinear, but with the model assumed to be in an unscaled state.
        """
        with self._scaled_context_all():
            self._apply_nonlinear()

    def get_io_metadata(self, iotypes=('input', 'output'), metadata_keys=None,
                        includes=None, excludes=None, tags=(), get_remote=False, rank=None,
                        return_rel_names=True):
        """
        Retrieve metdata for a filtered list of variables.

        Parameters
        ----------
        iotypes : str or iter of str
            Will contain either 'input', 'output', or both.  Defaults to both.
        metadata_keys : iter of str or None
            Names of metadata entries to be retrieved or None, meaning retrieve all
            available 'allprocs' metadata.  If 'values' or 'src_indices' are required,
            their keys must be provided explicitly since they are not found in the 'allprocs'
            metadata and must be retrieved from local metadata located in each process.
        includes : str, iter of str or None
            Collection of glob patterns for pathnames of variables to include. Default is None,
            which includes all variables.
        excludes : str, iter of str or None
            Collection of glob patterns for pathnames of variables to exclude. Default is None.
        tags : str or iter of strs
            User defined tags that can be used to filter what gets listed. Only inputs with the
            given tags will be listed.
            Default is None, which means there will be no filtering based on tags.
        get_remote : bool
            If True, retrieve variables from other MPI processes as well.
        rank : int or None
            If None, and get_remote is True, retrieve values from all MPI process to all other
            MPI processes.  Otherwise, if get_remote is True, retrieve values from all MPI
            processes only to the specified rank.
        return_rel_names : bool
            If True, the names returned will be relative to the scope of this System. Otherwise
            they will be absolute names.

        Returns
        -------
        dict
            A dict of metadata keyed on name, where name is either absolute or relative
            based on the value of the `return_rel_names` arg, and metadata is a dict containing
            entries based on the value of the metadata_keys arg.  Every metadata dict will
            always contain two entries, 'promoted_name' and 'discrete', to indicate a given
            variable's promoted name and whether or not it is discrete.
        """
        prefix = self.pathname + '.' if self.pathname else ''
        rel_idx = len(prefix)

        if isinstance(iotypes, str):
            iotypes = (iotypes,)
        if isinstance(includes, str):
            includes = (includes,)
        if isinstance(excludes, str):
            excludes = (excludes,)

        loc2meta = self._var_abs2meta
        all2meta = self._var_allprocs_abs2meta

        dynset = set(('shape', 'size', 'value'))
        gather_keys = {'value', 'src_indices'}
        need_gather = get_remote and self.comm.size > 1
        if metadata_keys is not None:
            keyset = set(metadata_keys)
            diff = keyset - allowed_meta_names
            if diff:
                raise RuntimeError(f"{self.msginfo}: {sorted(diff)} are not valid metadata entry "
                                   "names.")
        need_local_meta = metadata_keys is not None and len(gather_keys.intersection(keyset)) > 0
        nodyn = metadata_keys is None or keyset.intersection(dynset)

        if need_local_meta:
            metadict = loc2meta
            disc_metadict = self._var_discrete
        else:
            metadict = all2meta
            disc_metadict = self._var_allprocs_discrete
            need_gather = False  # we can get everything from 'allprocs' dict without gathering

        if tags:
            tagset = make_set(tags)

        result = {}

        it = self._var_allprocs_abs2prom if get_remote else self._var_abs2prom

        for iotype in iotypes:
            cont2meta = metadict[iotype]
            disc2meta = disc_metadict[iotype]

            for abs_name, prom in it[iotype].items():
                if not match_prom_or_abs(abs_name, prom, includes, excludes):
                    continue

                rel_name = abs_name[rel_idx:]

                if abs_name in all2meta[iotype]:  # continuous
                    meta = cont2meta[abs_name] if abs_name in cont2meta else None
                    distrib = all2meta[iotype][abs_name]['distributed']
                    if nodyn:
                        a2m = all2meta[iotype][abs_name]
                        if a2m['shape'] is None and (a2m['shape_by_conn'] or a2m['copy_shape']):
                            raise RuntimeError(f"{self.msginfo}: Can't retrieve shape, size, or "
                                               f"value for dynamically sized variable '{prom}' "
                                               "because they aren't known yet.")
                else:  # discrete
                    if need_local_meta:  # use relative name for discretes
                        meta = disc2meta[rel_name] if rel_name in disc2meta else None
                    else:
                        meta = disc2meta[abs_name]
                    distrib = False

                if meta is None:
                    ret_meta = None
                else:
                    if metadata_keys is None:
                        ret_meta = meta.copy()
                    else:
                        ret_meta = {}
                        for key in metadata_keys:
                            try:
                                ret_meta[key] = meta[key]
                            except KeyError:
                                ret_meta[key] = 'Unavailable'

                if need_gather:
                    if distrib or abs_name in self._vars_to_gather:
                        if rank is None:
                            allproc_metas = self.comm.allgather(ret_meta)
                        else:
                            allproc_metas = self.comm.gather(ret_meta, root=rank)

                        if rank is None or self.comm.rank == rank:
                            if not ret_meta:
                                ret_meta = {}
                            if distrib:
                                if 'value' in metadata_keys:
                                    # assemble the full distributed value
                                    dist_vals = [m['value'] for m in allproc_metas
                                                 if m is not None and m['value'].size > 0]
                                    if dist_vals:
                                        ret_meta['value'] = np.concatenate(dist_vals)
                                    else:
                                        ret_meta['value'] = np.zeros(0)
                                if 'src_indices' in metadata_keys:
                                    # assemble full src_indices
                                    dist_src_inds = [m['src_indices'] for m in allproc_metas
                                                     if m is not None and m['src_indices'].size > 0]
                                    if dist_src_inds:
                                        ret_meta['src_indices'] = np.concatenate(dist_src_inds)
                                    else:
                                        ret_meta['src_indices'] = np.zeros(0, dtype=INT_DTYPE)

                            elif abs_name in self._vars_to_gather:
                                for m in allproc_metas:
                                    if m is not None:
                                        ret_meta = m
                                        break
                        else:
                            ret_meta = None

                if ret_meta is not None:
                    ret_meta['prom_name'] = prom
                    ret_meta['discrete'] = abs_name not in all2meta

                    vname = rel_name if return_rel_names else abs_name

                    if tags and not tagset & ret_meta['tags']:
                        continue

                    result[vname] = ret_meta

        return result

    def list_inputs(self,
                    values=True,
                    prom_name=False,
                    units=False,
                    shape=False,
                    global_shape=False,
                    desc=False,
                    hierarchical=True,
                    print_arrays=False,
                    tags=None,
                    includes=None,
                    excludes=None,
                    all_procs=False,
                    out_stream=_DEFAULT_OUT_STREAM):
        """
        Write a list of input names and other optional information to a specified stream.

        Parameters
        ----------
        values : bool, optional
            When True, display/return input values. Default is True.
        prom_name : bool, optional
            When True, display/return the promoted name of the variable.
            Default is False.
        units : bool, optional
            When True, display/return units. Default is False.
        shape : bool, optional
            When True, display/return the shape of the value. Default is False.
        global_shape : bool, optional
            When True, display/return the global shape of the value. Default is False.
        desc : bool, optional
            When True, display/return description. Default is False.
        hierarchical : bool, optional
            When True, human readable output shows variables in hierarchical format.
        print_arrays : bool, optional
            When False, in the columnar display, just display norm of any ndarrays with size > 1.
            The norm is surrounded by vertical bars to indicate that it is a norm.
            When True, also display full values of the ndarray below the row. Format is affected
            by the values set with numpy.set_printoptions
            Default is False.
        tags : str or list of strs
            User defined tags that can be used to filter what gets listed. Only inputs with the
            given tags will be listed.
            Default is None, which means there will be no filtering based on tags.
        includes : None or iter of str
            Collection of glob patterns for pathnames of variables to include. Default is None,
            which includes all input variables.
        excludes : None or iter of str
            Collection of glob patterns for pathnames of variables to exclude. Default is None.
        all_procs : bool, optional
            When True, display output on all ranks. Default is False, which will display
            output only from rank 0.
        out_stream : file-like object
            Where to send human readable output. Default is sys.stdout.
            Set to None to suppress.

        Returns
        -------
        list of (name, metadata)
            List of input names and other optional information about those inputs.
        """
        metavalues = values and self._inputs is None
        keynames = ['value', 'units', 'shape', 'global_shape', 'desc', 'tags']
        keyvals = [metavalues, units, shape, global_shape, desc, tags is not None]
        keys = [n for i, n in enumerate(keynames) if keyvals[i]]

        inputs = self.get_io_metadata(('input',), keys, includes, excludes, tags,
                                      get_remote=True,
                                      rank=None if all_procs or values else 0,
                                      return_rel_names=False)

        if inputs:
            to_remove = ['discrete']
            if tags:
                to_remove.append('tags')
            if not prom_name:
                to_remove.append('prom_name')

            for _, meta in inputs.items():
                for key in to_remove:
                    del meta[key]

        if values and self._inputs is not None:
            # we want value from the input vector, not from the metadata
            for n, meta in inputs.items():
                meta['value'] = self._abs_get_val(n, get_remote=True,
                                                  rank=None if all_procs else 0, kind='input')

        if not inputs or (not all_procs and self.comm.rank != 0):
            return []

        if out_stream:
            self._write_table('input', inputs, hierarchical, print_arrays, all_procs,
                              out_stream)

        if self.pathname:
            # convert to relative names
            rel_idx = len(self.pathname) + 1
            inputs = [(n[rel_idx:], meta) for n, meta in inputs.items()]
        else:
            inputs = list(inputs.items())

        return inputs

    def list_outputs(self,
                     explicit=True, implicit=True,
                     values=True,
                     prom_name=False,
                     residuals=False,
                     residuals_tol=None,
                     units=False,
                     shape=False,
                     global_shape=False,
                     bounds=False,
                     scaling=False,
                     desc=False,
                     hierarchical=True,
                     print_arrays=False,
                     tags=None,
                     includes=None,
                     excludes=None,
                     all_procs=False,
                     list_autoivcs=False,
                     out_stream=_DEFAULT_OUT_STREAM):
        """
        Write a list of output names and other optional information to a specified stream.

        Parameters
        ----------
        explicit : bool, optional
            include outputs from explicit components. Default is True.
        implicit : bool, optional
            include outputs from implicit components. Default is True.
        values : bool, optional
            When True, display output values. Default is True.
        prom_name : bool, optional
            When True, display the promoted name of the variable.
            Default is False.
        residuals : bool, optional
            When True, display residual values. Default is False.
        residuals_tol : float, optional
            If set, limits the output of list_outputs to only variables where
            the norm of the resids array is greater than the given 'residuals_tol'.
            Default is None.
        units : bool, optional
            When True, display units. Default is False.
        shape : bool, optional
            When True, display/return the shape of the value. Default is False.
        global_shape : bool, optional
            When True, display/return the global shape of the value. Default is False.
        bounds : bool, optional
            When True, display/return bounds (lower and upper). Default is False.
        scaling : bool, optional
            When True, display/return scaling (ref, ref0, and res_ref). Default is False.
        desc : bool, optional
            When True, display/return description. Default is False.
        hierarchical : bool, optional
            When True, human readable output shows variables in hierarchical format.
        print_arrays : bool, optional
            When False, in the columnar display, just display norm of any ndarrays with size > 1.
            The norm is surrounded by vertical bars to indicate that it is a norm.
            When True, also display full values of the ndarray below the row. Format  is affected
            by the values set with numpy.set_printoptions
            Default is False.
        tags : str or list of strs
            User defined tags that can be used to filter what gets listed. Only outputs with the
            given tags will be listed.
            Default is None, which means there will be no filtering based on tags.
        includes : None or iter of str
            Collection of glob patterns for pathnames of variables to include. Default is None,
            which includes all output variables.
        excludes : None or iter of str
            Collection of glob patterns for pathnames of variables to exclude. Default is None.
        all_procs : bool, optional
            When True, display output on all processors. Default is False.
        list_autoivcs : bool
            If True, include auto_ivc outputs in the listing.  Defaults to False.
        out_stream : file-like
            Where to send human readable output. Default is sys.stdout.
            Set to None to suppress.

        Returns
        -------
        list of (name, metadata)
            List of output names and other optional information about those outputs.
        """
        keynames = ['value', 'units', 'shape', 'global_shape', 'desc', 'tags']
        keyflags = [values, units, shape, global_shape, desc, tags]

        keys = [name for i, name in enumerate(keynames) if keyflags[i]]

        if bounds:
            keys.extend(('lower', 'upper'))
        if scaling:
            keys.extend(('ref', 'ref0', 'res_ref'))

        outputs = self.get_io_metadata(('output',), keys, includes, excludes, tags,
                                       get_remote=True,
                                       rank=None if all_procs or values or residuals else 0,
                                       return_rel_names=False)

        # filter auto_ivcs if requested
        if outputs and not list_autoivcs:
            outputs = {n: m for n, m in outputs.items() if not n.startswith('_auto_ivc.')}

        # get values & resids
        if self._outputs is not None and (values or residuals or residuals_tol):
            to_remove = []

            for name, meta in outputs.items():
                if values:
                    # we want value from the input vector, not from the metadata
                    meta['value'] = self._abs_get_val(name, get_remote=True,
                                                      rank=None if all_procs else 0, kind='output')
                if residuals or residuals_tol:
                    resids = self._abs_get_val(name, get_remote=True,
                                               rank=None if all_procs else 0,
                                               kind='residual')
                    if residuals_tol and np.linalg.norm(resids) < residuals_tol:
                        to_remove.append(name)
                    elif residuals:
                        meta['resids'] = resids

            # remove any outputs that don't pass the residuals_tol filter
            for name in to_remove:
                del outputs[name]

        # NOTE: calls to _abs_get_val() above are collective calls and must be done on all procs
        if not outputs or (not all_procs and self.comm.rank != 0):
            return []

        # remove metadata we don't want to show/return
        to_remove = ['discrete']
        if tags:
            to_remove.append('tags')
        if not prom_name:
            to_remove.append('prom_name')

        for _, meta in outputs.items():
            for key in to_remove:
                del meta[key]

        rel_idx = len(self.pathname) + 1 if self.pathname else 0

        states = set(self._list_states())
        if explicit:
            expl_outputs = {n: m for n, m in outputs.items() if n not in states}
            if out_stream:
                self._write_table('explicit', expl_outputs, hierarchical, print_arrays,
                                  all_procs, out_stream)

            if self.name:  # convert to relative name
                expl_outputs = [(n[rel_idx:], meta) for n, meta in expl_outputs.items()]
            else:
                expl_outputs = list(expl_outputs.items())

        if implicit:
            impl_outputs = {}
            if residuals_tol:
                for n, m in outputs.items():
                    if n in states:
                        if residuals_tol and 'resids' in m:
                            if np.linalg.norm(m['resids']) >= residuals_tol:
                                impl_outputs[n] = m
                        else:
                            impl_outputs[n] = m
            else:
                impl_outputs = {n: m for n, m in outputs.items() if n in states}
            if out_stream:
                self._write_table('implicit', impl_outputs, hierarchical, print_arrays,
                                  all_procs, out_stream)
            if self.name:  # convert to relative name
                impl_outputs = [(n[rel_idx:], meta) for n, meta in impl_outputs.items()]
            else:
                impl_outputs = list(impl_outputs.items())

        if explicit:
            if implicit:
                return expl_outputs + impl_outputs
            return expl_outputs
        elif implicit:
            return impl_outputs
        else:
            raise RuntimeError(self.msginfo +
                               ': You have excluded both Explicit and Implicit components.')

    def _write_table(self, var_type, var_data, hierarchical, print_arrays, all_procs, out_stream):
        """
        Write table of variable names, values, residuals, and metadata to out_stream.

        Parameters
        ----------
        var_type : 'input', 'explicit' or 'implicit'
            Indicates type of variables, input or explicit/implicit output.
        var_data : dict
            dict of name and metadata.
        hierarchical : bool
            When True, human readable output shows variables in hierarchical format.
        print_arrays : bool
            When False, in the columnar display, just display norm of any ndarrays with size > 1.
            The norm is surrounded by vertical bars to indicate that it is a norm.
            When True, also display full values of the ndarray below the row. Format  is affected
            by the values set with numpy.set_printoptions
            Default is False.
        all_procs : bool, optional
            When True, display output on all processors.
        out_stream : file-like object
            Where to send human readable output.
            Set to None to suppress.
        """
        if out_stream is None:
            return

        if self._outputs is None:
            var_list = var_data.keys()
            top_name = self.name
        else:
            inputs = var_type == 'input'
            outputs = not inputs
            var_list = self._get_vars_exec_order(inputs=inputs, outputs=outputs, variables=var_data)
            top_name = self.name if self.name else 'model'

        if all_procs or self.comm.rank == 0:
            write_var_table(self.pathname, var_list, var_type, var_data,
                            hierarchical, top_name, print_arrays, out_stream)

    def _get_vars_exec_order(self, inputs=False, outputs=False, variables=None):
        """
        Get list of variable names in execution order, based on the order subsystems were setup.

        Parameters
        ----------
        outputs : bool, optional
            Get names of output variables. Default is False.
        inputs : bool, optional
            Get names of input variables. Default is False.
        variables : Collection (list or dict)
            Absolute path names of the subset of variables to include.
            If None then all variables will be included. Default is None.

        Returns
        -------
        list
            list of variable names in execution order
        """
        var_list = []

        real_vars = self._var_allprocs_abs2meta
        disc_vars = self._var_allprocs_discrete

        in_or_out = []
        if inputs:
            in_or_out.append('input')
        if outputs:
            in_or_out.append('output')

        if self._subsystems_allprocs:
            for subsys, _ in self._subsystems_allprocs.values():
                prefix = subsys.pathname + '.'
                for io in in_or_out:
                    for var_name in chain(real_vars[io], disc_vars[io]):
                        if variables is None or var_name in variables:
                            if var_name.startswith(prefix):
                                var_list.append(var_name)
        else:
            # For components with no children, self._subsystems_allprocs is empty.
            for io in in_or_out:
                for var_name in chain(real_vars[io], disc_vars[io]):
                    if not variables or var_name in variables:
                        var_list.append(var_name)

        return var_list

    def run_solve_nonlinear(self):
        """
        Compute outputs.

        This calls _solve_nonlinear, but with the model assumed to be in an unscaled state.

        """
        with self._scaled_context_all():
            self._solve_nonlinear()

    def run_apply_linear(self, mode, scope_out=None, scope_in=None):
        """
        Compute jac-vec product.

        This calls _apply_linear, but with the model assumed to be in an unscaled state.

        Parameters
        ----------
<<<<<<< HEAD
        mode: str
=======
        vec_names : [str, ...]
            list of names of the right-hand-side vectors.
        mode : str
>>>>>>> 02d084e2
            'fwd' or 'rev'.
        scope_out : set or None
            Set of absolute output names in the scope of this mat-vec product.
            If None, all are in the scope.
        scope_in : set or None
            Set of absolute input names in the scope of this mat-vec product.
            If None, all are in the scope.
        """
        with self._scaled_context_all():
            self._apply_linear(None, ContainsAll(), mode, scope_out, scope_in)

    def run_solve_linear(self, mode):
        """
        Apply inverse jac product.

        This calls _solve_linear, but with the model assumed to be in an unscaled state.

        Parameters
        ----------
<<<<<<< HEAD
        mode: str
=======
        vec_names : [str, ...]
            list of names of the right-hand-side vectors.
        mode : str
>>>>>>> 02d084e2
            'fwd' or 'rev'.
        """
        with self._scaled_context_all():
            self._solve_linear(mode, ContainsAll())

    def run_linearize(self, sub_do_ln=True):
        """
        Compute jacobian / factorization.

        This calls _linearize, but with the model assumed to be in an unscaled state.

        Parameters
        ----------
        sub_do_ln : boolean
            Flag indicating if the children should call linearize on their linear solvers.
        """
        with self._scaled_context_all():
            do_ln = self._linear_solver is not None and self._linear_solver._linearize_children()
            self._linearize(self._assembled_jac, sub_do_ln=do_ln)
            if self._linear_solver is not None:
                self._linear_solver._linearize()

    def _apply_nonlinear(self):
        """
        Compute residuals. The model is assumed to be in a scaled state.
        """
        pass

    def check_config(self, logger):
        """
        Perform optional error checks.

        Parameters
        ----------
        logger : object
            The object that manages logging output.
        """
        pass

    def _apply_linear(self, jac, rel_systems, mode, scope_in=None, scope_out=None):
        """
        Compute jac-vec product. The model is assumed to be in a scaled state.

        Parameters
        ----------
        jac : Jacobian or None
            If None, use local jacobian, else use assembled jacobian jac.
<<<<<<< HEAD
        rel_systems: set of str
=======
        vec_names : [str, ...]
            list of names of the right-hand-side vectors.
        rel_systems : set of str
>>>>>>> 02d084e2
            Set of names of relevant systems based on the current linear solve.
        mode : str
            'fwd' or 'rev'.
        scope_out : set or None
            Set of absolute output names in the scope of this mat-vec product.
            If None, all are in the scope.
        scope_in : set or None
            Set of absolute input names in the scope of this mat-vec product.
            If None, all are in the scope.
        """
        raise NotImplementedError(self.msginfo + ": _apply_linear has not been overridden")

    def _solve_linear(self, mode, rel_systems):
        """
        Apply inverse jac product. The model is assumed to be in a scaled state.

        Parameters
        ----------
<<<<<<< HEAD
        mode: str
=======
        vec_names : [str, ...]
            list of names of the right-hand-side vectors.
        mode : str
>>>>>>> 02d084e2
            'fwd' or 'rev'.
        rel_systems : set of str
            Set of names of relevant systems based on the current linear solve.
        """
        pass

    def _linearize(self, jac, sub_do_ln=True):
        """
        Compute jacobian / factorization. The model is assumed to be in a scaled state.

        Parameters
        ----------
        jac : Jacobian or None
            If None, use local jacobian, else use assembled jacobian jac.
        sub_do_ln : boolean
            Flag indicating if the children should call linearize on their linear solvers.
        """
        pass

    def _list_states(self):
        """
        Return list of all states at and below this system.

        Returns
        -------
        list
            List of all states.
        """
        return []

    def _list_states_allprocs(self):
        """
        Return list of all states at and below this system across all procs.

        Returns
        -------
        list
            List of all states.
        """
        return []

    def add_recorder(self, recorder, recurse=False):
        """
        Add a recorder to the system.

        Parameters
        ----------
        recorder : <CaseRecorder>
           A recorder instance.
        recurse : boolean
            Flag indicating if the recorder should be added to all the subsystems.
        """
        if MPI:
            raise RuntimeError(self.msginfo + ": Recording of Systems when running parallel "
                               "code is not supported yet")

        self._rec_mgr.append(recorder)

        if recurse:
            for s in self.system_iter(include_self=False, recurse=recurse):
                s._rec_mgr.append(recorder)

    def record_iteration(self):
        """
        Record an iteration of the current System.
        """
        global _recordable_funcs

        if self._rec_mgr._recorders:
            parallel = self._rec_mgr._check_parallel() if self.comm.size > 1 else False
            options = self.recording_options
            metadata = create_local_meta(self.pathname)

            # Get the data to record
            stack_top = self._recording_iter.stack[-1][0]
            method = stack_top.rsplit('.', 1)[-1]

            if method not in _recordable_funcs:
                raise ValueError("{}: {} must be one of: {}".format(self.msginfo, method,
                                                                    sorted(_recordable_funcs)))

            if 'nonlinear' in method:
                inputs, outputs, residuals = self.get_nonlinear_vectors()
                vec_name = 'nonlinear'
            else:
                inputs, outputs, residuals = self.get_linear_vectors()
                vec_name = 'linear'

            discrete_inputs = self._discrete_inputs
            discrete_outputs = self._discrete_outputs
            filt = self._filtered_vars_to_record

            data = {'input': {}, 'output': {}, 'residual': {}}
            if options['record_inputs'] and (inputs._names or len(discrete_inputs) > 0):
                data['input'] = self._retrieve_data_of_kind(filt, 'input', vec_name, parallel)

            if options['record_outputs'] and (outputs._names or len(discrete_outputs) > 0):
                data['output'] = self._retrieve_data_of_kind(filt, 'output', vec_name, parallel)

            if options['record_residuals'] and residuals._names:
                data['residual'] = self._retrieve_data_of_kind(filt, 'residual', vec_name, parallel)

            self._rec_mgr.record_iteration(self, data, metadata)

        # All calls to _solve_nonlinear are recorded, The counter is incremented after recording.
        self.iter_count += 1
        if not self.under_approx:
            self.iter_count_without_approx += 1

    def is_active(self):
        """
        Determine if the system is active on this rank.

        Returns
        -------
        bool
            If running under MPI, returns True if this `System` has a valid
            communicator. Always returns True if not running under MPI.
        """
        return MPI is None or not (self.comm is None or
                                   self.comm == MPI.COMM_NULL)

    def _clear_iprint(self):
        """
        Clear out the iprint stack from the solvers.
        """
        self.nonlinear_solver._solver_info.clear()

    def _reset_iter_counts(self):
        """
        Recursively reset iteration counter for all systems and solvers.
        """
        for s in self.system_iter(include_self=True, recurse=True):
            s.iter_count = 0
            s.iter_count_apply = 0
            s.iter_count_without_approx = 0

            if s._linear_solver:
                s._linear_solver._iter_count = 0
            if s._nonlinear_solver:
                nl = s._nonlinear_solver
                nl._iter_count = 0
                if hasattr(nl, 'linesearch') and nl.linesearch:
                    nl.linesearch._iter_count = 0

    def _set_complex_step_mode(self, active):
        """
        Turn on or off complex stepping mode.

        Recurses to turn on or off complex stepping mode in all subsystems and their vectors.

        Parameters
        ----------
        active : bool
            Complex mode flag; set to True prior to commencing complex step.
        """
        for sub in self.system_iter(include_self=True, recurse=True):
            sub.under_complex_step = active
            sub._inputs.set_complex_step_mode(active)
            sub._outputs.set_complex_step_mode(active)
            sub._residuals.set_complex_step_mode(active)

            if sub._vectors['output']['linear']._alloc_complex:
                sub._vectors['output']['linear'].set_complex_step_mode(active)
                sub._vectors['input']['linear'].set_complex_step_mode(active)
                sub._vectors['residual']['linear'].set_complex_step_mode(active)

                if sub.linear_solver:
                    sub.linear_solver._set_complex_step_mode(active)

                if sub.nonlinear_solver:
                    sub.nonlinear_solver._set_complex_step_mode(active)

                if sub._owns_approx_jac:
                    sub._jacobian.set_complex_step_mode(active)

                if sub._assembled_jac:
                    sub._assembled_jac.set_complex_step_mode(active)

    def _set_approx_mode(self, active):
        """
        Turn on or off approx mode flag.

        Recurses to turn on or off approx mode flag in all subsystems.

        Parameters
        ----------
        active : bool
            Approx mode flag; set to True prior to commencing approximation.
        """
        for sub in self.system_iter(include_self=True, recurse=True):
            sub.under_approx = active

    def cleanup(self):
        """
        Clean up resources prior to exit.
        """
        # shut down all recorders
        self._rec_mgr.shutdown()

        # do any required cleanup on solvers
        if self._nonlinear_solver:
            self._nonlinear_solver.cleanup()
        if self._linear_solver:
            self._linear_solver.cleanup()

    def _get_partials_varlists(self):
        """
        Get lists of 'of' and 'wrt' variables that form the partial jacobian.

        Returns
        -------
        tuple(list, list)
            'of' and 'wrt' variable lists.
        """
        of = list(self._var_allprocs_prom2abs_list['output'])
        wrt = list(self._var_allprocs_prom2abs_list['input'])

        # filter out any discrete inputs or outputs
        if self._discrete_outputs:
            of = [n for n in of if n not in self._discrete_outputs]
        if self._discrete_inputs:
            wrt = [n for n in wrt if n not in self._discrete_inputs]

        # wrt should include implicit states
        return of, of + wrt

    def _get_gradient_nl_solver_systems(self):
        """
        Return a set of all Systems, including this one, that have a gradient nonlinear solver.

        Returns
        -------
        set
            Set of Systems containing nonlinear solvers that compute gradients.
        """
        return set(s for s in self.system_iter(include_self=True, recurse=True)
                   if s.nonlinear_solver and s.nonlinear_solver.supports['gradients'])

    def _jac_var_info_abs2prom(self, var_info):
        """
        Return a new list with tuples' [0] entry converted from absolute to promoted names.

        Parameters
        ----------
        var_info : list of (name, offset, end, idxs)
            The list that uses absolute names.

        Returns
        -------
        list
            The new list with promoted names.
        """
        new_list = []
        abs2prom_in = self._var_allprocs_abs2prom['input']
        abs2prom_out = self._var_allprocs_abs2prom['output']
        for tup in var_info:
            lst = list(tup)
            if tup[0] in abs2prom_out:
                lst[0] = abs2prom_out[tup[0]]
            else:
                lst[0] = abs2prom_in[tup[0]]
            new_list.append(lst)
        return new_list

    def _abs_get_val(self, abs_name, get_remote=False, rank=None, vec_name=None, kind=None,
                     flat=False, from_root=False):
        """
        Return the value of the variable specified by the given absolute name.

        Parameters
        ----------
        abs_name : str
            The absolute name of the variable.
        get_remote : bool or None
            If True, return the value even if the variable is remote. NOTE: This function must be
            called in all procs in the Problem's MPI communicator.
            If False, only retrieve the value if it is on the current process, or only the part
            of the value that's on the current process for a distributed variable.
            If None and the variable is remote or distributed, a RuntimeError will be raised.
        rank : int or None
            If not None, specifies that the value is to be gathered to the given rank only.
            Otherwise, if get_remote is specified, the value will be broadcast to all procs
            in the MPI communicator.
        vec_name : str
            Name of the vector to use.
        kind : str or None
            Kind of variable ('input', 'output', or 'residual').  If None, returned value
            will be either an input or output.
        flat : bool
            If True, return the flattened version of the value.
        from_root : bool
            If True, resolve variables from top level scope.

        Returns
        -------
        object or None
            The value of the requested output/input/resid variable.  None if variable is not found.
        """
        discrete = distrib = False
        val = _UNDEFINED
        if from_root:
            all_meta = self._problem_meta['model_ref']()._var_allprocs_abs2meta
            my_meta = self._problem_meta['model_ref']()._var_abs2meta
            io = 'output' if abs_name in all_meta['output'] else 'input'
            all_meta = all_meta[io]
            my_meta = my_meta[io]
        else:
            io = 'output' if abs_name in self._var_allprocs_abs2meta['output'] else 'input'
            all_meta = self._var_allprocs_abs2meta[io]
            my_meta = self._var_abs2meta[io]

        # if abs_name is non-discrete it should be found in all_meta
        if abs_name in all_meta:
            if get_remote:
                meta = all_meta[abs_name]
                distrib = meta['distributed']
            elif self.comm.size > 1:
                vars_to_gather = self._problem_meta['vars_to_gather']
                if abs_name in vars_to_gather and vars_to_gather[abs_name] != self.comm.rank:
                    raise RuntimeError(f"{self.msginfo}: Variable '{abs_name}' is not local to "
                                       f"rank {self.comm.rank}. You can retrieve values from "
                                       "other processes using `get_val(<name>, get_remote=True)`.")

                meta = my_meta[abs_name]
                distrib = meta['distributed']
                if distrib and get_remote is None:
                    raise RuntimeError(f"{self.msginfo}: Variable '{abs_name}' is a distributed "
                                       "variable. You can retrieve values from all processes "
                                       "using `get_val(<name>, get_remote=True)` or from the "
                                       "local process using `get_val(<name>, get_remote=False)`.")
        else:
            discrete = True
            relname = abs_name[len(self.pathname) + 1:] if self.pathname else abs_name
            if relname in self._discrete_outputs:
                val = self._discrete_outputs[relname]
            elif relname in self._discrete_inputs:
                val = self._discrete_inputs[relname]
            elif abs_name in self._var_allprocs_discrete['output']:
                pass  # non-local discrete output
            elif abs_name in self._var_allprocs_discrete['input']:
                pass  # non-local discrete input
            elif get_remote:
                raise ValueError(f"{self.msginfo}: Can't find variable named '{abs_name}'.")
            else:
                return _UNDEFINED

        typ = 'output' if abs_name in self._var_allprocs_abs2prom['output'] else 'input'
        if kind is None:
            kind = typ
        if vec_name is None:
            vec_name = 'nonlinear'

        if not discrete:
            try:
                vec = self._vectors[kind][vec_name]
            except KeyError:
                if abs_name in my_meta:
                    if vec_name != 'nonlinear':
                        raise ValueError(f"{self.msginfo}: Can't get variable named '{abs_name}' "
                                         "because linear vectors are not available before "
                                         "final_setup.")
                    val = my_meta[abs_name]['value']
            else:
                if from_root:
                    vec = vec._root_vector
                if vec._contains_abs(abs_name):
                    val = vec._abs_get_val(abs_name, flat)

        if get_remote and self.comm.size > 1:
            owner = self._owning_rank[abs_name]
            myrank = self.comm.rank
            if rank is None:   # bcast
                if distrib:
                    idx = self._var_allprocs_abs2idx[abs_name]
                    sizes = self._var_sizes[typ][:, idx]
                    # TODO: could cache these offsets
                    offsets = np.zeros(sizes.size, dtype=INT_DTYPE)
                    offsets[1:] = np.cumsum(sizes[:-1])
                    if val is _UNDEFINED:
                        loc_val = np.zeros(sizes[myrank])
                    else:
                        loc_val = np.ascontiguousarray(val)
                    val = np.zeros(np.sum(sizes))
                    self.comm.Allgatherv(loc_val, [val, sizes, offsets, MPI.DOUBLE])
                    if not flat:
                        val.shape = meta['global_shape'] if get_remote else meta['shape']
                else:
                    if owner != self.comm.rank:
                        val = None
                    # TODO: use Bcast if not discrete for speed
                    new_val = self.comm.bcast(val, root=owner)
                    val = new_val
            else:   # retrieve to rank
                if distrib:
                    idx = self._var_allprocs_abs2idx[abs_name]
                    sizes = self._var_sizes[typ][:, idx]
                    # TODO: could cache these offsets
                    offsets = np.zeros(sizes.size, dtype=INT_DTYPE)
                    offsets[1:] = np.cumsum(sizes[:-1])
                    if val is _UNDEFINED:
                        loc_val = np.zeros(sizes[idx])
                    else:
                        loc_val = np.ascontiguousarray(val)
                    val = np.zeros(np.sum(sizes))
                    self.comm.Gatherv(loc_val, [val, sizes, offsets, MPI.DOUBLE], root=rank)
                    if not flat:
                        val.shape = meta['global_shape'] if get_remote else meta['shape']
                else:
                    if rank != owner:
                        tag = self._var_allprocs_abs2idx[abs_name]
                        # avoid tag collisions between inputs, outputs, and resids
                        if kind != 'output':
                            tag += len(self._var_allprocs_abs2meta['output'])
                            if kind == 'residual':
                                tag += len(self._var_allprocs_abs2meta['input'])
                        if self.comm.rank == owner:
                            self.comm.send(val, dest=rank, tag=tag)
                        elif self.comm.rank == rank:
                            val = self.comm.recv(source=owner, tag=tag)

        return val

    def get_val(self, name, units=None, indices=None, get_remote=False, rank=None,
                vec_name='nonlinear', kind=None, flat=False, from_src=True):
        """
        Get an output/input/residual variable.

        Function is used if you want to specify display units.

        Parameters
        ----------
        name : str
            Promoted or relative variable name in the root system's namespace.
        units : str, optional
            Units to convert to before return.
        indices : int or list of ints or tuple of ints or int ndarray or Iterable or None, optional
            Indices or slice to return.
        get_remote : bool or None
            If True, retrieve the value even if it is on a remote process.  Note that if the
            variable is remote on ANY process, this function must be called on EVERY process
            in the Problem's MPI communicator.
            If False, only retrieve the value if it is on the current process, or only the part
            of the value that's on the current process for a distributed variable.
            If None and the variable is remote or distributed, a RuntimeError will be raised.
        rank : int or None
            If not None, only gather the value to this rank.
        vec_name : str
            Name of the vector to use.   Defaults to 'nonlinear'.
        kind : str or None
            Kind of variable ('input', 'output', or 'residual').  If None, returned value
            will be either an input or output.
        flat : bool
            If True, return the flattened version of the value.
        from_src : bool
            If True, retrieve value of an input variable from its connected source.

        Returns
        -------
        object
            The value of the requested output/input variable.
        """
        abs_names = name2abs_names(self, name)
        if not abs_names:
            raise KeyError('{}: Variable "{}" not found.'.format(self.msginfo, name))
        simp_units = simplify_unit(units)

        if from_src:
            conns = self._problem_meta['model_ref']()._conn_global_abs_in2out
        else:
            conns = []
        if from_src and abs_names[0] in conns:  # pull input from source
            src = conns[abs_names[0]]
            if src in self._var_allprocs_abs2prom['output']:
                caller = self
            else:
                # src is outside of this system so get the value from the model
                caller = self._problem_meta['model_ref']()
            return caller._get_input_from_src(name, abs_names, conns, units=simp_units,
                                              indices=indices, get_remote=get_remote, rank=rank,
                                              vec_name='nonlinear', flat=flat, scope_sys=self)
        else:
            val = self._abs_get_val(abs_names[0], get_remote, rank, vec_name, kind, flat)

            if indices is not None:
                val = val[indices]

            if units is not None:
                val = self.convert2units(abs_names[0], val, simp_units)

        return val

    def _get_input_from_src(self, name, abs_ins, conns, units=None, indices=None,
                            get_remote=False, rank=None, vec_name='nonlinear', flat=False,
                            scope_sys=None):
        """
        Given an input name, retrieve the value from its source output.

        Parameters
        ----------
        name : str
            Promoted or relative variable name in the root system's namespace.
        abs_ins : list of str
            List of absolute input names.
        conns : dict
            Mapping of absolute names of each input to its connected output across the whole model.
        units : str, optional
            Units to convert to before return.
        indices : int or list of ints or tuple of ints or int ndarray or Iterable or None, optional
            Indices or slice to return.
        get_remote : bool
            If True, retrieve the value even if it is on a remote process.  Note that if the
            variable is remote on ANY process, this function must be called on EVERY process
            in the Problem's MPI communicator.
            If False, only retrieve the value if it is on the current process, or only the part
            of the value that's on the current process for a distributed variable.
            If None and the variable is remote or distributed, a RuntimeError will be raised.
        rank : int or None
            If not None, only gather the value to this rank.
        vec_name : str
            Name of the vector to use.   Defaults to 'nonlinear'.
        flat : bool
            If True, return the flattened version of the value.
        scope_sys : <System> or None
            If not None, the System where the original get_val was called.  This situation
            happens when get_val is called on an input, and the source connected to that input
            resides in a different scope.

        Returns
        -------
        object
            The value of the requested variable.
        """
        abs_name = abs_ins[0]
        src = conns[abs_name]
        if src in self._var_allprocs_discrete['output']:
            return self._abs_get_val(src, get_remote, rank, vec_name, 'output', flat,
                                     from_root=True)

        if scope_sys is None:
            scope_sys = self

        # if we have multiple promoted inputs that are explicitly connected to an output and units
        # have not been specified, look for group input to disambiguate
        if units is None and len(abs_ins) > 1:
            if abs_name not in self._var_allprocs_discrete['input']:
                # can't get here unless Group because len(abs_ins) always == 1 for comp
                try:
                    units = scope_sys._group_inputs[name][0]['units']
                except (KeyError, IndexError):
                    unit0 = self._var_allprocs_abs2meta['input'][abs_ins[0]]['units']
                    for n in abs_ins[1:]:
                        if unit0 != self._var_allprocs_abs2meta['input'][n]['units']:
                            self._show_ambiguity_msg(name, ('units',), abs_ins)
                            break

        if abs_name in self._var_abs2meta['input']:  # input is local
            vmeta = self._var_abs2meta['input'][abs_name]
            src_indices = vmeta['src_indices']
        else:
            vmeta = self._var_allprocs_abs2meta['input'][abs_name]
            if 'src_slice' in vmeta:
                smeta = self._var_allprocs_abs2meta['output'][src]
                src_indices = _slice_indices(vmeta['src_slice'], smeta['global_size'],
                                             smeta['shape'])
            else:
                src_indices = None  # FIXME: remote var could have src_indices

        distrib = vmeta['distributed']
        vshape = vmeta['shape']
        vdynshape = vmeta['shape_by_conn']
        has_src_indices = any(self._var_allprocs_abs2meta['input'][n]['has_src_indices']
                              for n in abs_ins)

        # see if we have any 'intermediate' level src_indices when using a promoted name
        if name in scope_sys._var_prom2inds:
            src_shape, inds, flat = scope_sys._var_prom2inds[name]
            if inds is None:
                if len(abs_ins) > 1 or name != abs_ins[0]:  # using a promoted lookup
                    src_indices = None
                    vshape = None
                    has_src_indices = False
                is_slice = _is_slicer_op(src_indices)
            else:
                is_slice = _is_slicer_op(inds)
                shp = shape_from_idx(src_shape, inds, flat)
                if not flat and not _is_slicer_op(inds):
                    inds = _flatten_src_indices(inds, shp,
                                                src_shape, np.product(src_shape))
                src_indices = inds
                has_src_indices = True
                if len(abs_ins) > 1 or name != abs_name:
                    vshape = shp

        if self.comm.size > 1 and get_remote:
            if self.comm.rank == self._owning_rank[abs_name]:
                self.comm.bcast(has_src_indices, root=self.comm.rank)
            else:
                has_src_indices = self.comm.bcast(None, root=self._owning_rank[abs_name])

        if name not in scope_sys._var_prom2inds:
            is_slice = _is_slicer_op(src_indices)
            shpname = 'global_shape' if get_remote else 'shape'
            src_shape = self._var_allprocs_abs2meta['output'][src][shpname]

        model_ref = self._problem_meta['model_ref']()
        smeta = model_ref._var_allprocs_abs2meta['output'][src]
        sdistrib = smeta['distributed']
        dynshape = vdynshape or smeta['shape_by_conn']
        slocal = src in model_ref._var_abs2meta['output']

        if self.comm.size > 1:
            if distrib and get_remote is None:
                raise RuntimeError(f"{self.msginfo}: Variable '{abs_name}' is a distributed "
                                   "variable. You can retrieve values from all processes "
                                   "using `get_val(<name>, get_remote=True)` or from the "
                                   "local process using `get_val(<name>, get_remote=False)`.")

            if sdistrib and not distrib and not get_remote:
                raise RuntimeError(f"{self.msginfo}: Non-distributed variable '{abs_name}' has "
                                   f"a distributed source, '{src}', so you must retrieve its value "
                                   "using 'get_remote=True'.")

        # get value of the source
        val = self._abs_get_val(src, get_remote, rank, vec_name, 'output', flat, from_root=True)

        if has_src_indices:
            if src_indices is None:  # input is remote
                val = np.zeros(0)
            else:
                if is_slice:
                    val.shape = src_shape
                    val = val[tuple(src_indices)].ravel()
                elif distrib and (sdistrib or dynshape or not slocal) and not get_remote:
                    var_idx = self._var_allprocs_abs2idx[src]
                    # sizes for src var in each proc
                    sizes = self._var_sizes['output'][:, var_idx]
                    start = np.sum(sizes[:self.comm.rank])
                    end = start + sizes[self.comm.rank]
                    if np.all(np.logical_and(src_indices >= start, src_indices < end)):
                        if src_indices.size > 0:
                            src_indices = src_indices - start
                        val = val.ravel()[src_indices]
                        fail = 0
                    else:
                        fail = 1
                    if self.comm.allreduce(fail) > 0:
                        raise RuntimeError(f"{self.msginfo}: Can't retrieve distributed variable "
                                           f"'{abs_name}' because its src_indices reference "
                                           "entries from other processes. You can retrieve values "
                                           "from all processes using "
                                           "`get_val(<name>, get_remote=True)`.")
                else:
                    val = val.ravel()[src_indices]

            if get_remote and self.comm.size > 1:
                if distrib:
                    if rank is None:
                        parts = self.comm.allgather(val)
                        parts = [p for p in parts if p.size > 0]
                        val = np.hstack(parts)
                    else:
                        parts = self.comm.gather(val, root=rank)
                        if rank == self.comm.rank:
                            parts = [p for p in parts if p.size > 0]
                            val = np.hstack(parts)
                        else:
                            val = None
                else:  # non-distrib input
                    if self.comm.rank == self._owning_rank[abs_name]:
                        self.comm.bcast(val, root=self.comm.rank)
                    else:
                        val = self.comm.bcast(None, root=self._owning_rank[abs_name])

            if distrib and get_remote:
                val.shape = self._var_allprocs_abs2meta['input'][abs_name]['global_shape']
            elif not flat and val.size > 0:
                val.shape = vshape
        elif vshape is not None:
            val = val.reshape(vshape)

        if indices is not None:
            val = val[indices]

        if units is not None:
            if smeta['units'] is not None:
                try:
                    val = self.convert2units(src, val, units)
                except TypeError:  # just call this to get the right error message
                    self.convert2units(abs_name, val, units)
            else:
                val = self.convert2units(abs_name, val, units)
        elif (vmeta['units'] is not None and smeta['units'] is not None and
                vmeta['units'] != smeta['units']):
            val = self.convert2units(src, val, vmeta['units'])

        return val

    def _get_src_inds_array(self, varname):
        """
        Return src_indices, if any, for absolute input 'varname', converting from slice if needed.

        Parameters
        ----------
        varname : str
            Absolute name of the input variable.

        Returns
        -------
        ndarray or None
            The value of src_indices for the given input variable.
        """
        meta = self._var_abs2meta['input'][varname]
        src_indices = meta['src_indices']
        if src_indices is not None:
            src_slice = meta['src_slice']
            # if src_indices is still a slice, update it to an array
            if src_slice is src_indices:
                model = self._problem_meta['model_ref']()
                src = model._conn_global_abs_in2out[varname]
                try:
                    global_size = model._var_allprocs_abs2meta['output'][src]['global_size']
                    global_shape = model._var_allprocs_abs2meta['output'][src]['global_shape']
                except KeyError:
                    raise RuntimeError(f"{self.msginfo}: Can't compute src_indices array from "
                                       f"src_slice for input '{varname}' because we don't know "
                                       "the global shape of its source yet.")
                src_indices = _slice_indices(src_slice, global_size, global_shape)

                meta['src_indices'] = src_indices  # store converted value

        return src_indices

    def _retrieve_data_of_kind(self, filtered_vars, kind, vec_name, parallel=False):
        """
        Retrieve variables, either local or remote, in the filtered_vars list.

        Parameters
        ----------
        filtered_vars : dict
            Dictionary containing entries for 'input', 'output', and/or 'residual'.
        kind : str
            Either 'input', 'output', or 'residual'.
        vec_name : str
            Either 'nonlinear' or 'linear'.
        parallel : bool
            If True, recorders are parallel, so only local values should be saved in each proc.

        Returns
        -------
        dict
            Variable values keyed on absolute name.
        """
        prom2abs_in = self._var_allprocs_prom2abs_list['input']
        conns = self._problem_meta['model_ref']()._conn_global_abs_in2out
        vdict = {}
        variables = filtered_vars.get(kind)
        if variables:
            vec = self._vectors[kind][vec_name]
            rank = self.comm.rank
            discrete_vec = () if kind == 'residual' else self._var_discrete[kind]
            offset = len(self.pathname) + 1 if self.pathname else 0

            if self.comm.size == 1:
                get = vec._abs_get_val
                srcget = self._vectors['output'][vec_name]._abs_get_val
                vdict = {}
                if discrete_vec:
                    for n in variables:
                        if vec._contains_abs(n):
                            vdict[n] = get(n, False)
                        elif n[offset:] in discrete_vec:
                            vdict[n] = discrete_vec[n[offset:]]['value']
                        else:
                            ivc_path = conns[prom2abs_in[n][0]]
                            if vec._contains_abs(ivc_path):
                                vdict[ivc_path] = srcget(ivc_path, False)
                            elif ivc_path[offset:] in discrete_vec:
                                vdict[ivc_path] = discrete_vec[ivc_path[offset:]]['value']
                else:
                    for name in variables:
                        if vec._contains_abs(name):
                            vdict[name] = get(name, False)
                        else:
                            ivc_path = conns[prom2abs_in[name][0]]
                            vdict[ivc_path] = srcget(ivc_path, False)
            elif parallel:
                get = self._abs_get_val
                vdict = {}
                if discrete_vec:
                    for name in variables:
                        if vec._contains_abs(name):
                            vdict[name] = get(name, get_remote=True, rank=0,
                                              vec_name=vec_name, kind=kind)
                        elif name[offset:] in discrete_vec and self._owning_rank[name] == rank:
                            vdict[name] = discrete_vec[name[offset:]]['value']
                else:
                    for name in variables:
                        if vec._contains_abs(name):
                            vdict[name] = get(name, get_remote=True, rank=0,
                                              vec_name=vec_name, kind=kind)
                        else:
                            ivc_path = conns[prom2abs_in[name][0]]
                            vdict[name] = get(ivc_path, get_remote=True, rank=0,
                                              vec_name=vec_name, kind='output')
            else:
                io = 'input' if kind == 'input' else 'output'
                meta = self._var_allprocs_abs2meta[io]
                for name in variables:
                    if self._owning_rank[name] == 0 and not meta[name]['distributed']:
                        # if using a serial recorder and rank 0 owns the variable,
                        # use local value on rank 0 and do nothing on other ranks.
                        if rank == 0:
                            if vec._contains_abs(name):
                                vdict[name] = vec._abs_get_val(name, flat=False)
                            elif name[offset:] in discrete_vec:
                                vdict[name] = discrete_vec[name[offset:]]['value']
                    else:
                        vdict[name] = self.get_val(name, get_remote=True, rank=0,
                                                   vec_name=vec_name, kind=kind, from_src=False)

        return vdict

    def convert2units(self, name, val, units):
        """
        Convert the given value to the specified units.

        Parameters
        ----------
        name : str
            Name of the variable.
        val : float or ndarray of float
            The value of the variable.
        units : str
            The units to convert to.

        Returns
        -------
        float or ndarray of float
            The value converted to the specified units.
        """
        base_units = self._get_var_meta(name, 'units')

        if base_units == units:
            return val

        try:
            scale, offset = unit_conversion(base_units, units)
        except Exception:
            msg = "{}: Can't express variable '{}' with units of '{}' in units of '{}'."
            raise TypeError(msg.format(self.msginfo, name, base_units, units))

        return (val + offset) * scale

    def convert_from_units(self, name, val, units):
        """
        Convert the given value from the specified units to those of the named variable.

        Parameters
        ----------
        name : str
            Name of the variable.
        val : float or ndarray of float
            The value of the variable.
        units : str
            The units to convert to.

        Returns
        -------
        float or ndarray of float
            The value converted to the specified units.
        """
        base_units = self._get_var_meta(name, 'units')

        if base_units == units:
            return val

        try:
            scale, offset = unit_conversion(units, base_units)
        except Exception:
            msg = "{}: Can't express variable '{}' with units of '{}' in units of '{}'."
            raise TypeError(msg.format(self.msginfo, name, base_units, units))

        return (val + offset) * scale

    def convert_units(self, name, val, units_from, units_to):
        """
        Wrap the utility convert_units and give a good error message.

        Parameters
        ----------
        name : str
            Name of the variable.
        val : float or ndarray of float
            The value of the variable.
        units_from : str
            The units to convert from.
        units_to : str
            The units to convert to.

        Returns
        -------
        float or ndarray of float
            The value converted to the specified units.
        """
        if units_from == units_to:
            return val

        try:
            scale, offset = unit_conversion(units_from, units_to)
        except Exception:
            raise TypeError(f"{self.msginfo}: Can't set variable '{name}' with units "
                            f"'{units_from}' to value with units '{units_to}'.")

        return (val + offset) * scale

    def _get_var_meta(self, name, key):
        """
        Get metadata for a variable.

        Parameters
        ----------
        name : str
            Variable name (promoted, relative, or absolute) in the root system's namespace.
        key : str
            Key into the metadata dict for the given variable.

        Returns
        -------
        object
            The value stored under key in the metadata dictionary for the named variable.
        """
        if self._problem_meta is not None:
            model_ref = self._problem_meta['model_ref']()
        else:
            model_ref = None

        if model_ref is not None:
            meta_all = model_ref._var_allprocs_abs2meta
            meta_loc = model_ref._var_abs2meta
        else:
            meta_all = self._var_allprocs_abs2meta
            meta_loc = self._var_abs2meta

        meta = None
        if name in meta_all['output']:
            abs_name = name
            meta = meta_all['output'][name]
        elif name in meta_all['input']:
            abs_name = name
            meta = meta_all['input'][name]

        if meta is None:
            abs_name = name2abs_name(self, name)
            if abs_name is not None:
                if abs_name in meta_all['output']:
                    meta = meta_all['output'][abs_name]
                elif abs_name in meta_all['input']:
                    meta = meta_all['input'][abs_name]

        if meta:
            if key in meta:
                return meta[key]
            else:
                # key is either bogus or a key into the local metadata dict
                # (like 'value' or 'src_indices'). If MPI is active, this val may be remote
                # on some procs
                if self.comm.size > 1 and abs_name in self._vars_to_gather:
                    # TODO: fix this
                    # cause a failure in all procs to avoid a hang
                    raise RuntimeError(f"{self.msgifo}: No support yet for retrieving local "
                                       f"metadata key '{key}' from a remote proc.")
                elif abs_name in meta_loc['output']:
                    try:
                        return meta_loc['output'][abs_name][key]
                    except KeyError:
                        raise KeyError(f"{self.msginfo}: Metadata key '{key}' not found for "
                                       f"variable '{name}'.")
                elif abs_name in meta_loc['input']:
                    try:
                        return meta_loc['input'][abs_name][key]
                    except KeyError:
                        raise KeyError(f"{self.msginfo}: Metadata key '{key}' not found for "
                                       f"variable '{name}'.")

        if abs_name is not None:
            if abs_name in self._var_allprocs_discrete['output']:
                meta = self._var_allprocs_discrete['output'][abs_name]
            elif abs_name in self._var_allprocs_discrete['input']:
                meta = self._var_allprocs_discrete['input'][abs_name]

            if meta and key in meta:
                return meta[key]

            rel_idx = len(self.pathname) + 1 if self.pathname else 0
            relname = abs_name[rel_idx:]
            if relname in self._var_discrete['output']:
                meta = self._var_discrete['output'][relname]
            elif relname in self._var_discrete['input']:
                meta = self._var_discrete['input'][relname]

            if meta:
                try:
                    return meta[key]
                except KeyError:
                    raise KeyError(f"{self.msginfo}: Metadata key '{key}' not found for "
                                   f"variable '{name}'.")

        raise KeyError(f"{self.msginfo}: Metadata for variable '{name}' not found.")

    def _resolve_ambiguous_input_meta(self):
        pass

    def get_relevant_vars(self, desvars, responses, mode):
        """
        Find all relevant vars between desvars and responses.

        Both vars are assumed to be outputs (either design vars or responses).

        Parameters
        ----------
<<<<<<< HEAD
        desvars: dict
            Dictionary of design variable metadata.
        responses: dict
            Dictionary of response variable metadata.
        mode: str
=======
        desvars : list of str
            Names of design variables.
        responses : list of str
            Names of response variables.
        mode : str
>>>>>>> 02d084e2
            Direction of derivatives, either 'fwd' or 'rev'.

        Returns
        -------
        dict
            Dict of ({'outputs': dep_outputs, 'inputs': dep_inputs}, dep_systems)
            keyed by design vars and responses.
        """
        conns = self._conn_global_abs_in2out
        relevant = defaultdict(dict)

        # Create a hybrid graph with components and all connected vars.  If a var is connected,
        # also connect it to its corresponding component.  This results in a smaller graph
        # (fewer edges) than would be the case for a pure variable graph where all inputs
        # to a particular component would have to be connected to all outputs from that component.
        graph = nx.DiGraph()
        for tgt, src in conns.items():
            if src not in graph:
                graph.add_node(src, type_='out')
            graph.add_node(tgt, type_='in')

            src_sys = src.rsplit('.', 1)[0]
            graph.add_edge(src_sys, src)

            tgt_sys = tgt.rsplit('.', 1)[0]
            graph.add_edge(tgt, tgt_sys)

            graph.add_edge(src, tgt)

        for dv in desvars:
            if dv not in graph:
                graph.add_node(dv, type_='out')
                parts = dv.rsplit('.', 1)
                if len(parts) == 1:
                    system = ''  # this happens when a component is the model
                    graph.add_edge(dv, system)
                else:
                    system = parts[0]
                    graph.add_edge(system, dv)

        for res in responses:
            if res not in graph:
                graph.add_node(res, type_='out')
                parts = res.rsplit('.', 1)
                if len(parts) == 1:
                    system = ''  # this happens when a component is the model
                else:
                    system = parts[0]
                graph.add_edge(system, res)

        nodes = graph.nodes
        grev = graph.reverse(copy=False)
        rescache = {}
        pd_dv_locs = {}
        pd_res_locs = {}
        pd_common = defaultdict(dict)

        for desvar, dvmeta in desvars.items():
            dvset = set(self.all_connected_nodes(graph, desvar))
            if dvmeta.get('parallel_deriv_color'):
                pd_dv_locs[desvar] = set(self.all_connected_nodes(graph, desvar, local=True))

            for response, resmeta in responses.items():
                if response not in rescache:
                    rescache[response] = set(self.all_connected_nodes(grev, response))
                    if resmeta.get('parallel_deriv_color'):
                        pd_res_locs[response] = set(self.all_connected_nodes(grev, response,
                                                                             local=True))

                common = dvset.intersection(rescache[response])

                if common:
                    dv = conns[desvar] if desvar in conns else desvar
                    r = conns[response] if response in conns else response
                    if desvar in pd_dv_locs and pd_dv_locs[desvar]:
                        pd_common[dv][r] = pd_dv_locs[desvar].intersection(rescache[response])
                    elif response in pd_res_locs and pd_res_locs[response]:
                        pd_common[r][dv] = pd_res_locs[response].intersection(dvset)

                    input_deps = set()
                    output_deps = set()
                    sys_deps = set()
                    for node in common:
                        if 'type_' in nodes[node]:
                            typ = nodes[node]['type_']
                            parts = node.rsplit('.', 1)
                            if len(parts) == 1:
                                system = ''
                            else:
                                system = parts[0]
                            if typ == 'in':  # input var
                                input_deps.add(node)
                                if system not in sys_deps:
                                    sys_deps.update(all_ancestors(system))
                            else:  # output var
                                output_deps.add(node)
                                if system not in sys_deps:
                                    sys_deps.update(all_ancestors(system))

                elif desvar == response:
                    input_deps = set()
                    output_deps = set([response])
                    parts = desvar.rsplit('.', 1)
                    sys_deps = set(all_ancestors('' if len(parts) == 1 else parts[0]))

                if common or desvar == response:
                    desvar = conns[desvar] if desvar in conns else desvar
                    response = conns[response] if response in conns else response
                    if mode != 'rev':  # fwd or auto
                        relevant[desvar][response] = ({'input': input_deps,
                                                       'output': output_deps}, sys_deps)
                    if mode != 'fwd':  # rev or auto
                        relevant[response][desvar] = ({'input': input_deps,
                                                       'output': output_deps}, sys_deps)

                    sys_deps.add('')  # top level Group is always relevant

        dvcache = None
        rescache = None

        if pd_common:
            # we have some parallel deriv colors, so update relevance entries to throw out
            # any dependencies that aren't on the same rank
            for inp, sub in relevant.items():
                for out, tup in sub.items():
                    meta = tup[0]
                    if inp in pd_common:
                        meta['input'] = meta['input'].intersection(pd_common[inp][out])
                        meta['output'] = meta['output'].intersection(pd_common[inp][out])
                        if out not in meta['output']:
                            meta['input'] = set()
                            meta['output'] = set()

        voi_lists = []
        if mode != 'rev':
            voi_lists.append((desvars, responses))
        if mode != 'fwd':
            voi_lists.append((responses, desvars))

        # now calculate dependencies between each VOI and all other VOIs of the
        # other type, e.g for each input VOI wrt all output VOIs.  This is only
        # done for design vars in fwd mode or responses in rev mode. In auto mode,
        # we combine the results for fwd and rev modes.
        for inputs, outputs in voi_lists:
            for inp in inputs:
                if inp in conns:
                    inp = conns[inp]
                relinp = relevant[inp]
                if relinp:
                    if '@all' in relinp:
                        dct, total_systems = relinp['@all']
                        total_inps = dct['input']
                        total_outs = dct['output']
                    else:
                        total_inps = set()
                        total_outs = set()
                        total_systems = set()

                    for out in outputs:
                        if out in relinp:
                            dct, systems = relinp[out]
                            total_inps.update(dct['input'])
                            total_outs.update(dct['output'])
                            total_systems.update(systems)

                    relinp['@all'] = ({'input': total_inps, 'output': total_outs},
                                      total_systems)
                else:
                    relinp['@all'] = ({'input': set(), 'output': set()}, set())

        return relevant

    def all_connected_nodes(self, graph, start, local=False):
        """
        Yield all downstream nodes starting at the given node.

        Parameters
        ----------
        graph: network.DiGraph
            Graph being traversed.
        start: hashable object
            Identifier of the starting node.
        local: bool
            If True and a non-local node is encountered in the traversal, the traversal
            ends on that branch.

        Yields
        ------
        str
            Each node found when traversal starts at start.
        """
        if local:
            abs2meta_in = self._var_abs2meta['input']
            abs2meta_out = self._var_abs2meta['output']
            all_abs2meta_in = self._var_allprocs_abs2meta['input']
            all_abs2meta_out = self._var_allprocs_abs2meta['output']

            def is_local(name):
                return (name in abs2meta_in or name in abs2meta_out or
                        (name not in all_abs2meta_in and name not in all_abs2meta_out))

        stack = [start]
        visited = set(stack)
        if not local or is_local(start):
            yield start
        else:
            return

        while stack:
            src = stack.pop()
            for tgt in graph[src]:
                if not local or is_local(tgt):
                    yield tgt
                else:
                    continue
                if tgt not in visited:
                    visited.add(tgt)
                    stack.append(tgt)

    def _generate_md5_hash(self):
        """
        Generate an md5 hash for the data structure of this model.

        The hash is generated from an encoded string containing the physical model hiearchy,
        including all component and variable names, and all connection information.

        The hash is used by the n2 viewer to determine if a saved view can be reused. It is not
        intended to accurately track whether a model has been changed, so no options/settings are
        tracked.

        Returns
        -------
        str
            The md5 hash string for the model.
        """
        data = []

        # Model Hierarchy.
        for sys_name in self.system_iter(include_self=True, recurse=True):

            # System name and depth.
            pathname = sys_name.pathname
            if pathname:
                name_parts = pathname.split('.')
                depth = len(name_parts)

                data.append((name_parts[-1], depth))

            else:
                data.append(('model', 0))

            # Local (relative) names for Component inputs and outputs.
            try:
                data.append(sorted(sys_name._var_rel_names['input']))
                data.append(sorted(sys_name._var_rel_names['output']))
            except AttributeError:
                continue

        # All Connections.
        # Note: dictionary can be in any order, so we have to sort.
        for key in sorted(self._conn_global_abs_in2out):
            data.append(self._conn_global_abs_in2out[key])

        return hashlib.md5(str(data).encode()).hexdigest()<|MERGE_RESOLUTION|>--- conflicted
+++ resolved
@@ -201,11 +201,7 @@
     _var_allprocs_abs2idx : dict
         Dictionary mapping absolute names to their indices among this system's allprocs variables.
         Therefore, the indices range from 0 to the total number of this system's variables.
-<<<<<<< HEAD
-    _var_sizes: {'input': ndarray, 'output': ndarray}
-=======
-    _var_sizes : {<vecname>: {'input': ndarray, 'output': ndarray}, ...}
->>>>>>> 02d084e2
+    _var_sizes : {'input': ndarray, 'output': ndarray}
         Array of local sizes of this system's allprocs variables.
         The array has size nproc x num_var where nproc is the number of processors
         owned by this system and num_var is the number of allprocs variables.
@@ -1663,44 +1659,6 @@
         for s in self._subsystems_myproc:
             s._setup_driver_units()
 
-<<<<<<< HEAD
-=======
-    def _setup_relevance(self, mode, relevant=None):
-        """
-        Set up the relevance dictionary.
-
-        Parameters
-        ----------
-        mode : str
-            Derivative direction, either 'fwd' or 'rev'.
-        relevant : dict or None
-            Dictionary mapping VOI name to all variables necessary for computing
-            derivatives between the VOI and all other VOIs.
-        """
-        if relevant is None:  # should only occur at top level on full setup
-            self._relevant = relevant = self._init_relevance(mode)
-        else:
-            self._relevant = relevant
-
-        self._rel_vec_name_list = ['nonlinear', 'linear']
-        for vec_name in self._vec_names[2:]:
-            rel, relsys = relevant[vec_name]['@all']
-            if self.pathname in relsys:
-                self._rel_vec_name_list.append(vec_name)
-            for io in ('input', 'output'):
-                relio = rel[io]
-                self._var_allprocs_relevant_names[vec_name][io].extend(
-                    v for v in self._var_allprocs_abs2meta[io] if v in relio)
-                self._var_relevant_names[vec_name][io].extend(
-                    v for v in self._var_abs2meta[io] if v in relio)
-
-        self._rel_vec_names = frozenset(self._rel_vec_name_list)
-        self._lin_rel_vec_name_list = self._rel_vec_name_list[1:]
-
-        for s in self._subsystems_myproc:
-            s._setup_relevance(mode, relevant)
-
->>>>>>> 02d084e2
     def _setup_connections(self):
         """
         Compute dict of all connections owned by this system.
@@ -2113,13 +2071,7 @@
 
         Parameters
         ----------
-<<<<<<< HEAD
-        scope_out: frozenset or None
-=======
-        vec_name : str
-            Name of the vector to use.
         scope_out : frozenset or None
->>>>>>> 02d084e2
             Set of absolute output names in the scope of this mat-vec product.
             If None, all are in the scope.
         scope_in : frozenset or None
@@ -2224,22 +2176,10 @@
         """
         Return the linear inputs, outputs, and residuals vectors.
 
-<<<<<<< HEAD
         Returns
         -------
         (inputs, outputs, residuals): tuple of <Vector> instances
             Yields the linear inputs, outputs, and residuals vectors.
-=======
-        Parameters
-        ----------
-        vec_name : str
-            Name of the linear right-hand-side vector. The default is 'linear'.
-
-        Returns
-        -------
-        (inputs, outputs, residuals) : tuple of <Vector> instances
-            Yields the inputs, outputs, and residuals linear vectors for vec_name.
->>>>>>> 02d084e2
         """
         if self._inputs is None:
             raise RuntimeError("{}: Cannot get vectors because setup has not yet been "
@@ -3807,13 +3747,7 @@
 
         Parameters
         ----------
-<<<<<<< HEAD
-        mode: str
-=======
-        vec_names : [str, ...]
-            list of names of the right-hand-side vectors.
         mode : str
->>>>>>> 02d084e2
             'fwd' or 'rev'.
         scope_out : set or None
             Set of absolute output names in the scope of this mat-vec product.
@@ -3833,13 +3767,7 @@
 
         Parameters
         ----------
-<<<<<<< HEAD
-        mode: str
-=======
-        vec_names : [str, ...]
-            list of names of the right-hand-side vectors.
         mode : str
->>>>>>> 02d084e2
             'fwd' or 'rev'.
         """
         with self._scaled_context_all():
@@ -3887,13 +3815,7 @@
         ----------
         jac : Jacobian or None
             If None, use local jacobian, else use assembled jacobian jac.
-<<<<<<< HEAD
-        rel_systems: set of str
-=======
-        vec_names : [str, ...]
-            list of names of the right-hand-side vectors.
         rel_systems : set of str
->>>>>>> 02d084e2
             Set of names of relevant systems based on the current linear solve.
         mode : str
             'fwd' or 'rev'.
@@ -3912,13 +3834,7 @@
 
         Parameters
         ----------
-<<<<<<< HEAD
-        mode: str
-=======
-        vec_names : [str, ...]
-            list of names of the right-hand-side vectors.
         mode : str
->>>>>>> 02d084e2
             'fwd' or 'rev'.
         rel_systems : set of str
             Set of names of relevant systems based on the current linear solve.
@@ -4940,19 +4856,11 @@
 
         Parameters
         ----------
-<<<<<<< HEAD
-        desvars: dict
+        desvars : dict
             Dictionary of design variable metadata.
-        responses: dict
+        responses : dict
             Dictionary of response variable metadata.
-        mode: str
-=======
-        desvars : list of str
-            Names of design variables.
-        responses : list of str
-            Names of response variables.
         mode : str
->>>>>>> 02d084e2
             Direction of derivatives, either 'fwd' or 'rev'.
 
         Returns
@@ -5131,11 +5039,11 @@
 
         Parameters
         ----------
-        graph: network.DiGraph
+        graph : network.DiGraph
             Graph being traversed.
-        start: hashable object
+        start : hashable object
             Identifier of the starting node.
-        local: bool
+        local : bool
             If True and a non-local node is encountered in the traversal, the traversal
             ends on that branch.
 
