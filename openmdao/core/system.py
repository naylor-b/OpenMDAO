--- conflicted
+++ resolved
@@ -766,7 +766,10 @@
 
         self._setup_var_data()
 
-        self._setup_vec_names()
+        if self._use_derivatives:
+            self._problem_meta['vec_names'] = ['nonlinear', 'linear']
+        else:
+            self._problem_meta['vec_names'] = ['nonlinear']
 
         # promoted names must be known to determine implicit connections so this must be
         # called after _setup_var_data, and _setup_var_data will have to be partially redone
@@ -1428,22 +1431,13 @@
         self._var_sizes = {}
         self._owned_sizes = None
 
-<<<<<<< HEAD
-    def _setup_var_index_maps(self):
-=======
         cfginfo = self._problem_meta['config_info']
         if cfginfo and self.pathname in cfginfo._modified_systems:
             cfginfo._modified_systems.remove(self.pathname)
 
-    def _setup_var_index_maps(self, vec_name):
->>>>>>> bb7b1ced
+    def _setup_var_index_maps(self):
         """
         Compute maps from abs var names to their index among allprocs variables in this system.
-
-        Parameters
-        ----------
-        vec_name : str
-            Name of vector.
         """
         abs2idx = self._var_allprocs_abs2idx = {}
         for io in ['input', 'output']:
@@ -1504,17 +1498,6 @@
             Dictionary of connections passed down from parent group.
         """
         pass
-
-    def _setup_vec_names(self):
-        """
-        Compute the list of vec_names.
-
-        This is only called on the top level System during initial setup.
-        """
-        if self._use_derivatives:
-            self._problem_meta['vec_names'] = ['nonlinear', 'linear']
-        else:
-            self._problem_meta['vec_names'] = ['nonlinear']
 
     def _init_relevance(self, mode):
         """
