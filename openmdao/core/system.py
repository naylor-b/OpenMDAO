"""Define the base System class."""
import sys
import os
from contextlib import contextmanager
from collections import OrderedDict, defaultdict
from collections.abc import Iterable

from fnmatch import fnmatchcase
import sys
import os
import time
from numbers import Integral

import numpy as np
import networkx as nx

import openmdao
from openmdao.jacobians.assembled_jacobian import DenseJacobian, CSCJacobian
from openmdao.recorders.recording_manager import RecordingManager
from openmdao.vectors.vector import INT_DTYPE, _full_slice
from openmdao.utils.mpi import MPI
from openmdao.utils.options_dictionary import OptionsDictionary, _undefined
from openmdao.utils.record_util import create_local_meta, check_path
from openmdao.utils.units import is_compatible, unit_conversion
from openmdao.utils.variable_table import write_var_table
from openmdao.utils.array_utils import evenly_distrib_idxs
from openmdao.utils.graph_utils import all_connected_nodes
from openmdao.utils.name_maps import name2abs_name, name2abs_names
from openmdao.utils.coloring import _compute_coloring, Coloring, \
    _STD_COLORING_FNAME, _DEF_COMP_SPARSITY_ARGS
import openmdao.utils.coloring as coloring_mod
from openmdao.utils.general_utils import determine_adder_scaler, \
    format_as_float_or_array, ContainsAll, all_ancestors, \
    simple_warning, make_set, match_includes_excludes, ensure_compatible, _is_slicer_op
from openmdao.approximation_schemes.complex_step import ComplexStep
from openmdao.approximation_schemes.finite_difference import FiniteDifference
from openmdao.utils.units import unit_conversion

# Use this as a special value to be able to tell if the caller set a value for the optional
#   out_stream argument. We run into problems running testflo if we use a default of sys.stdout.
_DEFAULT_OUT_STREAM = object()
_empty_frozen_set = frozenset()

_asm_jac_types = {
    'csc': CSCJacobian,
    'dense': DenseJacobian,
}

# Suppored methods for derivatives
_supported_methods = {
    'fd': FiniteDifference,
    'cs': ComplexStep,
    'exact': None
}

_DEFAULT_COLORING_META = {
    'wrt_patterns': ('*',),  # patterns used to match wrt variables
    'method': 'fd',          # finite differencing method  ('fd' or 'cs')
    'wrt_matches': None,     # where matched wrt names are stored
    'per_instance': True,    # assume each instance can have a different coloring
    'coloring': None,        # this will contain the actual Coloring object
    'dynamic': False,        # True if dynamic coloring is being used
    'static': None,          # either _STD_COLORING_FNAME, a filename, or a Coloring object
                             # if use_fixed_coloring was called
}

_DEFAULT_COLORING_META.update(_DEF_COMP_SPARSITY_ARGS)

_recordable_funcs = frozenset(['_apply_linear', '_apply_nonlinear', '_solve_linear',
                               '_solve_nonlinear'])


class System(object):
    """
    Base class for all systems in OpenMDAO.

    Never instantiated; subclassed by <Group> or <Component>.
    All subclasses have their attributes defined here.

    In attribute names:
        abs / abs_name : absolute, unpromoted variable name, seen from root (unique).
        rel / rel_name : relative, unpromoted variable name, seen from current system (unique).
        prom / prom_name : relative, promoted variable name, seen from current system (non-unique).
        idx : global variable index among variables on all procs (I/O indices separate).
        my_idx : index among variables in this system, on this processor (I/O indices separate).
        io : indicates explicitly that input and output variables are combined in the same dict.

    Attributes
    ----------
    name : str
        Name of the system, must be different from siblings.
    pathname : str
        Global name of the system, including the path.
    comm : MPI.Comm or <FakeComm>
        MPI communicator object.
    options : OptionsDictionary
        options dictionary
    recording_options : OptionsDictionary
        Recording options dictionary
    _problem_meta : dict
        Problem level metadata.
    under_complex_step : bool
        When True, this system is undergoing complex step.
    under_approx : bool
        When True, this system is undergoing approximation.
    iter_count : int
        Int that holds the number of times this system has iterated
        in a recording run.
    iter_count_without_approx : int
        Int that holds the number of times this system has iterated
        in a recording run excluding any calls due to approximation schemes.
    cite : str
        Listing of relevant citations that should be referenced when
        publishing work that uses this class.
    _full_comm : MPI.Comm or None
        MPI communicator object used when System's comm is split for parallel FD.
    _solver_print_cache : list
        Allows solver iprints to be set to requested values after setup calls.
    _subsystems_allprocs : [<System>, ...]
        List of all subsystems (children of this system).
    _subsystems_myproc : [<System>, ...]
        List of local subsystems that exist on this proc.
    _subsystems_inds : dict
        Dict mapping subsystem name to index into _subsystems_allprocs.
    _var_promotes : { 'any': [], 'input': [], 'output': [] }
        Dictionary of lists of variable names/wildcards specifying promotion
        (used to calculate promoted names)
    _var_promotes_src_indices : dict
        Dictionary mapping promoted input names/wildcards to (src_indices, flat_src_indices)
    _var_allprocs_abs_names : {'input': [str, ...], 'output': [str, ...]}
        List of absolute names of this system's variables on all procs.
    _var_abs_names : {'input': [str, ...], 'output': [str, ...]}
        List of absolute names of this system's variables existing on current proc.
    _var_allprocs_abs_names_discrete : {'input': [str, ...], 'output': [str, ...]}
        List of absolute names of this system's discrete variables on all procs.
    _var_abs_names_discrete : {'input': [str, ...], 'output': [str, ...]}
        List of absolute names of this system's discrete variables existing on current proc.
    _var_allprocs_prom2abs_list : {'input': dict, 'output': dict}
        Dictionary mapping promoted names to list of all absolute names.
        For outputs, the list will have length one since promoted output names are unique.
    _var_abs2prom : {'input': dict, 'output': dict}
        Dictionary mapping absolute names to promoted names, on current proc.
    _var_allprocs_abs2prom : {'input': dict, 'output': dict}
        Dictionary mapping absolute names to promoted names, on all procs.
    _var_allprocs_abs2meta : dict
        Dictionary mapping absolute names to metadata dictionaries for allprocs variables.
        The keys are
        ('units', 'shape', 'size') for inputs and
        ('units', 'shape', 'size', 'ref', 'ref0', 'res_ref', 'distributed') for outputs.
    _var_abs2meta : dict
        Dictionary mapping absolute names to metadata dictionaries for myproc variables.
    _var_discrete : dict
        Dictionary of discrete var metadata and values local to this process.
    _var_allprocs_discrete : dict
        Dictionary of discrete var metadata and values for all processes.
    _discrete_inputs : dict-like or None
        Storage for discrete input values.
    _discrete_outputs : dict-like or None
        Storage for discrete output values.
    _var_allprocs_abs2idx : dict
        Dictionary mapping absolute names to their indices among this system's allprocs variables.
        Therefore, the indices range from 0 to the total number of this system's variables.
    _var_sizes : {<vecname>: {'input': ndarray, 'output': ndarray}, ...}
        Array of local sizes of this system's allprocs variables.
        The array has size nproc x num_var where nproc is the number of processors
        owned by this system and num_var is the number of allprocs variables.
    _owned_sizes : ndarray
        Array of local sizes for 'owned' or distributed vars only.
    _var_offsets : {<vecname>: {'input': dict of ndarray, 'output': dict of ndarray}, ...} or None
        Dict of distributed offsets, keyed by var name.  Offsets are stored in an array
        of size nproc x num_var where nproc is the number of processors
        in this System's communicator and num_var is the number of allprocs variables
        in the given system.  This is only defined in a Group that owns one or more interprocess
        connections or a top level Group or System that is used to compute total derivatives
        across multiple processes.
    _conn_global_abs_in2out : {'abs_in': 'abs_out'}
        Dictionary containing all explicit & implicit connections owned by this system
        or any descendant system. The data is the same across all processors.
    _vectors : {'input': dict, 'output': dict, 'residual': dict}
        Dictionaries of vectors keyed by vec_name.
    _inputs : <Vector>
        The inputs vector; points to _vectors['input']['nonlinear'].
    _outputs : <Vector>
        The outputs vector; points to _vectors['output']['nonlinear'].
    _residuals : <Vector>
        The residuals vector; points to _vectors['residual']['nonlinear'].
    _nonlinear_solver : <NonlinearSolver>
        Nonlinear solver to be used for solve_nonlinear.
    _linear_solver : <LinearSolver>
        Linear solver to be used for solve_linear; not the Newton system.
    _approx_schemes : OrderedDict
        A mapping of approximation types to the associated ApproximationScheme.
    _jacobian : <Jacobian>
        <Jacobian> object to be used in apply_linear.
    _owns_approx_jac : bool
        If True, this system approximated its Jacobian
    _owns_approx_jac_meta : dict
        Stores approximation metadata (e.g., step_size) from calls to approx_totals
    _owns_approx_of : list or None
        Overrides aproximation outputs. This is set when calculating system derivatives, and serves
        as a way to communicate the driver's output quantities to the approximation objects so that
        we only take derivatives of variables that the driver needs.
    _owns_approx_of_idx : dict
        Index for override 'of' approximations if declared. When the user calls  `add_objective`
        or `add_constraint`, they may optionally specify an "indices" argument. This argument must
        also be communicated to the approximations when they are set up so that 1) the Jacobian is
        the correct size, and 2) we don't perform any extra unnecessary calculations.
    _owns_approx_wrt : list or None
        Overrides aproximation inputs. This is set when calculating system derivatives, and serves
        as a way to communicate the driver's input quantities to the approximation objects so that
        we only take derivatives with respect to variables that the driver needs.
    _owns_approx_wrt_idx : dict
        Index for override 'wrt' approximations if declared. When the user calls  `add_designvar`
        they may optionally specify an "indices" argument. This argument must also be communicated
        to the approximations when they are set up so that 1) the Jacobian is the correct size, and
        2) we don't perform any extra unnecessary calculations.
    _subjacs_info : dict of dict
        Sub-jacobian metadata for each (output, input) pair added using
        declare_partials. Members of each pair may be glob patterns.
    _design_vars : dict of dict
        dict of all driver design vars added to the system.
    _responses : dict of dict
        dict of all driver responses added to the system.
    _rec_mgr : <RecordingManager>
        object that manages all recorders added to this system.
    _static_mode : bool
        If True, we are outside of system setup and configure and will add things to '_static'
        versions of our data structures so they won't get reset if problem setup is called multiple
        times.  Changes to data structures during system setup/configure are considered 'dynamic'
        and are reset each time problem setup is called.
        add_input, add_output, and add_subsystem are exammples of functions that will modify
        the '_static' versions of data structures if called outside of setup/configure.
    _static_subsystems_allprocs : [<System>, ...]
        List of subsystems that stores all subsystems added outside of setup.
    _static_design_vars : dict of dict
        Driver design variables added outside of setup.
    _static_responses : dict of dict
        Driver responses added outside of setup.
    supports_multivecs : bool
        If True, this system overrides compute_multi_jacvec_product (if an ExplicitComponent),
        or solve_multi_linear/apply_multi_linear (if an ImplicitComponent).
    matrix_free : Bool
        This is set to True if the component overrides the appropriate function with a user-defined
        matrix vector product with the Jacobian or any of its subsystems do.
    _relevant : dict
        Mapping of a VOI to a tuple containing dependent inputs, dependent outputs,
        and dependent systems.
    _vois : dict
        Either design vars or responses metadata, depending on the direction of
        derivatives.
    _mode : str
        Indicates derivative direction for the model, either 'fwd' or 'rev'.
    _scope_cache : dict
        Cache for variables in the scope of various mat-vec products.
    _has_guess : bool
        True if this system has or contains a system with a `guess_nonlinear` method defined.
    _has_output_scaling : bool
        True if this system has output scaling.
    _has_resid_scaling : bool
        True if this system has resid scaling.
    _has_input_scaling : bool
        True if this system has input scaling.
    _has_bounds: bool
        True if this system has upper or lower bounds on outputs.
    _owning_rank : dict
        Dict mapping var name to the lowest rank where that variable is local.
    _filtered_vars_to_record: Dict
        Dict of list of var names to record
    _vector_class : class
        Class to use for data vectors.  After setup will contain the value of either
        _problem_meta['distributed_vector_class'] or _problem_meta['local_vector_class'].
    _assembled_jac : AssembledJacobian or None
        If not None, this is the AssembledJacobian owned by this system's linear_solver.
    _num_par_fd : int
        If FD is active, and the value is > 1, turns on parallel FD and specifies the number of
        concurrent FD solves.
    _par_fd_id : int
        ID used to determine which columns in the jacobian will be computed when using parallel FD.
    _has_approx : bool
        If True, this system or its descendent has declared approximated partial or semi-total
        derivatives.
    _coloring_info : tuple
        Metadata that defines how to perform coloring of this System's approx jacobian. Not
        used if this System does no partial or semi-total coloring.
    _first_call_to_linearize : bool
        If True, this is the first call to _linearize.
    _is_local : bool
        If True, this system is local to this mpi process.
    """

    def __init__(self, num_par_fd=1, **kwargs):
        """
        Initialize all attributes.

        Parameters
        ----------
        num_par_fd : int
            If FD is active, number of concurrent FD solves.
        **kwargs : dict of keyword arguments
            Keyword arguments that will be mapped into the System options.
        """
        self.name = ''
        self.pathname = None
        self.comm = None
        self._is_local = False

        # System options
        self.options = OptionsDictionary(parent_name=type(self).__name__)

        self.options.declare('assembled_jac_type', values=['csc', 'dense'], default='csc',
                             desc='Linear solver(s) in this group, if using an assembled '
                                  'jacobian, will use this type.')

        # Case recording options
        self.recording_options = OptionsDictionary(parent_name=type(self).__name__)
        self.recording_options.declare('record_inputs', types=bool, default=True,
                                       desc='Set to True to record inputs at the system level')
        self.recording_options.declare('record_outputs', types=bool, default=True,
                                       desc='Set to True to record outputs at the system level')
        self.recording_options.declare('record_residuals', types=bool, default=True,
                                       desc='Set to True to record residuals at the system level')
        self.recording_options.declare('record_metadata', types=bool,
                                       desc='Deprecated. Recording of metadata will always be done',
                                       default=True,
                                       deprecation="The recording option, record_metadata, "
                                       "on System is "
                                       "deprecated. Recording of metadata will always be done")
        self.recording_options.declare('record_model_metadata', types=bool,
                                       desc='Deprecated. Recording of model metadata will always '
                                       'be done',
                                       deprecation="The recording option, record_model_metadata, "
                                       "on System is deprecated. Recording of model metadata will "
                                       "always be done",
                                       default=True)
        self.recording_options.declare('includes', types=list, default=['*'],
                                       desc='Patterns for variables to include in recording. \
                                       Uses fnmatch wildcards')
        self.recording_options.declare('excludes', types=list, default=[],
                                       desc='Patterns for vars to exclude in recording '
                                       '(processed post-includes). Uses fnmatch wildcards')
        self.recording_options.declare('options_excludes', types=list, default=[],
                                       desc='User-defined metadata to exclude in recording')

        self._problem_meta = None

        # Case recording related
        self.iter_count = 0
        self.iter_count_without_approx = 0

        self.cite = ""

        self._solver_print_cache = []

        self._subsystems_allprocs = []
        self._subsystems_myproc = []
        self._subsystems_inds = {}

        self._var_promotes = {'input': [], 'output': [], 'any': []}
        self._var_promotes_src_indices = {}

        self._var_allprocs_abs_names = {'input': [], 'output': []}
        self._var_abs_names = {'input': [], 'output': []}
        self._var_allprocs_abs_names_discrete = {'input': [], 'output': []}
        self._var_abs_names_discrete = {'input': [], 'output': []}
        self._var_allprocs_prom2abs_list = None
        self._var_abs2prom = {'input': {}, 'output': {}}
        self._var_allprocs_abs2prom = {'input': {}, 'output': {}}
        self._var_allprocs_abs2meta = {}
        self._var_abs2meta = {}
        self._var_discrete = {'input': {}, 'output': {}}
        self._var_allprocs_discrete = {'input': {}, 'output': {}}

        self._var_allprocs_abs2idx = {}

        self._var_sizes = None
        self._owned_sizes = None
        self._var_offsets = None

        self._full_comm = None

        self._vectors = {'input': {}, 'output': {}, 'residual': {}}

        self._inputs = None
        self._outputs = None
        self._residuals = None
        self._discrete_inputs = None
        self._discrete_outputs = None

        self._nonlinear_solver = None
        self._linear_solver = None

        self._jacobian = None
        self._approx_schemes = OrderedDict()
        self._subjacs_info = {}
        self.matrix_free = False

        self.under_approx = False
        self._owns_approx_jac = False
        self._owns_approx_jac_meta = {}
        self._owns_approx_wrt = None
        self._owns_approx_of = None
        self._owns_approx_wrt_idx = {}
        self._owns_approx_of_idx = {}

        self.under_complex_step = False

        self._design_vars = OrderedDict()
        self._responses = OrderedDict()
        self._rec_mgr = RecordingManager()

        self._conn_global_abs_in2out = {}

        self._static_mode = True
        self._static_subsystems_allprocs = []
        self._static_design_vars = OrderedDict()
        self._static_responses = OrderedDict()

        self.supports_multivecs = False

        self._relevant = None
        self._mode = None

        self._scope_cache = {}

        self._num_par_fd = num_par_fd

        self._declare_options()
        self.initialize()

        self.options.update(kwargs)

        self._has_guess = False
        self._has_output_scaling = False
        self._has_resid_scaling = False
        self._has_input_scaling = False
        self._has_bounds = False

        self._vector_class = None
        self._has_approx = False

        self._assembled_jac = None

        self._par_fd_id = 0

        self._filtered_vars_to_record = {}
        self._owning_rank = None
        self._coloring_info = _DEFAULT_COLORING_META.copy()
        self._first_call_to_linearize = True   # will check in first call to _linearize

    @property
    def msginfo(self):
        """
        Our instance pathname, if available, or our class name.  For use in error messages.

        Returns
        -------
        str
            Either our instance pathname or class name.
        """
        if self.pathname == '':
            return '{} (<model>)'.format(type(self).__name__)
        if self.pathname is not None:
            return '{} ({})'.format(type(self).__name__, self.pathname)
        if self.name:
            return '{} ({})'.format(type(self).__name__, self.name)
        return type(self).__name__

    def _declare_options(self):
        """
        Declare options before kwargs are processed in the init method.

        This is optionally implemented by subclasses of Component or Group
        that themselves are intended to be subclassed by the end user. The
        options of the intermediate class are declared here leaving the
        `initialize` method available for user-defined options.
        """
        pass

    def initialize(self):
        """
        Perform any one-time initialization run at instantiation.
        """
        pass

    def _configure(self):
        """
        Configure this system to assign children settings.
        """
        pass

    def _get_root_vectors(self):
        """
        Get the root vectors for the nonlinear and linear vectors for the model.

        Returns
        -------
        dict of dict of Vector
            Root vectors: first key is 'input', 'output', or 'residual'; second key is vec_name.
        """
        # save root vecs as an attribute so that we can reuse the nonlinear scaling vecs in the
        # linear root vec
        self._root_vecs = root_vectors = {'input': OrderedDict(),
                                          'output': OrderedDict(),
                                          'residual': OrderedDict()}

        relevant = self._relevant
        vec_names = self._rel_vec_name_list if self._use_derivatives else self._vec_names
        vectorized_vois = self._problem_meta['vectorized_vois']
        force_alloc_complex = self._problem_meta['force_alloc_complex']
        abs2idx = self._var_allprocs_abs2idx

        # Check for complex step to set vectors up appropriately.
        # If any subsystem needs complex step, then we need to allocate it everywhere.
        nl_alloc_complex = force_alloc_complex
        for sub in self.system_iter(include_self=True, recurse=True):
            nl_alloc_complex |= 'cs' in sub._approx_schemes
            if nl_alloc_complex:
                break

        # Linear vectors allocated complex only if subsolvers require derivatives.
        if nl_alloc_complex:
            from openmdao.error_checking.check_config import check_allocate_complex_ln
            ln_alloc_complex = check_allocate_complex_ln(self, force_alloc_complex)
        else:
            ln_alloc_complex = False

        if self._has_input_scaling or self._has_output_scaling or self._has_resid_scaling:
            self._scale_factors = self._compute_root_scale_factors()
        else:
            self._scale_factors = {}

        if self._vector_class is None:
            self._vector_class = self._local_vector_class

        for vec_name in vec_names:
            sizes = self._var_sizes[vec_name]['output']
            ncol = 1
            if vec_name == 'nonlinear':
                alloc_complex = nl_alloc_complex
            else:
                alloc_complex = ln_alloc_complex

                if vec_name != 'linear':
                    if vec_name in vectorized_vois:
                        voi = vectorized_vois[vec_name]
                        if 'size' in voi:
                            ncol = voi['size']
                        else:
                            owner = self._owning_rank[vec_name]
                            ncol = sizes[owner, abs2idx[vec_name][vec_name]]

            for key in ['input', 'output', 'residual']:
                root_vectors[key][vec_name] = self._vector_class(vec_name, key, self,
                                                                 alloc_complex=alloc_complex,
                                                                 ncol=ncol)
        return root_vectors

    def _get_approx_scheme(self, method):
        """
        Return the approximation scheme associated with the given method, creating one if needed.

        Parameters
        ----------
        method : str
            Name of the type of approxmation scheme.

        Returns
        -------
        ApproximationScheme
            The ApproximationScheme associated with the given method.
        """
        if method == 'exact':
            return None
        if method not in _supported_methods:
            msg = '{}: Method "{}" is not supported, method must be one of {}'
            raise ValueError(msg.format(self.msginfo, method,
                             [m for m in _supported_methods if m != 'exact']))
        if method not in self._approx_schemes:
            self._approx_schemes[method] = _supported_methods[method]()
        return self._approx_schemes[method]

    def _setup(self, comm, mode, prob_meta):
        """
        Perform setup for this system and its descendant systems.

        Parameters
        ----------
        comm : MPI.Comm or <FakeComm> or None
            The global communicator.
        mode : str
            Derivative direction, either 'fwd', or 'rev', or 'auto'
        prob_meta : dict
            Problem level metadata dictionary.
        """
        # save a ref to the problem level options.
        self._problem_meta = prob_meta

        # reset any coloring if a Coloring object was not set explicitly
        if self._coloring_info['dynamic'] or self._coloring_info['static'] is not None:
            self._coloring_info['coloring'] = None

        self.pathname = ''
        self.comm = comm
        self._relevant = None
        self._mode = mode

        # Besides setting up the processors, this method also builds the model hierarchy.
        self._setup_procs(self.pathname, comm, mode, self._problem_meta)

        # Recurse model from the bottom to the top for configuring.
        # Set static_mode to False in all subsystems because inputs & outputs may be created.
        with self._static_mode_all(False):
            self._configure()

        self._configure_check()

        self._setup_var_data()
        self._setup_vec_names(mode)
        self._setup_global_connections()

        if self.pathname == '':
            self._top_level_setup(mode)

        # Now that connections are setup, we need to convert relevant vector names into their
        # auto_ivc source where applicable.
        new_names = []
        conns = self._conn_global_abs_in2out
        for vec_name in self._vec_names:
            if vec_name in conns:
                new_names.append(conns[vec_name])
            else:
                new_names.append(vec_name)
        self._problem_meta['vec_names'] = new_names

        new_names = []
        for vec_name in self._lin_vec_names:
            if vec_name in conns:
                new_names.append(conns[vec_name])
            else:
                new_names.append(vec_name)
        self._problem_meta['lin_vec_names'] = new_names

        self._setup_relevance(mode, self._relevant)
        self._setup_var_index_ranges()
        self._setup_var_sizes()

        # These are used when the driver assembles the design variables.
        self._problem_meta['abs2idx'] = self._var_allprocs_abs2idx
        self._problem_meta['sizes'] = self._var_sizes
<<<<<<< HEAD
        self._problem_meta['abs2prom'] = self._var_allprocs_abs2prom
=======
        self._problem_meta['owning_rank'] = self._owning_rank
>>>>>>> 8e7b0d88

        if self.pathname == '':
            self._top_level_setup2()

        self._setup_connections()

    def _top_level_setup(self, mode):
        self._problem_meta['all_meta'] = self._var_allprocs_abs2meta
        self._problem_meta['meta'] = self._var_abs2meta

    def _top_level_setup2(self):
        pass

    def _configure_check(self):
        """
        Do any error checking on i/o and connections.
        """
        pass

    def _final_setup(self, comm):
        """
        Perform final setup for this system and its descendant systems.

        This part of setup is called automatically at the start of run_model or run_driver.

        Parameters
        ----------
        comm : MPI.Comm or <FakeComm> or None
            The global communicator.
        """
        self._setup_vectors(self._get_root_vectors())

        # Transfers do not require recursion, but they have to be set up after the vector setup.
        self._setup_transfers()

        # Same situation with solvers, partials, and Jacobians.
        # If we're updating, we just need to re-run setup on these, but no recursion necessary.
        self._setup_solvers()
        self._setup_solver_print()
        if self._use_derivatives:
            self._setup_partials()
            self._setup_jacobians()

        self._setup_recording()

        self.set_initial_values()

    def use_fixed_coloring(self, coloring=_STD_COLORING_FNAME, recurse=True):
        """
        Use a precomputed coloring for this System.

        Parameters
        ----------
        coloring : str
            A coloring filename.  If no arg is passed, filename will be determined
            automatically.
        recurse : bool
            If True, set fixed coloring in all subsystems that declare a coloring. Ignored
            if a specific coloring is passed in.
        """
        if coloring_mod._force_dyn_coloring and coloring is _STD_COLORING_FNAME:
            self._coloring_info['dynamic'] = True
            return  # don't use static this time

        self._coloring_info['static'] = coloring
        self._coloring_info['dynamic'] = False

        if coloring is not _STD_COLORING_FNAME:
            if recurse:
                simple_warning("%s: recurse was passed to use_fixed_coloring but a specific "
                               "coloring was set, so recurse was ignored." % self.pathname)
            if isinstance(coloring, Coloring):
                approx = self._get_approx_scheme(coloring._meta['method'])
                # force regen of approx groups on next call to compute_approximations
                approx._reset()
            return

        if recurse:
            for s in self._subsystems_myproc:
                s.use_fixed_coloring(coloring, recurse)

    def declare_coloring(self,
                         wrt=_DEFAULT_COLORING_META['wrt_patterns'],
                         method=_DEFAULT_COLORING_META['method'],
                         form=None,
                         step=None,
                         per_instance=_DEFAULT_COLORING_META['per_instance'],
                         num_full_jacs=_DEFAULT_COLORING_META['num_full_jacs'],
                         tol=_DEFAULT_COLORING_META['tol'],
                         orders=_DEFAULT_COLORING_META['orders'],
                         perturb_size=_DEFAULT_COLORING_META['perturb_size'],
                         min_improve_pct=_DEFAULT_COLORING_META['min_improve_pct'],
                         show_summary=_DEFAULT_COLORING_META['show_summary'],
                         show_sparsity=_DEFAULT_COLORING_META['show_sparsity']):
        """
        Set options for deriv coloring of a set of wrt vars matching the given pattern(s).

        Parameters
        ----------
        wrt : str or list of str
            The name or names of the variables that derivatives are taken with respect to.
            This can contain input names, output names, or glob patterns.
        method : str
            Method used to compute derivative: "fd" for finite difference, "cs" for complex step.
        form : str
            Finite difference form, can be "forward", "central", or "backward". Leave
            undeclared to keep unchanged from previous or default value.
        step : float
            Step size for finite difference. Leave undeclared to keep unchanged from previous
            or default value.
        per_instance : bool
            If True, a separate coloring will be generated for each instance of a given class.
            Otherwise, only one coloring for a given class will be generated and all instances
            of that class will use it.
        num_full_jacs : int
            Number of times to repeat partial jacobian computation when computing sparsity.
        tol : float
            Tolerance used to determine if an array entry is nonzero during sparsity determination.
        orders : int
            Number of orders above and below the tolerance to check during the tolerance sweep.
        perturb_size : float
            Size of input/output perturbation during generation of sparsity.
        min_improve_pct : float
            If coloring does not improve (decrease) the number of solves more than the given
            percentage, coloring will not be used.
        show_summary : bool
            If True, display summary information after generating coloring.
        show_sparsity : bool
            If True, display sparsity with coloring info after generating coloring.
        """
        if method not in ('fd', 'cs'):
            raise RuntimeError("{}: method must be one of ['fd', 'cs'].".format(self.msginfo))

        self._has_approx = True
        approx = self._get_approx_scheme(method)

        # start with defaults
        options = _DEFAULT_COLORING_META.copy()
        options.update(approx.DEFAULT_OPTIONS)

        if self._coloring_info['static'] is None:
            options['dynamic'] = True
        else:
            options['dynamic'] = False
            options['static'] = self._coloring_info['static']

        options['wrt_patterns'] = [wrt] if isinstance(wrt, str) else wrt
        options['method'] = method
        options['per_instance'] = per_instance
        options['repeat'] = num_full_jacs
        options['tol'] = tol
        options['orders'] = orders
        options['perturb_size'] = perturb_size
        options['min_improve_pct'] = min_improve_pct
        options['show_summary'] = show_summary
        options['show_sparsity'] = show_sparsity
        options['coloring'] = self._coloring_info['coloring']
        if form is not None:
            options['form'] = form
        if step is not None:
            options['step'] = step

        self._coloring_info = options

    def _compute_approx_coloring(self, recurse=False, **overrides):
        """
        Compute a coloring of the approximated derivatives.

        This assumes that the current System is in a proper state for computing approximated
        derivatives.

        Parameters
        ----------
        recurse : bool
            If True, recurse from this system down the system hierarchy.  Whenever a group
            is encountered that has specified its coloring metadata, we don't recurse below
            that group unless that group has a subsystem that has a nonlinear solver that uses
            gradients.
        **overrides : dict
            Any args that will override either default coloring settings or coloring settings
            resulting from an earlier call to declare_coloring.

        Returns
        -------
        list of Coloring
            The computed colorings.
        """
        if recurse:
            colorings = []
            my_coloring = self._coloring_info['coloring']
            grad_systems = self._get_gradient_nl_solver_systems()
            for s in self.system_iter(include_self=True, recurse=True):
                if my_coloring is None or s in grad_systems:
                    if s._coloring_info['coloring'] is not None:
                        coloring = s._compute_approx_coloring(recurse=False, **overrides)[0]
                        colorings.append(coloring)
                        if coloring is not None:
                            coloring._meta['pathname'] = s.pathname
                            coloring._meta['class'] = type(s).__name__
            return [c for c in colorings if c is not None] or [None]

        # don't override metadata if it's already declared
        info = self._coloring_info

        info.update(**overrides)
        if isinstance(info['wrt_patterns'], str):
            info['wrt_patterns'] = [info['wrt_patterns']]

        if info['method'] is None and self._approx_schemes:
            info['method'] = list(self._approx_schemes)[0]

        if self._coloring_info['coloring'] is None:
            # check to see if any approx derivs have been declared
            for meta in self._subjacs_info.values():
                if 'method' in meta and meta['method']:
                    break
            else:  # no approx derivs found
                simple_warning("%s: No approx partials found but coloring was requested.  "
                               "Declaring ALL partials as approx (method='%s')" %
                               (self.msginfo, self._coloring_info['method']))
                try:
                    self.declare_partials('*', '*', method=self._coloring_info['method'])
                except AttributeError:  # this system must be a group
                    from openmdao.core.component import Component
                    for s in self.system_iter(recurse=True, typ=Component):
                        s.declare_partials('*', '*', method=self._coloring_info['method'])
                self._setup_partials()

        approx_scheme = self._get_approx_scheme(self._coloring_info['method'])

        if self._coloring_info['coloring'] is None and self._coloring_info['static'] is None:
            self._coloring_info['dynamic'] = True

        coloring_fname = self.get_approx_coloring_fname()

        # if we find a previously computed class coloring for our class, just use that
        # instead of regenerating a coloring.
        if not info['per_instance'] and coloring_fname in coloring_mod._CLASS_COLORINGS:
            info['coloring'] = coloring = coloring_mod._CLASS_COLORINGS[coloring_fname]
            if coloring is None:
                print("\nClass coloring for class '{}' wasn't good enough, "
                      "so skipping for '{}'".format(type(self).__name__, self.pathname))
                info['static'] = None
            else:
                print("\n{} using class coloring for class '{}'".format(self.pathname,
                                                                        type(self).__name__))
                info.update(coloring._meta)
                # force regen of approx groups during next compute_approximations
                approx_scheme._reset()
            return [coloring]

        from openmdao.core.group import Group
        is_total = isinstance(self, Group)

        # compute perturbations
        starting_inputs = self._inputs.asarray(copy=True)
        in_offsets = starting_inputs.copy()
        in_offsets[in_offsets == 0.0] = 1.0
        in_offsets *= info['perturb_size']

        starting_outputs = self._outputs.asarray(copy=True)
        out_offsets = starting_outputs.copy()
        out_offsets[out_offsets == 0.0] = 1.0
        out_offsets *= info['perturb_size']

        starting_resids = self._residuals.asarray(copy=True)

        # for groups, this does some setup of approximations
        self._setup_approx_coloring()

        save_first_call = self._first_call_to_linearize
        self._first_call_to_linearize = False
        sparsity_start_time = time.time()

        for i in range(info['num_full_jacs']):
            # randomize inputs (and outputs if implicit)
            if i > 0:
                self._inputs.set_val(starting_inputs +
                                     in_offsets * np.random.random(in_offsets.size))
                self._outputs.set_val(starting_outputs +
                                      out_offsets * np.random.random(out_offsets.size))
                if is_total:
                    self._solve_nonlinear()
                else:
                    self._apply_nonlinear()

                for scheme in self._approx_schemes.values():
                    scheme._reset()  # force a re-initialization of approx

            self.run_linearize()
            self._jacobian._save_sparsity(self)

        sparsity_time = time.time() - sparsity_start_time

        self._update_wrt_matches(info)

        ordered_of_info = list(self._jacobian_of_iter())
        ordered_wrt_info = list(self._jacobian_wrt_iter(info['wrt_matches']))
        sparsity, sp_info = self._jacobian._compute_sparsity(ordered_of_info, ordered_wrt_info,
                                                             num_full_jacs=info['num_full_jacs'],
                                                             tol=info['tol'],
                                                             orders=info['orders'])
        sp_info['sparsity_time'] = sparsity_time
        sp_info['pathname'] = self.pathname
        sp_info['class'] = type(self).__name__
        sp_info['type'] = 'semi-total' if self._subsystems_allprocs else 'partial'

        info = self._coloring_info

        self._jacobian._jac_summ = None  # reclaim the memory
        if self.pathname:
            ordered_of_info = self._jac_var_info_abs2prom(ordered_of_info)
            ordered_wrt_info = self._jac_var_info_abs2prom(ordered_wrt_info)

        coloring = _compute_coloring(sparsity, 'fwd')

        # if the improvement wasn't large enough, don't use coloring
        pct = coloring._solves_info()[-1]
        if info['min_improve_pct'] > pct:
            info['coloring'] = info['static'] = None
            simple_warning("%s: Coloring was deactivated.  Improvement of %.1f%% was less than min "
                           "allowed (%.1f%%)." % (self.msginfo, pct, info['min_improve_pct']))
            if not info['per_instance']:
                coloring_mod._CLASS_COLORINGS[coloring_fname] = None
            return [None]

        coloring._row_vars = [t[0] for t in ordered_of_info]
        coloring._col_vars = [t[0] for t in ordered_wrt_info]
        coloring._row_var_sizes = [t[2] - t[1] for t in ordered_of_info]
        coloring._col_var_sizes = [t[2] - t[1] for t in ordered_wrt_info]

        coloring._meta.update(info)  # save metadata we used to create the coloring
        del coloring._meta['coloring']
        coloring._meta.update(sp_info)

        info['coloring'] = coloring

        approx = self._get_approx_scheme(coloring._meta['method'])
        # force regen of approx groups during next compute_approximations
        approx._reset()

        if info['show_sparsity'] or info['show_summary']:
            print("\nApprox coloring for '%s' (class %s)" % (self.pathname, type(self).__name__))

        if info['show_sparsity']:
            coloring.display_txt()
        if info['show_summary']:
            coloring.summary()

        self._save_coloring(coloring)

        if not info['per_instance']:
            # save the class coloring for other instances of this class to use
            coloring_mod._CLASS_COLORINGS[coloring_fname] = coloring

        # restore original inputs/outputs
        self._inputs.set_val(starting_inputs)
        self._outputs.set_val(starting_outputs)
        self._residuals.set_val(starting_resids)

        self._first_call_to_linearize = save_first_call

        return [coloring]

    def _setup_approx_coloring(self):
        pass

    def _jacobian_of_iter(self):
        """
        Iterate over (name, offset, end, idxs) for each row var in the systems's jacobian.
        """
        abs2meta = self._var_allprocs_abs2meta
        offset = end = 0
        for of in self._var_allprocs_abs_names['output']:
            end += abs2meta[of]['size']
            yield of, offset, end, _full_slice
            offset = end

    def _jacobian_wrt_iter(self, wrt_matches=None):
        """
        Iterate over (name, offset, end, idxs) for each column var in the systems's jacobian.

        Parameters
        ----------
        wrt_matches : set or None
            Only include row vars that are contained in this set.  This will determine what
            the actual offsets are, i.e. the offsets will be into a reduced jacobian
            containing only the matching columns.
        """
        if wrt_matches is None:
            wrt_matches = ContainsAll()
        abs2meta = self._var_allprocs_abs2meta
        offset = end = 0
        for of, _offset, _end, sub_of_idx in self._jacobian_of_iter():
            if of in wrt_matches:
                end += (_end - _offset)
                yield of, offset, end, sub_of_idx
                offset = end

        for wrt in self._var_allprocs_abs_names['input']:
            if wrt in wrt_matches:
                end += abs2meta[wrt]['size']
                yield wrt, offset, end, _full_slice
                offset = end

    def get_approx_coloring_fname(self):
        """
        Return the full pathname to a coloring file.

        Parameters
        ----------
        system : System
            The System having its coloring saved or loaded.

        Returns
        -------
        str
            Full pathname of the coloring file.
        """
        directory = self._problem_meta['coloring_dir']
        if not self.pathname:
            # total coloring
            return os.path.join(directory, 'total_coloring.pkl')

        if self._coloring_info.get('per_instance'):
            # base the name on the instance pathname
            fname = 'coloring_' + self.pathname.replace('.', '_') + '.pkl'
        else:
            # base the name on the class name
            fname = 'coloring_' + '_'.join(
                [self.__class__.__module__.replace('.', '_'), self.__class__.__name__]) + '.pkl'

        return os.path.join(directory, fname)

    def _save_coloring(self, coloring):
        """
        Save the coloring to a file based on this system's class or pathname.

        Parameters
        ----------
        coloring : Coloring
            See Coloring class docstring.
        """
        # under MPI, only save on proc 0
        if ((self._full_comm is not None and self._full_comm.rank == 0) or
                (self._full_comm is None and self.comm.rank == 0)):
            coloring.save(self.get_approx_coloring_fname())

    def _get_static_coloring(self):
        """
        Get the Coloring for this system.

        If necessary, load the Coloring from a file.

        Returns
        -------
        Coloring or None
            Coloring object, possible loaded from a file, or None
        """
        info = self._coloring_info
        coloring = info['coloring']
        if coloring is not None:
            return coloring

        static = info['static']
        if static is _STD_COLORING_FNAME or isinstance(static, str):
            if static is _STD_COLORING_FNAME:
                fname = self.get_approx_coloring_fname()
            else:
                fname = static
            print("%s: loading coloring from file %s" % (self.msginfo, fname))
            info['coloring'] = coloring = Coloring.load(fname)
            if info['wrt_patterns'] != coloring._meta['wrt_patterns']:
                raise RuntimeError("%s: Loaded coloring has different wrt_patterns (%s) than "
                                   "declared ones (%s)." %
                                   (self.msginfo, coloring._meta['wrt_patterns'],
                                    info['wrt_patterns']))
            info.update(info['coloring']._meta)
            approx = self._get_approx_scheme(info['method'])
            # force regen of approx groups during next compute_approximations
            approx._reset()
        elif isinstance(static, coloring_mod.Coloring):
            info['coloring'] = coloring = static

        if coloring is not None:
            info['dynamic'] = False

        info['static'] = coloring

        return coloring

    def _get_coloring(self):
        """
        Get the Coloring for this system.

        If necessary, load the Coloring from a file or dynamically generate it.

        Returns
        -------
        Coloring or None
            Coloring object, possible loaded from a file or dynamically generated, or None
        """
        coloring = self._get_static_coloring()
        if coloring is None and self._coloring_info['dynamic']:
            self._coloring_info['coloring'] = coloring = self._compute_approx_coloring()[0]
            if coloring is not None:
                self._coloring_info.update(coloring._meta)

        return coloring

    def _setup_par_fd_procs(self, comm):
        """
        Split up the comm for use in parallel FD.

        Parameters
        ----------
        comm : MPI.Comm or <FakeComm>
            MPI communicator object.

        Returns
        -------
        MPI.Comm or <FakeComm>
            MPI communicator object.
        """
        num_par_fd = self._num_par_fd
        if comm.size < num_par_fd:
            raise ValueError("%s: num_par_fd must be <= communicator size (%d)" %
                             (self.msginfo, comm.size))

        self._full_comm = comm

        if num_par_fd > 1:
            sizes, offsets = evenly_distrib_idxs(num_par_fd, comm.size)

            # a 'color' is assigned to each subsystem, with
            # an entry for each processor it will be given
            # e.g. [0, 0, 0, 1, 1, 1, 2, 2, 2, 3, 3, 3]
            color = np.empty(comm.size, dtype=int)
            for i in range(num_par_fd):
                color[offsets[i]:offsets[i] + sizes[i]] = i

            self._par_fd_id = color[comm.rank]

            comm = self._full_comm.Split(self._par_fd_id)

        return comm

    def _setup_recording(self):
        if self._rec_mgr._recorders:
            myinputs = myoutputs = myresiduals = []

            options = self.recording_options
            incl = options['includes']
            excl = options['excludes']

            # includes and excludes for inputs are specified using _absolute_ names
            # vectors are keyed on absolute name, discretes on relative/promoted name
            if options['record_inputs']:
                myinputs = sorted([n for n in self._var_abs2prom['input']
                                   if check_path(n, incl, excl)])

            # includes and excludes for outputs are specified using _promoted_ names
            # vectors are keyed on absolute name, discretes on relative/promoted name
            if options['record_outputs']:
                myoutputs = sorted([n for n, prom in self._var_abs2prom['output'].items()
                                    if check_path(prom, incl, excl)])

                if self._var_discrete['output']:
                    # if we have discrete outputs then residual name set doesn't match output one
                    if options['record_residuals']:
                        contains = self._residuals._contains_abs
                        myresiduals = [n for n in myoutputs if contains(n)]
                elif options['record_residuals']:
                    myresiduals = myoutputs

            elif options['record_residuals']:
                abs2prom = self._var_abs2prom['output']
                myresiduals = [n for n in self._residuals._abs_iter()
                               if check_path(abs2prom[n], incl, excl)]

            self._filtered_vars_to_record = {
                'input': myinputs,
                'output': myoutputs,
                'residual': myresiduals
            }

            self._rec_mgr.startup(self)

        for subsys in self._subsystems_myproc:
            subsys._setup_recording()

    def _setup_procs(self, pathname, comm, mode, prob_meta):
        """
        Execute first phase of the setup process.

        Distribute processors, assign pathnames, and call setup on the component.

        Parameters
        ----------
        pathname : str
            Global name of the system, including the path.
        comm : MPI.Comm or <FakeComm>
            MPI communicator object.
        mode : string
            Derivatives calculation mode, 'fwd' for forward, and 'rev' for
            reverse (adjoint). Default is 'rev'.
        prob_meta : dict
            Problem level options.
        """
        self.pathname = pathname
        self._problem_meta = prob_meta
        self._first_call_to_linearize = True
        self._is_local = True

        self.options._parent_name = self.msginfo
        self.recording_options._parent_name = self.msginfo
        self._mode = mode
        self._design_vars = OrderedDict()
        self._responses = OrderedDict()
        self._design_vars.update(self._static_design_vars)
        self._responses.update(self._static_responses)

    def _setup_var_index_ranges(self):
        """
        Compute the division of variables by subsystem.
        """
        self._setup_var_index_maps()

    def _setup_var_data(self):
        """
        Compute the list of abs var names, abs/prom name maps, and metadata dictionaries.
        """
        self._var_allprocs_abs_names = {'input': [], 'output': []}
        self._var_abs_names = {'input': [], 'output': []}
        self._var_allprocs_prom2abs_list = {'input': OrderedDict(), 'output': OrderedDict()}
        self._var_abs2prom = {'input': {}, 'output': {}}
        self._var_allprocs_abs2prom = {'input': {}, 'output': {}}
        self._var_allprocs_abs2meta = {}
        self._var_abs2meta = {}
        self._var_allprocs_abs2idx = {}

    def _setup_var_index_maps(self):
        """
        Compute maps from abs var names to their index among allprocs variables in this system.
        """
        self._var_allprocs_abs2idx = abs2idx = {}

        vec_names = self._lin_rel_vec_name_list if self._use_derivatives else self._vec_names

        for vec_name in vec_names:
            abs2idx[vec_name] = abs2idx_t = {}
            for type_ in ['input', 'output']:
                for i, abs_name in enumerate(self._var_allprocs_relevant_names[vec_name][type_]):
                    abs2idx_t[abs_name] = i

        if self._use_derivatives:
            abs2idx['nonlinear'] = abs2idx['linear']

        for subsys in self._subsystems_myproc:
            subsys._setup_var_index_maps()

    def _setup_var_sizes(self):
        """
        Compute the arrays of local variable sizes for all variables/procs on this system.
        """
        self._var_sizes = {}
        self._owned_sizes = None
        self._owning_rank = defaultdict(int)

    def _setup_global_shapes(self):
        """
        Compute the global size and shape of all variables on this system.
        """
        meta = self._var_allprocs_abs2meta

        for typ in ('input', 'output'):
            # now set global sizes and shapes into metadata for distributed variables
            sizes = self._var_sizes['nonlinear'][typ]
            for idx, abs_name in enumerate(self._var_allprocs_abs_names[typ]):
                mymeta = meta[abs_name]
                local_shape = mymeta['shape']
                if not mymeta['distributed']:
                    # not distributed, just use local shape and size
                    mymeta['global_size'] = mymeta['size']
                    mymeta['global_shape'] = local_shape
                    continue

                global_size = np.sum(sizes[:, idx])
                mymeta['global_size'] = global_size

                # assume that all but the first dimension of the shape of a
                # distributed variable is the same on all procs
                high_dims = local_shape[1:]
                if high_dims:
                    high_size = np.prod(high_dims)
                    dim1 = global_size // high_size
                    if global_size % high_size != 0:
                        raise RuntimeError("%s: Global size of output '%s' (%s) does not agree "
                                           "with local shape %s" % (self.msginfo, abs_name,
                                                                    global_size, local_shape))
                    mymeta['global_shape'] = tuple([dim1] + list(high_dims))
                else:
                    mymeta['global_shape'] = (global_size,)

    def _setup_global_connections(self, conns=None):
        """
        Compute dict of all connections between this system's inputs and outputs.

        The connections come from 4 sources:
        1. Implicit connections owned by the current system
        2. Explicit connections declared by the current system
        3. Explicit connections declared by parent systems
        4. Implicit / explicit from subsystems

        Parameters
        ----------
        conns : dict
            Dictionary of connections passed down from parent group.
        """
        pass

    def _setup_vec_names(self, mode):
        """
        Compute the list of vec_names and the vois dict.

        This is only called on the top level System during initial setup.

        Parameters
        ----------
        mode : str
            Derivative direction, either 'fwd' or 'rev'.
        """
        if self._use_derivatives:
            vec_names = ['nonlinear', 'linear']
            vois = {}
            for system in self.system_iter(include_self=True, recurse=True):
                vois.update(tup for tup in system._get_vec_names_from_vois(mode))

            vec_names.extend(sorted(vois))
        else:
            vec_names = ['nonlinear']
            vois = {}

        self._problem_meta['vec_names'] = vec_names
        self._problem_meta['lin_vec_names'] = vec_names[1:]
        self._problem_meta['vectorized_vois'] = {n: d for n, d in vois.items()
                                                 if d['vectorize_derivs']}

    def _get_vec_names_from_vois(self, mode):
        """
        Compute the list of vec_names and the vois dict.

        This is only called on the top level System during initial setup.

        Parameters
        ----------
        mode : str
            Derivative direction, either 'fwd' or 'rev'.
        """
        if mode == 'fwd':
            vois = self._design_vars
            typ = "design variable"
        else:
            vois = self._responses
            typ = "response"

        pro2abs = self._var_allprocs_prom2abs_list['output']
        pro2abs_in = self._var_allprocs_prom2abs_list['input']
        try:
            for prom_name, data in vois.items():
                if data['parallel_deriv_color'] is not None or data['vectorize_derivs']:
                    if prom_name in pro2abs:
                        yield pro2abs[prom_name][0], data
                    else:
                        yield pro2abs_in[prom_name][0], data

        except KeyError as err:
            raise RuntimeError(f"{self.msginfo}: Output not found for {typ} {str(err)}.")

    def _init_relevance(self, mode):
        """
        Create the relevance dictionary.

        Parameters
        ----------
        mode : str
            Derivative direction, either 'fwd' or 'rev'.

        Returns
        -------
        dict
            The relevance dictionary.
        """
        if self._use_derivatives:
            desvars = self.get_design_vars(recurse=True, get_sizes=False, use_prom_ivc=False)
            responses = self.get_responses(recurse=True, get_sizes=False)
            return get_relevant_vars(self._conn_global_abs_in2out, desvars, responses,
                                     mode)
        else:
            relevant = defaultdict(dict)
            relevant['nonlinear'] = {'@all': ({'input': ContainsAll(), 'output': ContainsAll()},
                                              ContainsAll())}
            return relevant

    def _setup_driver_units(self):
        """
        Compute unit conversions for driver variables.
        """
        abs2meta = self._var_abs2meta
        pro2abs = self._var_allprocs_prom2abs_list['output']
        pro2abs_in = self._var_allprocs_prom2abs_list['input']
        conns = self._problem_meta.get('connections', {})

        dv = self._design_vars
        for name, meta in dv.items():

            units = meta['units']
            dv[name]['total_adder'] = dv[name]['adder']
            dv[name]['total_scaler'] = dv[name]['scaler']

            if units is not None:
                # If derivatives are not being calculated, then you reach here before ivc_source
                # is placed in the meta.
                try:
                    units_src = meta['ivc_source']
                except KeyError:
                    if name in abs2meta:
                        units_src = name
                    elif name in pro2abs:
                        units_src = pro2abs[name][0]
                    else:
                        in_abs = pro2abs_in[name][0]
                        units_src = conns[in_abs]

                var_units = abs2meta[units_src]['units']

                if var_units == units:
                    continue

                if var_units is None:
                    msg = "{}: Target for design variable {} has no units, but '{}' units " + \
                          "were specified."
                    raise RuntimeError(msg.format(self.msginfo, name, units))

                if not is_compatible(var_units, units):
                    msg = "{}: Target for design variable {} has '{}' units, but '{}' units " + \
                          "were specified."
                    raise RuntimeError(msg.format(self.msginfo, name, var_units, units))

                factor, offset = unit_conversion(var_units, units)
                base_adder, base_scaler = determine_adder_scaler(None, None,
                                                                 dv[name]['adder'],
                                                                 dv[name]['scaler'])

                dv[name]['total_adder'] = offset + base_adder / factor
                dv[name]['total_scaler'] = base_scaler * factor

        resp = self._responses
        type_dict = {'con': 'constraint', 'obj': 'objective'}
        for name, meta in resp.items():

            units = meta['units']
            resp[name]['total_scaler'] = resp[name]['scaler']
            resp[name]['total_adder'] = resp[name]['adder']

            if units is not None:
                # If derivatives are not being calculated, then you reach here before ivc_source
                # is placed in the meta.
                try:
                    units_src = meta['ivc_source']
                except KeyError:
                    if name in abs2meta:
                        units_src = name
                    elif name in pro2abs:
                        units_src = pro2abs[name][0]
                    else:
                        in_abs = pro2abs_in[name][0]
                        units_src = conns[in_abs]

                var_units = abs2meta[units_src]['units']

                if var_units == units:
                    continue

                if var_units is None:
                    msg = "{}: Target for {} {} has no units, but '{}' units " + \
                          "were specified."
                    raise RuntimeError(msg.format(self.msginfo, type_dict[meta['type']],
                                                  name, units))

                if not is_compatible(var_units, units):
                    msg = "{}: Target for {} {} has '{}' units, but '{}' units " + \
                          "were specified."
                    raise RuntimeError(msg.format(self.msginfo, type_dict[meta['type']],
                                                  name, var_units, units))

                factor, offset = unit_conversion(var_units, units)
                base_adder, base_scaler = determine_adder_scaler(None, None,
                                                                 resp[name]['adder'],
                                                                 resp[name]['scaler'])

                resp[name]['total_scaler'] = base_scaler * factor
                resp[name]['total_adder'] = offset + base_adder / factor

        for s in self._subsystems_myproc:
            s._setup_driver_units()

    def _setup_relevance(self, mode, relevant=None):
        """
        Set up the relevance dictionary.

        Parameters
        ----------
        mode : str
            Derivative direction, either 'fwd' or 'rev'.
        relevant : dict or None
            Dictionary mapping VOI name to all variables necessary for computing
            derivatives between the VOI and all other VOIs.
        """
        if relevant is None:  # should only occur at top level on full setup
            self._relevant = relevant = self._init_relevance(mode)
        else:
            self._relevant = relevant

        self._var_allprocs_relevant_names = defaultdict(lambda: {'input': [], 'output': []})
        self._var_relevant_names = defaultdict(lambda: {'input': [], 'output': []})

        self._rel_vec_name_list = []
        for vec_name in self._vec_names:
            rel, relsys = relevant[vec_name]['@all']
            if self.pathname in relsys:
                self._rel_vec_name_list.append(vec_name)
            for type_ in ('input', 'output'):
                self._var_allprocs_relevant_names[vec_name][type_].extend(
                    v for v in self._var_allprocs_abs_names[type_] if v in rel[type_])
                self._var_relevant_names[vec_name][type_].extend(
                    v for v in self._var_abs_names[type_] if v in rel[type_])

        self._rel_vec_names = frozenset(self._rel_vec_name_list)
        self._lin_rel_vec_name_list = self._rel_vec_name_list[1:]

        for s in self._subsystems_myproc:
            s._setup_relevance(mode, relevant)

    def _setup_connections(self):
        """
        Compute dict of all connections owned by this system.
        """
        pass

    def _setup_vectors(self, root_vectors, alloc_complex=False):
        """
        Compute all vectors for all vec names and assign excluded variables lists.

        Parameters
        ----------
        root_vectors : dict of dict of Vector
            Root vectors: first key is 'input', 'output', or 'residual'; second key is vec_name.
        alloc_complex : bool
            Whether to allocate any imaginary storage to perform complex step. Default is False.
        """
        self._vectors = vectors = {'input': OrderedDict(),
                                   'output': OrderedDict(),
                                   'residual': OrderedDict()}

        # Allocate complex if root vector was allocated complex.
        alloc_complex = root_vectors['output']['nonlinear']._alloc_complex

        # This happens if you reconfigure and switch to 'cs' without forcing the vectors to be
        # initially allocated as complex.
        if not alloc_complex and 'cs' in self._approx_schemes:
            raise RuntimeError("{}: In order to activate complex step during reconfiguration, "
                               "you need to set 'force_alloc_complex' to True during setup. e.g. "
                               "'problem.setup(force_alloc_complex=True)'".format(self.msginfo))

        if self._vector_class is None:
            self._vector_class = self._local_vector_class

        vector_class = self._vector_class

        for vec_name in self._rel_vec_name_list:

            # Only allocate complex in the vectors we need.
            vec_alloc_complex = root_vectors['output'][vec_name]._alloc_complex

            for kind in ['input', 'output', 'residual']:
                rootvec = root_vectors[kind][vec_name]
                vectors[kind][vec_name] = vector_class(
                    vec_name, kind, self, rootvec,
                    alloc_complex=vec_alloc_complex, ncol=rootvec._ncol)

        self._inputs = vectors['input']['nonlinear']
        self._outputs = vectors['output']['nonlinear']
        self._residuals = vectors['residual']['nonlinear']

        for subsys in self._subsystems_myproc:
            subsys._scale_factors = self._scale_factors
            subsys._setup_vectors(root_vectors)

    def _compute_root_scale_factors(self):
        """
        Compute scale factors for all variables.

        Returns
        -------
        dict
            Mapping of each absoute var name to its corresponding scaling factor tuple.
        """
        # make this a defaultdict to handle the case of access using unconnected inputs
        scale_factors = defaultdict(lambda: {
            ('input', 'phys'): (0.0, 1.0),
            ('input', 'norm'): (0.0, 1.0)
        })

        allprocs_meta_out = self._var_allprocs_abs2meta

        for abs_name in self._var_allprocs_abs_names['output']:
            meta = allprocs_meta_out[abs_name]
            ref0 = meta['ref0']
            res_ref = meta['res_ref']
            a0 = ref0
            a1 = meta['ref'] - ref0
            scale_factors[abs_name] = {
                ('output', 'phys'): (a0, a1),
                ('output', 'norm'): (-a0 / a1, 1.0 / a1),
                ('residual', 'phys'): (0.0, res_ref),
                ('residual', 'norm'): (0.0, 1.0 / res_ref),
            }
        return scale_factors

    def _setup_transfers(self):
        """
        Compute all transfers that are owned by this system.
        """
        pass

    def _setup_solvers(self):
        """
        Perform setup in all solvers.
        """
        # remove old solver error files if they exist
        if self.pathname == '':
            rank = MPI.COMM_WORLD.rank if MPI is not None else 0
            if rank == 0:
                for f in os.listdir('.'):
                    if fnmatchcase(f, 'solver_errors.*.out'):
                        os.remove(f)

        if self._nonlinear_solver is not None:
            self._nonlinear_solver._setup_solvers(self, 0)
        if self._linear_solver is not None:
            self._linear_solver._setup_solvers(self, 0)

        for subsys in self._subsystems_myproc:
            subsys._setup_solvers()

    def _setup_jacobians(self, recurse=True):
        """
        Set and populate jacobians down through the system tree.

        Parameters
        ----------
        recurse : bool
            If True, setup jacobians in all descendants.
        """
        asm_jac_solvers = set()
        if self._linear_solver is not None:
            asm_jac_solvers.update(self._linear_solver._assembled_jac_solver_iter())

        nl_asm_jac_solvers = set()
        if self.nonlinear_solver is not None:
            nl_asm_jac_solvers.update(self.nonlinear_solver._assembled_jac_solver_iter())

        asm_jac = None
        if asm_jac_solvers:
            asm_jac = _asm_jac_types[self.options['assembled_jac_type']](system=self)
            self._assembled_jac = asm_jac
            for s in asm_jac_solvers:
                s._assembled_jac = asm_jac

        if nl_asm_jac_solvers:
            if asm_jac is None:
                asm_jac = _asm_jac_types[self.options['assembled_jac_type']](system=self)
            for s in nl_asm_jac_solvers:
                s._assembled_jac = asm_jac

        if self._has_approx:
            self._set_approx_partials_meta()

        # At present, we don't support a AssembledJacobian in a group
        # if any subcomponents are matrix-free.
        if asm_jac is not None:
            if self.matrix_free:
                raise RuntimeError("%s: AssembledJacobian not supported for matrix-free "
                                   "subcomponent." % self.msginfo)

        if recurse:
            for subsys in self._subsystems_myproc:
                subsys._setup_jacobians()

    def set_initial_values(self):
        """
        Set all input and output variables to their declared initial values.
        """
        abs2meta = self._var_abs2meta
        for abs_name in self._var_abs_names['input']:
            self._inputs.set_var(abs_name, abs2meta[abs_name]['value'])

        for abs_name in self._var_abs_names['output']:
            self._outputs.set_var(abs_name, abs2meta[abs_name]['value'])

    def _get_maps(self, prom_names):
        """
        Define variable maps based on promotes lists.

        Parameters
        ----------
        prom_names : {'input': [], 'output': []}
            Lists of promoted input and output names.

        Returns
        -------
        dict of {'input': {str:str, ...}, 'output': {str:str, ...}}
            dictionary mapping input/output variable names
            to promoted variable names.
        """
        gname = self.name + '.' if self.name else ''

        def split_list(lst):
            """
            Return names, patterns, and renames found in lst.

            Parameters
            ----------
            lst : list
                List of names, patterns and/or tuples specifying promotes.

            Returns
            -------
            names : list
                list of names
            patterns : list
                list of patterns
            renames : dict
                dictionary of name mappings
            """
            names = []
            patterns = []
            renames = {}
            for entry in lst:
                if isinstance(entry, str):
                    if '*' in entry or '?' in entry or '[' in entry:
                        patterns.append(entry)
                    else:
                        names.append(entry)
                elif isinstance(entry, tuple) and len(entry) == 2:
                    renames[entry[0]] = entry[1]
                else:
                    raise TypeError("when adding subsystem '%s', entry '%s'"
                                    " is not a string or tuple of size 2" %
                                    (self.pathname, entry))
            return names, patterns, renames

        def update_src_indices(name, key):
            """
            Update metadata for promoted inputs that have had src_indices specified.

            Parameters
            ----------
            name : str
                Name of an input variable that may have associated src_indices.
            key : str or tuple
                Name, pattern or tuple by which src_indices would have been specified
                when the input variable was promoted.
            """
            if key in self._var_promotes_src_indices:
                src_indices, flat_src_indices = self._var_promotes_src_indices[key]

                abs_name = self._var_allprocs_prom2abs_list['input'][name][0]
                meta = self._var_abs2meta[abs_name]

                _, _, src_indices = ensure_compatible(name, meta['value'], meta['shape'],
                                                      src_indices)

                if 'src_indices' in meta and meta['src_indices'] is not None:
                    if not np.array_equal(meta['src_indices'], src_indices):
                        raise RuntimeError("%s: Trying to promote input '%s' with src_indices %s,"
                                           " but src_indices have already been specified as %s." %
                                           (self.msginfo, name, str(src_indices),
                                            str(meta['src_indices'])))
                if 'flat_src_indices' in meta and meta['flat_src_indices'] is not None:
                    if not meta['flat_src_indices'] == src_indices:
                        raise RuntimeError("%s: Trying to promote input '%s' with flat_src_indices"
                                           "=%s but flat_src_indices has already been specified as"
                                           " %s." %
                                           (self.msginfo, name, str(flat_src_indices),
                                            str(meta['flat_src_indices'])))

                if src_indices.dtype == object:
                    meta['src_indices'] = src_indices
                else:
                    meta['src_indices'] = np.asarray(src_indices, dtype=INT_DTYPE)

                meta['flat_src_indices'] = flat_src_indices

        def resolve(to_match, io_types, matches, proms):
            """
            Determine the mapping of promoted names to the parent scope for a promotion type.

            This is called once for promotes or separately for promotes_inputs and promotes_outputs.
            """
            if not to_match:
                for typ in io_types:
                    if gname:
                        matches[typ] = {name: gname + name for name in proms[typ]}
                    else:
                        matches[typ] = {name: name for name in proms[typ]}
                return True

            found = set()
            names, patterns, renames = split_list(to_match)

            for typ in io_types:
                is_input = typ == 'input'
                pmap = matches[typ]
                for name in proms[typ]:
                    if name in names:
                        pmap[name] = name
                        found.add(name)
                        if is_input:
                            update_src_indices(name, name)
                    elif name in renames:
                        pmap[name] = renames[name]
                        found.add(name)
                        if is_input:
                            update_src_indices(name, (name, renames[name]))
                    else:
                        for pattern in patterns:
                            # if name matches, promote that variable to parent
                            if pattern == '*' or fnmatchcase(name, pattern):
                                pmap[name] = name
                                found.add(pattern)
                                if is_input:
                                    update_src_indices(name, pattern)
                                break
                        else:
                            # Default: prepend the parent system's name
                            pmap[name] = gname + name if gname else name
                            if is_input:
                                update_src_indices(name, name)

            not_found = (set(names).union(renames).union(patterns)) - found
            if not_found:
                if not self._var_abs2meta and isinstance(self, openmdao.core.group.Group):
                    empty_group_msg = ' Group contains no variables.'
                else:
                    empty_group_msg = ''
                if len(io_types) == 2:
                    call = 'promotes'
                else:
                    call = 'promotes_%ss' % io_types[0]

                for p in patterns:
                    for name, alias in renames.items():
                        if fnmatchcase(name, p):
                            raise RuntimeError("%s: %s '%s' matched '%s' but '%s' has been aliased "
                                               "to '%s'." % (self.msginfo, call, p, name,
                                                             name, alias))

                    for i in names:
                        if fnmatchcase(i, p):
                            break
                    else:
                        raise RuntimeError("%s: '%s' failed to find any matches for the following "
                                           "pattern: '%s'.%s" %
                                           (self.msginfo, call, p, empty_group_msg))
                    if p == patterns[-1]:
                        break
                else:
                    raise RuntimeError("%s: '%s' failed to find any matches for the following "
                                       "names or patterns: %s.%s" %
                                       (self.msginfo, call, sorted(not_found), empty_group_msg))

        maps = {'input': {}, 'output': {}}

        if self._var_promotes['input'] or self._var_promotes['output']:
            if self._var_promotes['any']:
                raise RuntimeError("%s: 'promotes' cannot be used at the same time as "
                                   "'promotes_inputs' or 'promotes_outputs'." % self.msginfo)
            resolve(self._var_promotes['input'], ('input',), maps, prom_names)
            resolve(self._var_promotes['output'], ('output',), maps, prom_names)
        else:
            resolve(self._var_promotes['any'], ('input', 'output'), maps, prom_names)

        return maps

    def _get_scope(self):
        """
        Find the input and output variables that are needed for a particular matvec product.

        Returns
        -------
        (set, set)
            Sets of output and input variables.
        """
        try:
            return self._scope_cache[None]
        except KeyError:
            self._scope_cache[None] = (frozenset(self._var_abs_names['output']), _empty_frozen_set)
            return self._scope_cache[None]

    def _get_potential_partials_lists(self, include_wrt_outputs=True):
        """
        Return full lists of possible 'of' and 'wrt' variables.

        Filters out any discrete variables.

        Parameters
        ----------
        include_wrt_outputs : bool
            If True, include outputs in the wrt list.

        Returns
        -------
        list
            List of 'of' variable names.
        list
            List of 'wrt' variable names.
        """
        of_list = list(self._var_allprocs_prom2abs_list['output'])
        wrt_list = list(self._var_allprocs_prom2abs_list['input'])

        # filter out any discrete inputs or outputs
        if self._discrete_outputs:
            of_list = [n for n in of_list if n not in self._discrete_outputs]
        if self._discrete_inputs:
            wrt_list = [n for n in wrt_list if n not in self._discrete_inputs]

        if include_wrt_outputs:
            wrt_list = of_list + wrt_list

        return of_list, wrt_list

    @contextmanager
    def _unscaled_context(self, outputs=(), residuals=()):
        """
        Context manager for units and scaling for vectors.

        Temporarily puts vectors in a physical and unscaled state, because
        internally, vectors are nominally in a dimensionless and scaled state.

        Parameters
        ----------
        outputs : list of output <Vector> objects
            List of output vectors to apply the unit and scaling conversions.
        residuals : list of residual <Vector> objects
            List of residual vectors to apply the unit and scaling conversions.
        """
        if self._has_output_scaling:
            for vec in outputs:
                vec.scale('phys')
        if self._has_resid_scaling:
            for vec in residuals:
                vec.scale('phys')

        yield

        if self._has_output_scaling:
            for vec in outputs:
                vec.scale('norm')

        if self._has_resid_scaling:
            for vec in residuals:
                vec.scale('norm')

    @contextmanager
    def _unscaled_context_all(self):
        """
        Context manager that temporarily puts all vectors in an unscaled state.
        """
        if self._has_output_scaling:
            for vec in self._vectors['output'].values():
                vec.scale('phys')
        if self._has_resid_scaling:
            for vec in self._vectors['residual'].values():
                vec.scale('phys')

        yield

        if self._has_output_scaling:
            for vec in self._vectors['output'].values():
                vec.scale('norm')
        if self._has_resid_scaling:
            for vec in self._vectors['residual'].values():
                vec.scale('norm')

    @contextmanager
    def _scaled_context_all(self):
        """
        Context manager that temporarily puts all vectors in a scaled state.
        """
        if self._has_output_scaling:
            for vec in self._vectors['output'].values():
                vec.scale('norm')
        if self._has_resid_scaling:
            for vec in self._vectors['residual'].values():
                vec.scale('norm')

        yield

        if self._has_output_scaling:
            for vec in self._vectors['output'].values():
                vec.scale('phys')
        if self._has_resid_scaling:
            for vec in self._vectors['residual'].values():
                vec.scale('phys')

    @contextmanager
    def _static_mode_all(self, static_mode):
        """
        Context manager that temporarily sets the static mode of all subsystems.
        """
        for system in self.system_iter(include_self=True, recurse=True):
            system._static_mode = static_mode

        yield

        for system in self.system_iter(include_self=True, recurse=True):
            system._static_mode = not static_mode

    @contextmanager
    def _matvec_context(self, vec_name, scope_out, scope_in, mode, clear=True):
        """
        Context manager for vectors.

        For the given vec_name, return vectors that use a set of
        internal variables that are relevant to the current matrix-vector
        product.  This is called only from _apply_linear.

        Parameters
        ----------
        vec_name : str
            Name of the vector to use.
        scope_out : frozenset or None
            Set of absolute output names in the scope of this mat-vec product.
            If None, all are in the scope.
        scope_in : frozenset or None
            Set of absolute input names in the scope of this mat-vec product.
            If None, all are in the scope.
        mode : str
            Key for specifying derivative direction. Values are 'fwd'
            or 'rev'.
        clear : bool(True)
            If True, zero out residuals (in fwd mode) or inputs and outputs
            (in rev mode).

        Yields
        ------
        (d_inputs, d_outputs, d_residuals) : tuple of Vectors
            Yields the three Vectors configured internally to deal only
            with variables relevant to the current matrix vector product.

        """
        d_inputs = self._vectors['input'][vec_name]
        d_outputs = self._vectors['output'][vec_name]
        d_residuals = self._vectors['residual'][vec_name]

        if clear:
            if mode == 'fwd':
                d_residuals.set_val(0.0)
            else:  # rev
                d_inputs.set_val(0.0)
                d_outputs.set_val(0.0)

        if scope_out is None and scope_in is None:
            yield d_inputs, d_outputs, d_residuals
        else:
            old_ins = d_inputs._names
            old_outs = d_outputs._names

            if scope_out is not None:
                d_outputs._names = scope_out.intersection(d_outputs._abs_iter())
            if scope_in is not None:
                d_inputs._names = scope_in.intersection(d_inputs._abs_iter())

            yield d_inputs, d_outputs, d_residuals

            # reset _names so users will see full vector contents
            d_inputs._names = old_ins
            d_outputs._names = old_outs

    def get_nonlinear_vectors(self):
        """
        Return the inputs, outputs, and residuals vectors.

        Returns
        -------
        (inputs, outputs, residuals) : tuple of <Vector> instances
            Yields the inputs, outputs, and residuals nonlinear vectors.
        """
        if self._inputs is None:
            raise RuntimeError("{}: Cannot get vectors because setup has not yet been "
                               "called.".format(self.msginfo))

        return self._inputs, self._outputs, self._residuals

    def get_linear_vectors(self, vec_name='linear'):
        """
        Return the linear inputs, outputs, and residuals vectors.

        Parameters
        ----------
        vec_name : str
            Name of the linear right-hand-side vector. The default is 'linear'.

        Returns
        -------
        (inputs, outputs, residuals) : tuple of <Vector> instances
            Yields the inputs, outputs, and residuals linear vectors for vec_name.
        """
        if self._inputs is None:
            raise RuntimeError("{}: Cannot get vectors because setup has not yet been "
                               "called.".format(self.msginfo))

        if vec_name not in self._vectors['input']:
            raise ValueError("%s: There is no linear vector named %s" % (self.msginfo, vec_name))

        return (self._vectors['input'][vec_name],
                self._vectors['output'][vec_name],
                self._vectors['residual'][vec_name])

    def _get_var_offsets(self):
        """
        Compute global offsets for variables.

        Returns
        -------
        dict
            Arrays of global offsets keyed by vec_name and deriv direction.
        """
        if self._var_offsets is None:
            offsets = self._var_offsets = {}
            vec_names = self._lin_rel_vec_name_list if self._use_derivatives else self._vec_names

            for vec_name in vec_names:
                offsets[vec_name] = off_vn = {}
                for type_ in ['input', 'output']:
                    vsizes = self._var_sizes[vec_name][type_]
                    if vsizes.size > 0:
                        csum = np.empty(vsizes.size, dtype=int)
                        csum[0] = 0
                        csum[1:] = np.cumsum(vsizes)[:-1]
                        off_vn[type_] = csum.reshape(vsizes.shape)
                    else:
                        off_vn[type_] = np.zeros(0, dtype=int).reshape((1, 0))

            if self._use_derivatives:
                offsets['nonlinear'] = offsets['linear']

        return self._var_offsets

    @property
    def nonlinear_solver(self):
        """
        Get the nonlinear solver for this system.
        """
        return self._nonlinear_solver

    @nonlinear_solver.setter
    def nonlinear_solver(self, solver):
        """
        Set this system's nonlinear solver.
        """
        self._nonlinear_solver = solver

    @property
    def linear_solver(self):
        """
        Get the linear solver for this system.
        """
        return self._linear_solver

    @linear_solver.setter
    def linear_solver(self, solver):
        """
        Set this system's linear solver.
        """
        self._linear_solver = solver

    @property
    def _force_alloc_complex(self):
        return self._problem_meta['force_alloc_complex']

    @property
    def _use_derivatives(self):
        return self._problem_meta['use_derivatives']

    @property
    def _local_vector_class(self):
        return self._problem_meta['local_vector_class']

    @property
    def _distributed_vector_class(self):
        return self._problem_meta['distributed_vector_class']

    @property
    def _vec_names(self):
        return self._problem_meta['vec_names']

    @property
    def _lin_vec_names(self):
        return self._problem_meta['lin_vec_names']

    @property
    def _recording_iter(self):
        return self._problem_meta['recording_iter']

    def _set_solver_print(self, level=2, depth=1e99, type_='all'):
        """
        Apply the given print settings to the internal solvers, recursively.

        Parameters
        ----------
        level : int
            iprint level. Set to 2 to print residuals each iteration; set to 1
            to print just the iteration totals; set to 0 to disable all printing
            except for failures, and set to -1 to disable all printing including failures.
        depth : int
            How deep to recurse. For example, you can set this to 0 if you only want
            to print the top level linear and nonlinear solver messages. Default
            prints everything.
        type_ : str
            Type of solver to set: 'LN' for linear, 'NL' for nonlinear, or 'all' for all.
        """
        if self._linear_solver is not None and type_ != 'NL':
            self._linear_solver._set_solver_print(level=level, type_=type_)
        if self.nonlinear_solver is not None and type_ != 'LN':
            self.nonlinear_solver._set_solver_print(level=level, type_=type_)

        for subsys in self._subsystems_allprocs:

            current_depth = subsys.pathname.count('.')
            if current_depth >= depth:
                continue

            subsys._set_solver_print(level=level, depth=depth - current_depth, type_=type_)

            if subsys._linear_solver is not None and type_ != 'NL':
                subsys._linear_solver._set_solver_print(level=level, type_=type_)
            if subsys.nonlinear_solver is not None and type_ != 'LN':
                subsys.nonlinear_solver._set_solver_print(level=level, type_=type_)

    def _setup_solver_print(self, recurse=True):
        """
        Apply the cached solver print settings during setup.

        Parameters
        ----------
        recurse : bool
            Whether to call this method in subsystems.
        """
        for level, depth, type_ in self._solver_print_cache:
            self._set_solver_print(level, depth, type_)

        if recurse:
            for subsys in self._subsystems_myproc:
                subsys._setup_solver_print(recurse=recurse)

    def set_solver_print(self, level=2, depth=1e99, type_='all'):
        """
        Control printing for solvers and subsolvers in the model.

        Parameters
        ----------
        level : int
            iprint level. Set to 2 to print residuals each iteration; set to 1
            to print just the iteration totals; set to 0 to disable all printing
            except for failures, and set to -1 to disable all printing including failures.
        depth : int
            How deep to recurse. For example, you can set this to 0 if you only want
            to print the top level linear and nonlinear solver messages. Default
            prints everything.
        type_ : str
            Type of solver to set: 'LN' for linear, 'NL' for nonlinear, or 'all' for all.
        """
        if (level, depth, type_) not in self._solver_print_cache:
            self._solver_print_cache.append((level, depth, type_))

    def _set_approx_partials_meta(self):
        # this will load a static coloring (if any) and will populate wrt_matches if
        # there is any coloring (static or dynamic).
        self._get_static_wrt_matches()

    def _get_static_wrt_matches(self):
        """
        Return wrt_matches for static coloring if there is one.

        Returns
        -------
        list of str or ()
            List of wrt_matches for a static coloring or () if there isn't one.
        """
        if (self._coloring_info['coloring'] is not None and
                self._coloring_info['wrt_matches'] is None):
            self._update_wrt_matches(self._coloring_info)

        # if coloring has been specified, we don't want to have multiple
        # approximations for the same subjac, so don't register any new
        # approximations when the wrt matches those used in the coloring.
        if self._get_static_coloring() is not None:  # static coloring has been specified
            return self._coloring_info['wrt_matches']

        return ()  # for dynamic coloring or no coloring

    def system_iter(self, include_self=False, recurse=True, typ=None):
        """
        Yield a generator of local subsystems of this system.

        Parameters
        ----------
        include_self : bool
            If True, include this system in the iteration.
        recurse : bool
            If True, iterate over the whole tree under this system.
        typ : type
            If not None, only yield Systems that match that are instances of the
            given type.
        """
        if include_self and (typ is None or isinstance(self, typ)):
            yield self

        for s in self._subsystems_myproc:
            if typ is None or isinstance(s, typ):
                yield s
            if recurse:
                for sub in s.system_iter(recurse=True, typ=typ):
                    yield sub

    def add_design_var(self, name, lower=None, upper=None, ref=None, ref0=None, indices=None,
                       adder=None, scaler=None, units=None,
                       parallel_deriv_color=None, vectorize_derivs=False,
                       cache_linear_solution=False):
        r"""
        Add a design variable to this system.

        Parameters
        ----------
        name : string
            Name of the design variable in the system.
        lower : float or ndarray, optional
            Lower boundary for the input
        upper : upper or ndarray, optional
            Upper boundary for the input
        ref : float or ndarray, optional
            Value of design var that scales to 1.0 in the driver.
        ref0 : float or ndarray, optional
            Value of design var that scales to 0.0 in the driver.
        indices : iter of int, optional
            If an input is an array, these indicate which entries are of
            interest for this particular design variable.  These may be
            positive or negative integers.
        units : str, optional
            Units to convert to before applying scaling.
        adder : float or ndarray, optional
            Value to add to the model value to get the scaled value for the driver. adder
            is first in precedence.  adder and scaler are an alterantive to using ref
            and ref0.
        scaler : float or ndarray, optional
            value to multiply the model value to get the scaled value for the driver. scaler
            is second in precedence. adder and scaler are an alterantive to using ref
            and ref0.
        parallel_deriv_color : string
            If specified, this design var will be grouped for parallel derivative
            calculations with other variables sharing the same parallel_deriv_color.
        vectorize_derivs : bool
            If True, vectorize derivative calculations.
        cache_linear_solution : bool
            If True, store the linear solution vectors for this variable so they can
            be used to start the next linear solution with an initial guess equal to the
            solution from the previous linear solve.

        Notes
        -----
        The response can be scaled using ref and ref0.
        The argument :code:`ref0` represents the physical value when the scaled value is 0.
        The argument :code:`ref` represents the physical value when the scaled value is 1.
        """
        if name in self._design_vars or name in self._static_design_vars:
            msg = "{}: Design Variable '{}' already exists."
            raise RuntimeError(msg.format(self.msginfo, name))

        # Name must be a string
        if not isinstance(name, str):
            raise TypeError('{}: The name argument should be a string, got {}'.format(self.msginfo,
                                                                                      name))

        # Convert ref/ref0 to ndarray/float as necessary
        ref = format_as_float_or_array('ref', ref, val_if_none=None, flatten=True)
        ref0 = format_as_float_or_array('ref0', ref0, val_if_none=None, flatten=True)

        # determine adder and scaler based on args
        adder, scaler = determine_adder_scaler(ref0, ref, adder, scaler)

        # Convert lower to ndarray/float as necessary
        lower = format_as_float_or_array('lower', lower, val_if_none=-openmdao.INF_BOUND,
                                         flatten=True)

        # Convert upper to ndarray/float as necessary
        upper = format_as_float_or_array('upper', upper, val_if_none=openmdao.INF_BOUND,
                                         flatten=True)

        # Apply scaler/adder to lower and upper
        lower = (lower + adder) * scaler
        upper = (upper + adder) * scaler

        if self._static_mode:
            design_vars = self._static_design_vars
        else:
            design_vars = self._design_vars

        dvs = OrderedDict()

        if isinstance(scaler, np.ndarray):
            if np.all(scaler == 1.0):
                scaler = None
        elif scaler == 1.0:
            scaler = None
        dvs['scaler'] = scaler

        if isinstance(adder, np.ndarray):
            if not np.any(adder):
                adder = None
        elif adder == 0.0:
            adder = None
        dvs['adder'] = adder

        dvs['name'] = name
        dvs['upper'] = upper
        dvs['lower'] = lower
        dvs['ref'] = ref
        dvs['ref0'] = ref0
        dvs['units'] = units
        dvs['cache_linear_solution'] = cache_linear_solution

        if indices is not None:

            if _is_slicer_op(indices):
                pass
            # If given, indices must be a sequence
            elif not (isinstance(indices, Iterable) and
                      all([isinstance(i, Integral) for i in indices])):
                raise ValueError("{}: If specified, design var indices must be a sequence of "
                                 "integers.".format(self.msginfo))
            else:
                indices = np.atleast_1d(indices)
                dvs['size'] = size = len(indices)

            # All refs: check the shape if necessary
            for item, item_name in zip([ref, ref0, scaler, adder, upper, lower],
                                       ['ref', 'ref0', 'scaler', 'adder', 'upper', 'lower']):
                if isinstance(item, np.ndarray):
                    if item.size != size:
                        raise ValueError("%s: When adding design var '%s', %s should have size "
                                         "%d but instead has size %d." % (self.msginfo, name,
                                                                          item_name, size,
                                                                          item.size))

        dvs['indices'] = indices
        dvs['parallel_deriv_color'] = parallel_deriv_color
        dvs['vectorize_derivs'] = vectorize_derivs

        design_vars[name] = dvs

    def add_response(self, name, type_, lower=None, upper=None, equals=None,
                     ref=None, ref0=None, indices=None, index=None, units=None,
                     adder=None, scaler=None, linear=False, parallel_deriv_color=None,
                     vectorize_derivs=False, cache_linear_solution=False):
        r"""
        Add a response variable to this system.

        The response can be scaled using ref and ref0.
        The argument :code:`ref0` represents the physical value when the scaled value is 0.
        The argument :code:`ref` represents the physical value when the scaled value is 1.

        Parameters
        ----------
        name : string
            Name of the response variable in the system.
        type_ : string
            The type of response. Supported values are 'con' and 'obj'
        lower : float or ndarray, optional
            Lower boundary for the variable
        upper : upper or ndarray, optional
            Upper boundary for the variable
        equals : equals or ndarray, optional
            Equality constraint value for the variable
        ref : float or ndarray, optional
            Value of response variable that scales to 1.0 in the driver.
        ref0 : upper or ndarray, optional
            Value of response variable that scales to 0.0 in the driver.
        indices : sequence of int, optional
            If variable is an array, these indicate which entries are of
            interest for this particular response.
        index : int, optional
            If variable is an array, this indicates which entry is of
            interest for this particular response.
        units : str, optional
            Units to convert to before applying scaling.
        adder : float or ndarray, optional
            Value to add to the model value to get the scaled value for the driver. adder
            is first in precedence.  adder and scaler are an alterantive to using ref
            and ref0.
        scaler : float or ndarray, optional
            value to multiply the model value to get the scaled value for the driver. scaler
            is second in precedence. adder and scaler are an alterantive to using ref
            and ref0.
        linear : bool
            Set to True if constraint is linear. Default is False.
        parallel_deriv_color : string
            If specified, this design var will be grouped for parallel derivative
            calculations with other variables sharing the same parallel_deriv_color.
        vectorize_derivs : bool
            If True, vectorize derivative calculations.
        cache_linear_solution : bool
            If True, store the linear solution vectors for this variable so they can
            be used to start the next linear solution with an initial guess equal to the
            solution from the previous linear solve.
        """
        # Name must be a string
        if not isinstance(name, str):
            raise TypeError('{}: The name argument should be a string, '
                            'got {}'.format(self.msginfo, name))

        # Type must be a string and one of 'con' or 'obj'
        if not isinstance(type_, str):
            raise TypeError('{}: The type argument should be a string'.format(self.msginfo))
        elif type_ not in ('con', 'obj'):
            raise ValueError('{}: The type must be one of \'con\' or \'obj\': '
                             'Got \'{}\' instead'.format(self.msginfo, name))

        if name in self._responses or name in self._static_responses:
            typemap = {'con': 'Constraint', 'obj': 'Objective'}
            msg = "{}: {} '{}' already exists.".format(self.msginfo, typemap[type_], name)
            raise RuntimeError(msg.format(name))

        # Convert ref/ref0 to ndarray/float as necessary
        ref = format_as_float_or_array('ref', ref, val_if_none=None, flatten=True)
        ref0 = format_as_float_or_array('ref0', ref0, val_if_none=None, flatten=True)

        # determine adder and scaler based on args
        adder, scaler = determine_adder_scaler(ref0, ref, adder, scaler)

        # A constraint cannot be an equality and inequality constraint
        if equals is not None and (lower is not None or upper is not None):
            msg = "{}: Constraint '{}' cannot be both equality and inequality."
            raise ValueError(msg.format(self.msginfo, name))

        if _is_slicer_op(indices):
            pass
        # If given, indices must be a sequence
        elif (indices is not None and not (
                isinstance(indices, Iterable) and all([isinstance(i, Integral) for i in indices]))):
            raise ValueError("{}: If specified, response indices must be a sequence of "
                             "integers.".format(self.msginfo))

        if self._static_mode:
            responses = self._static_responses
        else:
            responses = self._responses

        resp = OrderedDict()

        if type_ == 'con':

            # Convert lower to ndarray/float as necessary
            try:
                lower = format_as_float_or_array('lower', lower, val_if_none=-openmdao.INF_BOUND,
                                                 flatten=True)
            except (TypeError, ValueError):
                raise TypeError("Argument 'lower' can not be a string ('{}' given). You can not "
                                "specify a variable as lower bound. You can only provide constant "
                                "float values".format(lower))

            # Convert upper to ndarray/float as necessary
            try:
                upper = format_as_float_or_array('upper', upper, val_if_none=openmdao.INF_BOUND,
                                                 flatten=True)
            except (TypeError, ValueError):
                raise TypeError("Argument 'upper' can not be a string ('{}' given). You can not "
                                "specify a variable as upper bound. You can only provide constant "
                                "float values".format(upper))
            # Convert equals to ndarray/float as necessary
            if equals is not None:
                try:
                    equals = format_as_float_or_array('equals', equals, flatten=True)
                except (TypeError, ValueError):
                    raise TypeError("Argument 'equals' can not be a string ('{}' given). You can "
                                    "not specify a variable as equals bound. You can only provide "
                                    "constant float values".format(equals))

            # Scale the bounds
            if lower is not None:
                lower = (lower + adder) * scaler

            if upper is not None:
                upper = (upper + adder) * scaler

            if equals is not None:
                equals = (equals + adder) * scaler

            resp['lower'] = lower
            resp['upper'] = upper
            resp['equals'] = equals
            resp['linear'] = linear
            if indices is not None:
                indices = np.atleast_1d(indices)
                resp['size'] = len(indices)
            resp['indices'] = indices
        else:  # 'obj'
            if index is not None:
                resp['size'] = 1
                index = np.array([index], dtype=INT_DTYPE)
            resp['indices'] = index

        if isinstance(scaler, np.ndarray):
            if np.all(scaler == 1.0):
                scaler = None
        elif scaler == 1.0:
            scaler = None
        resp['scaler'] = scaler

        if isinstance(adder, np.ndarray):
            if not np.any(adder):
                adder = None
        elif adder == 0.0:
            adder = None
        resp['adder'] = adder

        if resp['indices'] is not None:
            size = resp['indices'].size
            vlist = [ref, ref0, scaler, adder]
            nlist = ['ref', 'ref0', 'scaler', 'adder']
            if type_ == 'con':
                tname = 'constraint'
                vlist.extend([upper, lower, equals])
                nlist.extend(['upper', 'lower', 'equals'])
            else:
                tname = 'objective'

            # All refs: check the shape if necessary
            for item, item_name in zip(vlist, nlist):
                if isinstance(item, np.ndarray):
                    if item.size != size:
                        raise ValueError("%s: When adding %s '%s', %s should have size "
                                         "%d but instead has size %d." % (self.msginfo, tname,
                                                                          name, item_name, size,
                                                                          item.size))
        resp['name'] = name
        resp['ref'] = ref
        resp['ref0'] = ref0
        resp['type'] = type_
        resp['units'] = units
        resp['cache_linear_solution'] = cache_linear_solution

        resp['parallel_deriv_color'] = parallel_deriv_color
        resp['vectorize_derivs'] = vectorize_derivs

        responses[name] = resp

    def add_constraint(self, name, lower=None, upper=None, equals=None,
                       ref=None, ref0=None, adder=None, scaler=None, units=None,
                       indices=None, linear=False, parallel_deriv_color=None,
                       vectorize_derivs=False, cache_linear_solution=False):
        r"""
        Add a constraint variable to this system.

        Parameters
        ----------
        name : string
            Name of the response variable in the system.
        lower : float or ndarray, optional
            Lower boundary for the variable
        upper : float or ndarray, optional
            Upper boundary for the variable
        equals : float or ndarray, optional
            Equality constraint value for the variable
        ref : float or ndarray, optional
            Value of response variable that scales to 1.0 in the driver.
        ref0 : float or ndarray, optional
            Value of response variable that scales to 0.0 in the driver.
        adder : float or ndarray, optional
            Value to add to the model value to get the scaled value for the driver. adder
            is first in precedence.  adder and scaler are an alterantive to using ref
            and ref0.
        scaler : float or ndarray, optional
            value to multiply the model value to get the scaled value for the driver. scaler
            is second in precedence. adder and scaler are an alterantive to using ref
            and ref0.
        units : str, optional
            Units to convert to before applying scaling.
        indices : sequence of int, optional
            If variable is an array, these indicate which entries are of
            interest for this particular response.  These may be positive or
            negative integers.
        linear : bool
            Set to True if constraint is linear. Default is False.
        parallel_deriv_color : string
            If specified, this design var will be grouped for parallel derivative
            calculations with other variables sharing the same parallel_deriv_color.
        vectorize_derivs : bool
            If True, vectorize derivative calculations.
        cache_linear_solution : bool
            If True, store the linear solution vectors for this variable so they can
            be used to start the next linear solution with an initial guess equal to the
            solution from the previous linear solve.

        Notes
        -----
        The response can be scaled using ref and ref0.
        The argument :code:`ref0` represents the physical value when the scaled value is 0.
        The argument :code:`ref` represents the physical value when the scaled value is 1.
        The arguments (:code:`lower`, :code:`upper`, :code:`equals`) can not be strings or variable
        names.
        """
        self.add_response(name=name, type_='con', lower=lower, upper=upper,
                          equals=equals, scaler=scaler, adder=adder, ref=ref,
                          ref0=ref0, indices=indices, linear=linear, units=units,
                          parallel_deriv_color=parallel_deriv_color,
                          vectorize_derivs=vectorize_derivs,
                          cache_linear_solution=cache_linear_solution)

    def add_objective(self, name, ref=None, ref0=None, index=None, units=None,
                      adder=None, scaler=None, parallel_deriv_color=None,
                      vectorize_derivs=False, cache_linear_solution=False):
        r"""
        Add a response variable to this system.

        Parameters
        ----------
        name : string
            Name of the response variable in the system.
        ref : float or ndarray, optional
            Value of response variable that scales to 1.0 in the driver.
        ref0 : float or ndarray, optional
            Value of response variable that scales to 0.0 in the driver.
        index : int, optional
            If variable is an array, this indicates which entry is of
            interest for this particular response. This may be a positive
            or negative integer.
        units : str, optional
            Units to convert to before applying scaling.
        adder : float or ndarray, optional
            Value to add to the model value to get the scaled value for the driver. adder
            is first in precedence.  adder and scaler are an alterantive to using ref
            and ref0.
        scaler : float or ndarray, optional
            value to multiply the model value to get the scaled value for the driver. scaler
            is second in precedence. adder and scaler are an alterantive to using ref
            and ref0.
        parallel_deriv_color : string
            If specified, this design var will be grouped for parallel derivative
            calculations with other variables sharing the same parallel_deriv_color.
        vectorize_derivs : bool
            If True, vectorize derivative calculations.
        cache_linear_solution : bool
            If True, store the linear solution vectors for this variable so they can
            be used to start the next linear solution with an initial guess equal to the
            solution from the previous linear solve.

        Notes
        -----
        The objective can be scaled using scaler and adder, where

        .. math::

            x_{scaled} = scaler(x + adder)

        or through the use of ref/ref0, which map to scaler and adder through
        the equations:

        .. math::

            0 = scaler(ref_0 + adder)

            1 = scaler(ref + adder)

        which results in:

        .. math::

            adder = -ref_0

            scaler = \frac{1}{ref + adder}
        """
        if index is not None and not isinstance(index, int):
            raise TypeError('{}: If specified, objective index must be '
                            'an int.'.format(self.msginfo))
        self.add_response(name, type_='obj', scaler=scaler, adder=adder,
                          ref=ref, ref0=ref0, index=index, units=units,
                          parallel_deriv_color=parallel_deriv_color,
                          vectorize_derivs=vectorize_derivs,
                          cache_linear_solution=cache_linear_solution)

    def get_design_vars(self, recurse=True, get_sizes=True, use_prom_ivc=True):
        """
        Get the DesignVariable settings from this system.

        Retrieve all design variable settings from the system and, if recurse
        is True, all of its subsystems.

        Parameters
        ----------
        recurse : bool
            If True, recurse through the subsystems and return the path of
            all design vars relative to the this system.
        get_sizes : bool, optional
            If True, compute the size of each design variable.
        use_prom_ivc : bool
            Translate auto_ivc_names to their promoted input names.

        Returns
        -------
        dict
            The design variables defined in the current system and, if
            recurse=True, its subsystems.

        """
        pro2abs_out = self._var_allprocs_prom2abs_list['output']
        pro2abs_in = self._var_allprocs_prom2abs_list['input']
        conns = self._problem_meta.get('connections', {})
<<<<<<< HEAD
        if use_prom_ivc:
            abs2prom = self._problem_meta.get('abs2prom', {})['input']
=======
        abs2meta = self._problem_meta['all_meta']
>>>>>>> 8e7b0d88

        # Human readable error message during Driver setup.
        out = OrderedDict()
        out_scope_ivc = {}
        try:
            for name, data in self._design_vars.items():
                if name in pro2abs_out:

                    # This is an output name, most likely a manual indepvarcomp.
                    abs_name = pro2abs_out[name][0]
                    out[abs_name] = data
                    out[abs_name]['ivc_source'] = abs_name
<<<<<<< HEAD
                    out_scope_ivc[abs_name] = False
=======
                    out[abs_name]['distributed'] = \
                        abs_name in abs2meta and abs2meta[abs_name]['distributed']
>>>>>>> 8e7b0d88

                else:  # assume an input name else KeyError

                    # Design variable on an auto_ivc input, so use connected output name.
                    in_abs = pro2abs_in[name][0]
                    ivc_path = conns[in_abs]
<<<<<<< HEAD

=======
                    distrib = ivc_path in abs2meta and abs2meta[ivc_path]['distributed']
>>>>>>> 8e7b0d88
                    if use_prom_ivc:

                        # If we are not at the top, then promoted name needs to be converted to the
                        # top scope.
                        if self.pathname and in_abs in abs2prom:
                            name = abs2prom[in_abs]
                            out_scope_ivc[name] = True
                        else:
                            out_scope_ivc[name] = False

                        out[name] = data
                        out[name]['ivc_source'] = ivc_path
                        out[name]['distributed'] = distrib
                    else:
                        out[ivc_path] = data
                        out[ivc_path]['ivc_source'] = ivc_path
<<<<<<< HEAD
                        out_scope_ivc[ivc_path] = False
=======
                        out[ivc_path]['distributed'] = distrib
>>>>>>> 8e7b0d88

        except KeyError as err:
            msg = "{}: Output not found for design variable {}."
            raise RuntimeError(msg.format(self.msginfo, str(err)))

        if get_sizes:
            # Size them all
<<<<<<< HEAD
=======
            sizes = self._problem_meta['sizes']['nonlinear']['output']
            abs2idx = self._problem_meta['abs2idx']['nonlinear']
            owning_rank = self._problem_meta['owning_rank']

>>>>>>> 8e7b0d88
            for name, meta in out.items():

                if out_scope_ivc[name]:
                    sizes = self._problem_meta.get('sizes', {})['nonlinear']['output']
                    abs2idx = self._problem_meta.get('abs2idx', {})['nonlinear']
                else:
                    sizes = self._var_sizes['nonlinear']['output']
                    abs2idx = self._var_allprocs_abs2idx['nonlinear']

                src_name = name
                if meta['ivc_source'] is not None:
                    src_name = meta['ivc_source']

                if 'size' not in meta:
                    if src_name in abs2idx:
                        meta['size'] = sizes[owning_rank[src_name], abs2idx[src_name]]
                    else:
                        meta['size'] = 0  # discrete var, don't know size

                if src_name in abs2idx:
<<<<<<< HEAD
                    if out_scope_ivc[name]:
                        meta = self._problem_meta.get('all_meta', {})[src_name]
                    else:
                        meta = self._var_allprocs_abs2meta[src_name]

=======
                    meta = abs2meta[src_name]
>>>>>>> 8e7b0d88
                    out[name]['distributed'] = meta['distributed']
                    out[name]['global_size'] = meta['global_size']
                else:
                    print('what')

        if recurse:
            for subsys in self._subsystems_myproc:
                out.update(subsys.get_design_vars(recurse=recurse, get_sizes=get_sizes,
                                                  use_prom_ivc=use_prom_ivc))

            if self.comm.size > 1 and self._subsystems_allprocs:
                allouts = self.comm.allgather(out)
                out = OrderedDict()
                for all_out in allouts:
                    out.update(all_out)

        return out

    def get_responses(self, recurse=True, get_sizes=True, use_prom_ivc=False):
        """
        Get the response variable settings from this system.

        Retrieve all response variable settings from the system as a dict,
        keyed by variable name.

        Parameters
        ----------
        recurse : bool, optional
            If True, recurse through the subsystems and return the path of
            all responses relative to the this system.
        get_sizes : bool, optional
            If True, compute the size of each response.
        use_prom_ivc : bool
            Translate auto_ivc_names to their promoted input names.

        Returns
        -------
        dict
            The responses defined in the current system and, if
            recurse=True, its subsystems.

        """
        prom2abs = self._var_allprocs_prom2abs_list['output']
        prom2abs_in = self._var_allprocs_prom2abs_list['input']
<<<<<<< HEAD
        conns = self._problem_meta.get('connections', {})
        if use_prom_ivc:
            abs2prom = self._problem_meta.get('abs2prom', {})['input']
=======
        conns = self._problem_meta['connections']
        abs2meta = self._problem_meta['all_meta']
>>>>>>> 8e7b0d88

        # Human readable error message during Driver setup.
        try:
            out = {}
            out_scope_ivc = {}
            for name, data in self._responses.items():
                if name in prom2abs:
                    abs_name = prom2abs[name][0]
                    out[abs_name] = data
                    out[abs_name]['ivc_source'] = abs_name
<<<<<<< HEAD
                    out_scope_ivc[abs_name] = False
=======
                    out[abs_name]['distributed'] = \
                        abs_name in abs2meta and abs2meta[abs_name]['distributed']
>>>>>>> 8e7b0d88

                else:
                    # A constraint can actaully be on an auto_ivc input, so use connected
                    # output name.
                    in_abs = prom2abs_in[name][0]
                    ivc_path = conns[in_abs]
<<<<<<< HEAD

=======
                    distrib = ivc_path in abs2meta and abs2meta[ivc_path]['distributed']
>>>>>>> 8e7b0d88
                    if use_prom_ivc:

                        # If we are not at the top, then promoted name needs to be converted to the
                        # top scope.
                        if self.pathname and in_abs in abs2prom:
                            name = abs2prom[in_abs]
                            out_scope_ivc[name] = True
                        else:
                            out_scope_ivc[name] = False

                        out[name] = data
                        out[name]['ivc_source'] = ivc_path
                        out[name]['distributed'] = distrib
                    else:
                        out[ivc_path] = data
                        out[ivc_path]['ivc_source'] = ivc_path
<<<<<<< HEAD
                        out_scope_ivc[ivc_path] = False
=======
                        out[ivc_path]['distributed'] = distrib
>>>>>>> 8e7b0d88

        except KeyError as err:
            msg = "{}: Output not found for response {}."
            raise RuntimeError(msg.format(self.msginfo, str(err)))

        if get_sizes:
            # Size them all
            for prom_name, response in out.items():

                if out_scope_ivc[prom_name]:
                    sizes = self._problem_meta.get('sizes', {})['nonlinear']['output']
                    abs2idx = self._problem_meta.get('abs2idx', {})['nonlinear']
                else:
                    sizes = self._var_sizes['nonlinear']['output']
                    abs2idx = self._var_allprocs_abs2idx['nonlinear']

                name = response['ivc_source']

                # Discrete vars
                if name not in abs2idx:
                    response['size'] = 0  # discrete var, we don't know the size
                    continue

                if out_scope_ivc[prom_name]:
                    meta = self._problem_meta.get('all_meta', {})[name]
                else:
                    meta = self._var_allprocs_abs2meta[name]

                response['distributed'] = meta['distributed']

                if response['indices'] is not None:
                    # Index defined in this response.
                    response['global_size'] = len(response['indices']) if meta['distributed'] \
                        else meta['global_size']

                else:
                    response['size'] = sizes[self._owning_rank[name], abs2idx[name]]
                    response['global_size'] = meta['global_size']

        if recurse:
            for subsys in self._subsystems_myproc:
                out.update(subsys.get_responses(recurse=recurse, get_sizes=get_sizes,
                                                use_prom_ivc=use_prom_ivc))

            if self.comm.size > 1 and self._subsystems_allprocs:
                all_outs = self.comm.allgather(out)
                out = OrderedDict()
                for rank, all_out in enumerate(all_outs):
                    out.update(all_out)

        return out

    def get_constraints(self, recurse=True):
        """
        Get the Constraint settings from this system.

        Retrieve the constraint settings for the current system as a dict,
        keyed by variable name.

        Parameters
        ----------
        recurse : bool, optional
            If True, recurse through the subsystems and return the path of
            all constraints relative to the this system.

        Returns
        -------
        dict
            The constraints defined in the current system.

        """
        return OrderedDict((key, response) for (key, response) in
                           self.get_responses(recurse=recurse).items()
                           if response['type'] == 'con')

    def get_objectives(self, recurse=True):
        """
        Get the Objective settings from this system.

        Retrieve all objectives settings from the system as a dict, keyed
        by variable name.

        Parameters
        ----------
        recurse : bool, optional
            If True, recurse through the subsystems and return the path of
            all objective relative to the this system.

        Returns
        -------
        dict
            The objectives defined in the current system.

        """
        return OrderedDict((key, response) for (key, response) in
                           self.get_responses(recurse=recurse).items()
                           if response['type'] == 'obj')

    def run_apply_nonlinear(self):
        """
        Compute residuals.

        This calls _apply_nonlinear, but with the model assumed to be in an unscaled state.
        """
        with self._scaled_context_all():
            self._apply_nonlinear()

    def list_inputs(self,
                    values=True,
                    prom_name=False,
                    units=False,
                    shape=False,
                    global_shape=False,
                    desc=False,
                    hierarchical=True,
                    print_arrays=False,
                    tags=None,
                    includes=None,
                    excludes=None,
                    all_procs=False,
                    out_stream=_DEFAULT_OUT_STREAM):
        """
        Return and optionally log a list of input names and other optional information.

        If the model is parallel, only the local variables are returned to the process.
        Also optionally logs the information to a user defined output stream. If the model is
        parallel, the rank 0 process logs information about all variables across all processes.

        Parameters
        ----------
        values : bool, optional
            When True, display/return input values. Default is True.
        prom_name : bool, optional
            When True, display/return the promoted name of the variable.
            Default is False.
        units : bool, optional
            When True, display/return units. Default is False.
        shape : bool, optional
            When True, display/return the shape of the value. Default is False.
        global_shape : bool, optional
            When True, display/return the global shape of the value. Default is False.
        desc : bool, optional
            When True, display/return description. Default is False.
        hierarchical : bool, optional
            When True, human readable output shows variables in hierarchical format.
        print_arrays : bool, optional
            When False, in the columnar display, just display norm of any ndarrays with size > 1.
            The norm is surrounded by vertical bars to indicate that it is a norm.
            When True, also display full values of the ndarray below the row. Format is affected
            by the values set with numpy.set_printoptions
            Default is False.
        tags : str or list of strs
            User defined tags that can be used to filter what gets listed. Only inputs with the
            given tags will be listed.
            Default is None, which means there will be no filtering based on tags.
        includes : None or list_like
            List of glob patterns for pathnames to include in the check. Default is None, which
            includes all components in the model.
        excludes : None or list_like
            List of glob patterns for pathnames to exclude from the check. Default is None, which
            excludes nothing.
        all_procs : bool, optional
            When True, display output on all processors. Default is False.
        out_stream : file-like object
            Where to send human readable output. Default is sys.stdout.
            Set to None to suppress.

        Returns
        -------
        list
            list of input names and other optional information about those inputs
        """
        if self._inputs is None:
            # final setup has not been performed
            from openmdao.core.group import Group
            if isinstance(self, Group):
                raise RuntimeError("{}: Unable to list inputs on a Group until model has "
                                   "been run.".format(self.msginfo))

            # this is a component; use relative names, including discretes
            meta = self._var_rel2meta
            var_names = self._var_rel_names['input'] + list(self._var_discrete['input'].keys())
            abs2prom = {}
        else:
            # final setup has been performed
            # use absolute names, discretes handled separately
            # Only gathering up values and metadata from this proc, if MPI
            meta = self._var_abs2meta
            var_names = self._inputs._abs_iter()
            abs2prom = self._var_abs2prom['input']

        allprocs_meta = self._var_allprocs_abs2meta

        inputs = []

        for var_name in var_names:
            # Filter based on tags
            if tags and not (make_set(tags) & meta[var_name]['tags']):
                continue

            if abs2prom:
                var_name_prom = abs2prom[var_name]
            else:
                var_name_prom = var_name

            if not match_includes_excludes(var_name, var_name_prom, includes, excludes):
                continue

            if self._inputs:
                val = self._inputs._abs_get_val(var_name, False)
            else:
                val = meta[var_name]['value']

            var_meta = {}
            if values:
                var_meta['value'] = val
            if prom_name:
                var_meta['prom_name'] = var_name_prom
            if units:
                var_meta['units'] = meta[var_name]['units']
            if shape:
                var_meta['shape'] = val.shape
            if global_shape:
                if var_name in allprocs_meta:
                    var_meta['global_shape'] = allprocs_meta[var_name]['global_shape']
                else:
                    var_meta['global_shape'] = 'Unavailable'
            if desc:
                var_meta['desc'] = meta[var_name]['desc']

            inputs.append((var_name, var_meta))

        if self._inputs is not None and self._discrete_inputs:
            disc_meta = self._discrete_inputs._dict

            for var_name, val in self._discrete_inputs.items():
                # Filter based on tags
                if tags and not (make_set(tags) & disc_meta[var_name]['tags']):
                    continue

                var_name_prom = abs2prom[var_name]

                if not match_includes_excludes(var_name, var_name_prom, includes, excludes):
                    continue

                var_meta = {}
                if values:
                    var_meta['value'] = val
                if prom_name:
                    var_meta['prom_name'] = var_name_prom

                # remaining items do not apply for discrete vars
                if units:
                    var_meta['units'] = ''
                if shape:
                    var_meta['shape'] = ''

                abs_name = self.pathname + '.' + var_name if self.pathname else var_name

                inputs.append((abs_name, var_meta))

        if out_stream is _DEFAULT_OUT_STREAM:
            out_stream = sys.stdout

        if out_stream:
            self._write_table('input', inputs, hierarchical, print_arrays, all_procs, out_stream)

        return inputs

    def list_outputs(self,
                     explicit=True, implicit=True,
                     values=True,
                     prom_name=False,
                     residuals=False,
                     residuals_tol=None,
                     units=False,
                     shape=False,
                     global_shape=False,
                     bounds=False,
                     scaling=False,
                     desc=False,
                     hierarchical=True,
                     print_arrays=False,
                     tags=None,
                     includes=None,
                     excludes=None,
                     all_procs=False,
                     list_autoivcs=False,
                     out_stream=_DEFAULT_OUT_STREAM):
        """
        Return and optionally log a list of output names and other optional information.

        If the model is parallel, only the local variables are returned to the process.
        Also optionally logs the information to a user defined output stream. If the model is
        parallel, the rank 0 process logs information about all variables across all processes.

        Parameters
        ----------
        explicit : bool, optional
            include outputs from explicit components. Default is True.
        implicit : bool, optional
            include outputs from implicit components. Default is True.
        values : bool, optional
            When True, display/return output values. Default is True.
        prom_name : bool, optional
            When True, display/return the promoted name of the variable.
            Default is False.
        residuals : bool, optional
            When True, display/return residual values. Default is False.
        residuals_tol : float, optional
            If set, limits the output of list_outputs to only variables where
            the norm of the resids array is greater than the given 'residuals_tol'.
            Default is None.
        units : bool, optional
            When True, display/return units. Default is False.
        shape : bool, optional
            When True, display/return the shape of the value. Default is False.
        global_shape : bool, optional
            When True, display/return the global shape of the value. Default is False.
        bounds : bool, optional
            When True, display/return bounds (lower and upper). Default is False.
        scaling : bool, optional
            When True, display/return scaling (ref, ref0, and res_ref). Default is False.
        desc : bool, optional
            When True, display/return description. Default is False.
        hierarchical : bool, optional
            When True, human readable output shows variables in hierarchical format.
        print_arrays : bool, optional
            When False, in the columnar display, just display norm of any ndarrays with size > 1.
            The norm is surrounded by vertical bars to indicate that it is a norm.
            When True, also display full values of the ndarray below the row. Format  is affected
            by the values set with numpy.set_printoptions
            Default is False.
        tags : str or list of strs
            User defined tags that can be used to filter what gets listed. Only outputs with the
            given tags will be listed.
            Default is None, which means there will be no filtering based on tags.
        includes : None or list_like
            List of glob patterns for pathnames to include in the check. Default is None, which
            includes all components in the model.
        excludes : None or list_like
            List of glob patterns for pathnames to exclude from the check. Default is None, which
            excludes nothing.
        all_procs : bool, optional
            When True, display output on all processors. Default is False.
        list_autoivcs : bool
            If True, include auto_ivc outputs in the listing.  Defaults to False.
        out_stream : file-like
            Where to send human readable output. Default is sys.stdout.
            Set to None to suppress.

        Returns
        -------
        list
            list of output names and other optional information about those outputs
        """
        if self._outputs is None:
            # final setup has not been performed
            from openmdao.core.group import Group
            if isinstance(self, Group):
                raise RuntimeError("{}: Unable to list outputs on a Group until model has "
                                   "been run.".format(self.msginfo))

            # this is a component; use relative names, including discretes
            meta = self._var_rel2meta
            var_names = self._var_rel_names['output'] + list(self._var_discrete['output'].keys())
            abs2prom = {}
        else:
            # final setup has been performed
            # use absolute names, discretes handled separately
            # Only gathering up values and metadata from this proc, if MPI
            meta = self._var_abs2meta
            var_names = self._outputs._abs_iter()
            if not list_autoivcs:
                var_names = [v for v in var_names if not v.startswith('_auto_ivc.')]
            abs2prom = self._var_abs2prom['output']

        allprocs_meta = self._var_allprocs_abs2meta
        states = self._list_states()

        # Go though the hierarchy. Printing Systems
        # If the System owns an output directly, show its output
        expl_outputs = []
        impl_outputs = []
        for var_name in var_names:
            # Filter based on tags
            if tags and not (make_set(tags) & meta[var_name]['tags']):
                continue

            if abs2prom:
                var_name_prom = abs2prom[var_name]
            else:
                var_name_prom = var_name

            if not match_includes_excludes(var_name, var_name_prom, includes, excludes):
                continue

            if residuals_tol and self._residuals and \
               np.linalg.norm(self._residuals._abs_get_val(var_name)) < residuals_tol:
                continue

            if self._outputs:
                val = self._outputs._abs_get_val(var_name, False)
            else:
                val = meta[var_name]['value']

            var_meta = {}
            if values:
                var_meta['value'] = val
            if prom_name:
                var_meta['prom_name'] = var_name_prom
            if residuals and self._residuals:
                var_meta['resids'] = self._residuals._abs_get_val(var_name, False)
            if units:
                var_meta['units'] = meta[var_name]['units']
            if shape:
                var_meta['shape'] = val.shape
            if global_shape:
                if var_name in allprocs_meta:
                    var_meta['global_shape'] = allprocs_meta[var_name]['global_shape']
                else:
                    var_meta['global_shape'] = 'Unavailable'
            if bounds:
                var_meta['lower'] = meta[var_name]['lower']
                var_meta['upper'] = meta[var_name]['upper']
            if scaling:
                var_meta['ref'] = meta[var_name]['ref']
                var_meta['ref0'] = meta[var_name]['ref0']
                var_meta['res_ref'] = meta[var_name]['res_ref']
            if desc:
                var_meta['desc'] = meta[var_name]['desc']
            if var_name in states:
                impl_outputs.append((var_name, var_meta))
            else:
                expl_outputs.append((var_name, var_meta))

        if self._outputs is not None and self._discrete_outputs and not residuals_tol:
            disc_meta = self._discrete_outputs._dict

            for var_name, val in self._discrete_outputs.items():

                if not list_autoivcs and var_name.startswith('_auto_ivc.'):
                    continue

                # Filter based on tags
                if tags and not (make_set(tags) & disc_meta[var_name]['tags']):
                    continue

                var_name_prom = abs2prom[var_name]

                if not match_includes_excludes(var_name, var_name_prom, includes, excludes):
                    continue

                var_meta = {}
                if values:
                    var_meta['value'] = val
                if prom_name and var_name in abs2prom:
                    var_meta['prom_name'] = var_name_prom

                # remaining items do not apply for discrete vars
                if residuals:
                    var_meta['resids'] = ''
                if units:
                    var_meta['units'] = ''
                if shape:
                    var_meta['shape'] = ''
                if bounds:
                    var_meta['lower'] = ''
                    var_meta['upper'] = ''
                if scaling:
                    var_meta['ref'] = ''
                    var_meta['ref0'] = ''
                    var_meta['res_ref'] = ''

                abs_name = self.pathname + '.' + var_name if self.pathname else var_name

                if var_name in states:
                    impl_outputs.append((abs_name, var_meta))
                else:
                    expl_outputs.append((abs_name, var_meta))

        if out_stream is _DEFAULT_OUT_STREAM:
            out_stream = sys.stdout

        if out_stream:
            if explicit:
                self._write_table('explicit', expl_outputs, hierarchical, print_arrays,
                                  all_procs, out_stream)
            if implicit:
                self._write_table('implicit', impl_outputs, hierarchical, print_arrays,
                                  all_procs, out_stream)

        if explicit and implicit:
            return expl_outputs + impl_outputs
        elif explicit:
            return expl_outputs
        elif implicit:
            return impl_outputs
        else:
            raise RuntimeError(self.msginfo +
                               ': You have excluded both Explicit and Implicit components.')

    def _write_table(self, var_type, var_data, hierarchical, print_arrays, all_procs, out_stream):
        """
        Write table of variable names, values, residuals, and metadata to out_stream.

        Parameters
        ----------
        var_type : 'input', 'explicit' or 'implicit'
            Indicates type of variables, input or explicit/implicit output.
        var_data : list
            List of (name, dict of vals and metadata) tuples.
        hierarchical : bool
            When True, human readable output shows variables in hierarchical format.
        print_arrays : bool
            When False, in the columnar display, just display norm of any ndarrays with size > 1.
            The norm is surrounded by vertical bars to indicate that it is a norm.
            When True, also display full values of the ndarray below the row. Format  is affected
            by the values set with numpy.set_printoptions
            Default is False.
        all_procs : bool, optional
            When True, display output on all processors.
        out_stream : file-like object
            Where to send human readable output.
            Set to None to suppress.
        """
        if out_stream is None:
            return

        # determine whether setup has been performed
        if self._outputs is not None:
            after_final_setup = True
        else:
            after_final_setup = False

        # Make a dict of variables. Makes it easier to work with in this method
        var_dict = OrderedDict()
        for name, vals in var_data:
            var_dict[name] = vals

        # If parallel, gather up the vars.
        if MPI and self.comm.size > 1:
            # All procs must call this. Returns a list, one per proc.
            all_var_dicts = self.comm.gather(var_dict, root=0) if not all_procs \
                else self.comm.allgather(var_dict)

            # unless all_procs is requested, only the root process should print
            if not all_procs and self.comm.rank > 0:
                return

            if after_final_setup:
                meta = self._var_abs2meta
            else:
                meta = self._var_rel2meta

            allprocs_meta = self._var_allprocs_abs2meta

            var_dict = all_var_dicts[self.comm.rank]  # start with metadata from current rank

            distrib = {'value': {}, 'resids': {}}     # dictionary to collect distributed values

            # Go through data from all procs in order by rank and collect distributed values
            for rank, proc_vars in enumerate(all_var_dicts):
                for name in proc_vars:
                    if name not in var_dict:     # If not in the merged dict, add it
                        var_dict[name] = proc_vars[name]
                    else:
                        try:
                            is_distributed = meta[name]['distributed']
                        except KeyError:
                            is_distributed = allprocs_meta[name]['distributed']

                        if is_distributed and name in allprocs_meta:
                            # TODO no support for > 1D arrays
                            #   meta.src_indices has the info we need to piece together arrays

                            global_shape = allprocs_meta[name]['global_shape']

                            if allprocs_meta[name]['shape'] != global_shape:
                                # if the local shape is different than the global shape and the
                                # global shape matches the concatenation of values from all procs,
                                # then assume the concatenation, otherwise just use the value from
                                # the current proc
                                for key in ('value', 'resids'):
                                    if key in var_dict[name]:
                                        if rank == 0:
                                            distrib[key][name] = proc_vars[name][key]
                                        else:
                                            distrib[key][name] = np.append(distrib[key][name],
                                                                           proc_vars[name][key])

                                        if rank == self.comm.size - 1:
                                            if distrib[key][name].shape == global_shape:
                                                var_dict[name][key] = distrib[key][name]

        if after_final_setup:
            inputs = var_type == 'input'
            outputs = not inputs
            var_list = self._get_vars_exec_order(inputs=inputs, outputs=outputs, variables=var_dict)
            top_name = 'model'
        else:
            var_list = var_dict.keys()
            top_name = self.name

        write_var_table(self.pathname, var_list, var_type, var_dict,
                        hierarchical, top_name, print_arrays, out_stream)

    def _get_vars_exec_order(self, inputs=False, outputs=False, variables=None):
        """
        Get list of variable names in execution order, based on the order subsystems were setup.

        Parameters
        ----------
        outputs : bool, optional
            Get names of output variables. Default is False.
        inputs : bool, optional
            Get names of input variables. Default is False.
        variables : Collection (list or dict)
            Absolute path names of the subset of variables to include.
            If None then all variables will be included. Default is None.

        Returns
        -------
        list
            list of variable names in execution order
        """
        var_list = []

        real_vars = self._var_allprocs_abs_names
        disc_vars = self._var_allprocs_discrete

        in_or_out = []
        if inputs:
            in_or_out.append('input')
        if outputs:
            in_or_out.append('output')

        if self._subsystems_allprocs:
            for subsys in self._subsystems_allprocs:
                # subsys.pathname will only be defined properly if a subsystem is local,
                # but subsys.name will be properly defined.
                path = '.'.join((self.pathname, subsys.name)) if self.pathname else subsys.name
                path += '.'
                for var_type in in_or_out:
                    for var_name in real_vars[var_type]:
                        if (not variables or var_name in variables) and var_name.startswith(path):
                            var_list.append(var_name)
                    for var_name in disc_vars[var_type]:
                        if (not variables or var_name in variables) and var_name.startswith(path):
                            var_list.append(var_name)
        else:
            # For components with no children, self._subsystems_allprocs is empty.
            for var_type in in_or_out:
                for var_name in real_vars[var_type]:
                    if not variables or var_name in variables:
                        var_list.append(var_name)
                for var_name in disc_vars[var_type]:
                    if not variables or var_name in variables:
                        var_list.append(var_name)

        return var_list

    def run_solve_nonlinear(self):
        """
        Compute outputs.

        This calls _solve_nonlinear, but with the model assumed to be in an unscaled state.

        """
        with self._scaled_context_all():
            self._solve_nonlinear()

    def run_apply_linear(self, vec_names, mode, scope_out=None, scope_in=None):
        """
        Compute jac-vec product.

        This calls _apply_linear, but with the model assumed to be in an unscaled state.

        Parameters
        ----------
        vec_names : [str, ...]
            list of names of the right-hand-side vectors.
        mode : str
            'fwd' or 'rev'.
        scope_out : set or None
            Set of absolute output names in the scope of this mat-vec product.
            If None, all are in the scope.
        scope_in : set or None
            Set of absolute input names in the scope of this mat-vec product.
            If None, all are in the scope.
        """
        with self._scaled_context_all():
            self._apply_linear(None, vec_names, ContainsAll(), mode, scope_out, scope_in)

    def run_solve_linear(self, vec_names, mode):
        """
        Apply inverse jac product.

        This calls _solve_linear, but with the model assumed to be in an unscaled state.

        Parameters
        ----------
        vec_names : [str, ...]
            list of names of the right-hand-side vectors.
        mode : str
            'fwd' or 'rev'.
        """
        with self._scaled_context_all():
            self._solve_linear(vec_names, mode, ContainsAll())

    def run_linearize(self, sub_do_ln=True):
        """
        Compute jacobian / factorization.

        This calls _linearize, but with the model assumed to be in an unscaled state.

        Parameters
        ----------
        sub_do_ln : boolean
            Flag indicating if the children should call linearize on their linear solvers.
        """
        with self._scaled_context_all():
            do_ln = self._linear_solver is not None and self._linear_solver._linearize_children()
            self._linearize(self._assembled_jac, sub_do_ln=do_ln)
            if self._linear_solver is not None:
                self._linear_solver._linearize()

    def _apply_nonlinear(self):
        """
        Compute residuals. The model is assumed to be in a scaled state.
        """
        pass

    def check_config(self, logger):
        """
        Perform optional error checks.

        Parameters
        ----------
        logger : object
            The object that manages logging output.
        """
        pass

    def _apply_linear(self, jac, vec_names, rel_systems, mode, scope_in=None, scope_out=None):
        """
        Compute jac-vec product. The model is assumed to be in a scaled state.

        Parameters
        ----------
        jac : Jacobian or None
            If None, use local jacobian, else use assembled jacobian jac.
        vec_names : [str, ...]
            list of names of the right-hand-side vectors.
        rel_systems : set of str
            Set of names of relevant systems based on the current linear solve.
        mode : str
            'fwd' or 'rev'.
        scope_out : set or None
            Set of absolute output names in the scope of this mat-vec product.
            If None, all are in the scope.
        scope_in : set or None
            Set of absolute input names in the scope of this mat-vec product.
            If None, all are in the scope.
        """
        raise NotImplementedError(self.msginfo + ": _apply_linear has not been overridden")

    def _solve_linear(self, vec_names, mode, rel_systems):
        """
        Apply inverse jac product. The model is assumed to be in a scaled state.

        Parameters
        ----------
        vec_names : [str, ...]
            list of names of the right-hand-side vectors.
        mode : str
            'fwd' or 'rev'.
        rel_systems : set of str
            Set of names of relevant systems based on the current linear solve.
        """
        pass

    def _linearize(self, jac, sub_do_ln=True):
        """
        Compute jacobian / factorization. The model is assumed to be in a scaled state.

        Parameters
        ----------
        jac : Jacobian or None
            If None, use local jacobian, else use assembled jacobian jac.
        sub_do_ln : boolean
            Flag indicating if the children should call linearize on their linear solvers.
        """
        pass

    def _list_states(self):
        """
        Return list of all states at and below this system.

        Returns
        -------
        list
            List of all states.
        """
        return []

    def _list_states_allprocs(self):
        """
        Return list of all states at and below this system across all procs.

        Returns
        -------
        list
            List of all states.
        """
        return []

    def add_recorder(self, recorder, recurse=False):
        """
        Add a recorder to the system.

        Parameters
        ----------
        recorder : <CaseRecorder>
           A recorder instance.
        recurse : boolean
            Flag indicating if the recorder should be added to all the subsystems.
        """
        if MPI:
            raise RuntimeError(self.msginfo + ": Recording of Systems when running parallel "
                               "code is not supported yet")

        self._rec_mgr.append(recorder)

        if recurse:
            for s in self.system_iter(include_self=False, recurse=recurse):
                s._rec_mgr.append(recorder)

    def record_iteration(self):
        """
        Record an iteration of the current System.
        """
        global _recordable_funcs

        if self._rec_mgr._recorders:
            parallel = self._rec_mgr._check_parallel() if self.comm.size > 1 else False
            options = self.recording_options
            metadata = create_local_meta(self.pathname)

            # Get the data to record
            stack_top = self._recording_iter.stack[-1][0]
            method = stack_top.rsplit('.', 1)[-1]

            if method not in _recordable_funcs:
                raise ValueError("{}: {} must be one of: {}".format(self.msginfo, method,
                                                                    sorted(_recordable_funcs)))

            if 'nonlinear' in method:
                inputs, outputs, residuals = self.get_nonlinear_vectors()
                vec_name = 'nonlinear'
            else:
                inputs, outputs, residuals = self.get_linear_vectors()
                vec_name = 'linear'

            discrete_inputs = self._discrete_inputs
            discrete_outputs = self._discrete_outputs
            filt = self._filtered_vars_to_record

            data = {'input': {}, 'output': {}, 'residual': {}}
            if options['record_inputs'] and (inputs._names or len(discrete_inputs) > 0):
                data['input'] = self._retrieve_data_of_kind(filt, 'input', vec_name, parallel)

            if options['record_outputs'] and (outputs._names or len(discrete_outputs) > 0):
                data['output'] = self._retrieve_data_of_kind(filt, 'output', vec_name, parallel)

            if options['record_residuals'] and residuals._names:
                data['residual'] = self._retrieve_data_of_kind(filt, 'residual', vec_name, parallel)

            self._rec_mgr.record_iteration(self, data, metadata)

        self.iter_count += 1
        if not self.under_approx:
            self.iter_count_without_approx += 1

    def is_active(self):
        """
        Determine if the system is active on this rank.

        Returns
        -------
        bool
            If running under MPI, returns True if this `System` has a valid
            communicator. Always returns True if not running under MPI.
        """
        return MPI is None or not (self.comm is None or
                                   self.comm == MPI.COMM_NULL)

    def _clear_iprint(self):
        """
        Clear out the iprint stack from the solvers.
        """
        self.nonlinear_solver._solver_info.clear()

    def _reset_iter_counts(self):
        """
        Recursively reset iteration counter for all systems and solvers.
        """
        for s in self.system_iter(include_self=True, recurse=True):
            s.iter_count = 0
            if s._linear_solver:
                s._linear_solver._iter_count = 0
            if s._nonlinear_solver:
                nl = s._nonlinear_solver
                nl._iter_count = 0
                if hasattr(nl, 'linesearch') and nl.linesearch:
                    nl.linesearch._iter_count = 0

    def _set_complex_step_mode(self, active):
        """
        Turn on or off complex stepping mode.

        Recurses to turn on or off complex stepping mode in all subsystems and their vectors.

        Parameters
        ----------
        active : bool
            Complex mode flag; set to True prior to commencing complex step.
        """
        for sub in self.system_iter(include_self=True, recurse=True):
            sub.under_complex_step = active
            sub._inputs.set_complex_step_mode(active)
            sub._outputs.set_complex_step_mode(active)
            sub._residuals.set_complex_step_mode(active)

            if sub._vectors['output']['linear']._alloc_complex:
                sub._vectors['output']['linear'].set_complex_step_mode(active)
                sub._vectors['input']['linear'].set_complex_step_mode(active)
                sub._vectors['residual']['linear'].set_complex_step_mode(active)

                if sub.linear_solver:
                    sub.linear_solver._set_complex_step_mode(active)

                if sub.nonlinear_solver:
                    sub.nonlinear_solver._set_complex_step_mode(active)

                if sub._owns_approx_jac:
                    sub._jacobian.set_complex_step_mode(active)

                if sub._assembled_jac:
                    sub._assembled_jac.set_complex_step_mode(active)

    def _set_approx_mode(self, active):
        """
        Turn on or off approx mode flag.

        Recurses to turn on or off approx mode flag in all subsystems.

        Parameters
        ----------
        active : bool
            Approx mode flag; set to True prior to commencing approximation.
        """
        for sub in self.system_iter(include_self=True, recurse=True):
            sub.under_approx = active

    def cleanup(self):
        """
        Clean up resources prior to exit.
        """
        # shut down all recorders
        self._rec_mgr.shutdown()

        # do any required cleanup on solvers
        if self._nonlinear_solver:
            self._nonlinear_solver.cleanup()
        if self._linear_solver:
            self._linear_solver.cleanup()

    def _get_partials_varlists(self):
        """
        Get lists of 'of' and 'wrt' variables that form the partial jacobian.

        Returns
        -------
        tuple(list, list)
            'of' and 'wrt' variable lists.
        """
        of = list(self._var_allprocs_prom2abs_list['output'])
        wrt = list(self._var_allprocs_prom2abs_list['input'])

        # wrt should include implicit states
        return of, of + wrt

    def _get_partials_var_sizes(self):
        """
        Get sizes of 'of' and 'wrt' variables that form the partial jacobian.

        Returns
        -------
        tuple(ndarray, ndarray, is_implicit)
            'of' and 'wrt' variable sizes.
        """
        iproc = self.comm.rank
        out_sizes = self._var_sizes['nonlinear']['output'][iproc]
        in_sizes = self._var_sizes['nonlinear']['input'][iproc]
        return out_sizes, np.hstack((out_sizes, in_sizes))

    def _get_gradient_nl_solver_systems(self):
        """
        Return a set of all Systems, including this one, that have a gradient nonlinear solver.

        Returns
        -------
        set
            Set of Systems containing nonlinear solvers that compute gradients.
        """
        return set(s for s in self.system_iter(include_self=True, recurse=True)
                   if s.nonlinear_solver and s.nonlinear_solver.supports['gradients'])

    def _jac_var_info_abs2prom(self, var_info):
        """
        Return a new list with tuples' [0] entry converted from absolute to promoted names.

        Parameters
        ----------
        var_info : list of (name, offset, end, idxs)
            The list that uses absolute names.

        Returns
        -------
        list
            The new list with promoted names.
        """
        new_list = []
        abs2prom_in = self._var_allprocs_abs2prom['input']
        abs2prom_out = self._var_allprocs_abs2prom['output']
        for abs_name, offset, end, idxs in var_info:
            if abs_name in abs2prom_out:
                new_list.append((abs2prom_out[abs_name], offset, end, idxs))
            else:
                new_list.append((abs2prom_in[abs_name], offset, end, idxs))
        return new_list

    def _abs_get_val(self, abs_name, get_remote=False, rank=None, vec_name=None, kind=None,
                     flat=False, from_root=False):
        """
        Return the value of the variable specified by the given absolute name.

        Parameters
        ----------
        abs_name : str
            The absolute name of the variable.
        get_remote : bool
            If True, return the value even if the variable is remote. NOTE: This function must be
            called in all procs in the Problem's MPI communicator.
        rank : int or None
            If not None, specifies that the value is to be gathered to the given rank only.
            Otherwise, if get_remote is specified, the value will be broadcast to all procs
            in the MPI communicator.
        vec_name : str
            Name of the vector to use.
        kind : str or None
            Kind of variable ('input', 'output', or 'residual').  If None, returned value
            will be either an input or output.
        flat : bool
            If True, return the flattened version of the value.
        from_root : bool
            If True, resolve variables from top level scope.

        Returns
        -------
        object or None
            The value of the requested output/input/resid variable.  None if variable is not found.
        """
        discrete = distrib = False
        val = _undefined
        typ = 'output' if abs_name in self._var_allprocs_abs2prom['output'] else 'input'
        if from_root:
            all_meta = self._problem_meta['all_meta']
            my_meta = self._problem_meta['meta']
        else:
            all_meta = self._var_allprocs_abs2meta
            my_meta = self._var_abs2meta

        try:
            if get_remote:
                meta = all_meta[abs_name]
                distrib = meta['distributed']
            else:
                meta = my_meta[abs_name]
        except KeyError:
            discrete = True
            relname = abs_name[len(self.pathname) + 1:] if self.pathname else abs_name
            if relname in self._discrete_outputs:
                val = self._discrete_outputs[relname]
            elif relname in self._discrete_inputs:
                val = self._discrete_inputs[relname]
            elif abs_name in self._var_allprocs_discrete['output']:
                pass  # non-local discrete output
            elif abs_name in self._var_allprocs_discrete['input']:
                pass  # non-local discrete input
            elif get_remote:
                raise ValueError(f"{self.msginfo}: Can't find variable named '{abs_name}'.")
            else:
                return _undefined

        if kind is None:
            kind = typ

        if not discrete:
            try:
                vec = self._vectors[kind][vec_name]
            except KeyError:
                if abs_name in my_meta:
                    if vec_name != 'nonlinear':
                        raise ValueError(f"{self.msginfo}: Can't get variable named '{abs_name}' "
                                         "because linear vectors are not available before "
                                         "final_setup.")
                    val = my_meta[abs_name]['value']
            else:
                if from_root:
                    vec = vec._root_vector
                if vec._contains_abs(abs_name):
                    val = vec._abs_get_val(abs_name, flat)

        if get_remote and self.comm.size > 1:
            owner = self._owning_rank[abs_name]
            myrank = self.comm.rank
            if rank is None:   # bcast
                if distrib:
                    idx = self._var_allprocs_abs2idx[vec_name][abs_name]
                    sizes = self._var_sizes[vec_name][typ][:, idx]
                    # TODO: could cache these offsets
                    offsets = np.zeros(sizes.size, dtype=INT_DTYPE)
                    offsets[1:] = np.cumsum(sizes[:-1])
                    loc_val = val if val is not _undefined else np.zeros(sizes[myrank])
                    val = np.zeros(np.sum(sizes))
                    self.comm.Allgatherv(loc_val, [val, sizes, offsets, MPI.DOUBLE])
                else:
                    if owner != self.comm.rank:
                        val = None
                    # TODO: use Bcast if not discrete for speed
                    new_val = self.comm.bcast(val, root=owner)
                    val = new_val
            else:   # retrieve to rank
                if distrib:
                    idx = self._var_allprocs_abs2idx[vec_name][abs_name]
                    sizes = self._var_sizes[vec_name][typ][:, idx]
                    # TODO: could cache these offsets
                    offsets = np.zeros(sizes.size, dtype=INT_DTYPE)
                    offsets[1:] = np.cumsum(sizes[:-1])
                    loc_val = val if val is not _undefined else np.zeros(sizes[idx])
                    val = np.zeros(np.sum(sizes))
                    self.comm.Gatherv(loc_val, [val, sizes, offsets, MPI.DOUBLE], root=rank)
                else:
                    if rank != owner:
                        tag = self._var_allprocs_abs2idx[vec_name][abs_name]
                        # avoid tag collisions between inputs, outputs, and resids
                        if kind != 'output':
                            tag += len(self._var_allprocs_abs_names['output'])
                            if kind == 'residual':
                                tag += len(self._var_allprocs_abs_names['input'])
                        if self.comm.rank == owner:
                            self.comm.send(val, dest=rank, tag=tag)
                        elif self.comm.rank == rank:
                            val = self.comm.recv(source=owner, tag=tag)

        if not flat and val is not _undefined and not discrete and not np.isscalar(val):
            val.shape = meta['global_shape'] if get_remote and distrib else meta['shape']

        return val

    def get_val(self, name, units=None, indices=None, get_remote=False, rank=None,
                vec_name='nonlinear', kind=None, flat=False, from_src=True):
        """
        Get an output/input/residual variable.

        Function is used if you want to specify display units.

        Parameters
        ----------
        name : str
            Promoted or relative variable name in the root system's namespace.
        units : str, optional
            Units to convert to before return.
        indices : int or list of ints or tuple of ints or int ndarray or Iterable or None, optional
            Indices or slice to return.
        get_remote : bool
            If True, retrieve the value even if it is on a remote process.  Note that if the
            variable is remote on ANY process, this function must be called on EVERY process
            in the Problem's MPI communicator.
        rank : int or None
            If not None, only gather the value to this rank.
        vec_name : str
            Name of the vector to use.   Defaults to 'nonlinear'.
        kind : str or None
            Kind of variable ('input', 'output', or 'residual').  If None, returned value
            will be either an input or output.
        flat : bool
            If True, return the flattened version of the value.
        from_src : bool
            If True, retrieve value of an input variable from its connected source.

        Returns
        -------
        object
            The value of the requested output/input variable.
        """
        abs_names = name2abs_names(self, name)
        if not abs_names:
            raise KeyError('{}: Variable "{}" not found.'.format(self.msginfo, name))

        conns = self._problem_meta['connections']
        if from_src and abs_names[0] in conns:  # pull input from source
            return self._get_input_from_src(name, abs_names, conns, units=units, indices=indices,
                                            get_remote=get_remote, rank=rank, vec_name='nonlinear',
                                            flat=flat)
        else:
            val = self._abs_get_val(abs_names[0], get_remote, rank, vec_name, kind, flat)

            if indices is not None:
                val = val[indices]

            if units is not None:
                val = self.convert2units(abs_names[0], val, units)

        return val

    def _get_input_from_src(self, name, abs_ins, conns, units=None, indices=None,
                            get_remote=False, rank=None, vec_name='nonlinear', flat=False):
        """
        Given an input name, retrieve the value from its source output.

        Parameters
        ----------
        name : str
            Promoted or relative variable name in the root system's namespace.
        abs_ins : list of str
            List of absolute input names.
        conns : dict
            Mapping of absolute names of each input to its connected output across the whole model.
        units : str, optional
            Units to convert to before return.
        indices : int or list of ints or tuple of ints or int ndarray or Iterable or None, optional
            Indices or slice to return.
        get_remote : bool
            If True, retrieve the value even if it is on a remote process.  Note that if the
            variable is remote on ANY process, this function must be called on EVERY process
            in the Problem's MPI communicator.
        rank : int or None
            If not None, only gather the value to this rank.
        vec_name : str
            Name of the vector to use.   Defaults to 'nonlinear'.
        flat : bool
            If True, return the flattened version of the value.

        Returns
        -------
        object
            The value of the requested variable.
        """
        abs_name = abs_ins[0]
        src = conns[abs_name]
        if src in self._var_allprocs_discrete['output']:
            return self._abs_get_val(src, get_remote, rank, vec_name, 'output', flat,
                                     from_root=True)

        # if we have multiple promoted inputs that are explicitly connected to an output and units
        # have not been specified, look for group input to disambiguate
        if units is None and len(abs_ins) > 1:
            if abs_name not in self._var_allprocs_discrete['input']:
                # can't get here unless self is a Group because len(abs_ins) always == 1 for comp
                try:
                    units = self._group_inputs[name][0]['units']
                except (KeyError, IndexError):
                    unit0 = self._var_allprocs_abs2meta[abs_ins[0]]['units']
                    for n in abs_ins[1:]:
                        if unit0 != self._var_allprocs_abs2meta[n]['units']:
                            self._show_ambiguity_msg(name, ('units',), abs_ins)
                            break

        val = self._abs_get_val(src, get_remote, rank, vec_name, 'output', flat, from_root=True)

        if abs_name in self._var_abs2meta:  # input is local
            vmeta = self._var_abs2meta[abs_name]
            src_indices = vmeta['src_indices']
            has_src_indices = src_indices is not None
        else:
            vmeta = self._var_allprocs_abs2meta[abs_name]
            src_indices = None  # FIXME: remote var could have src_indices
            has_src_indices = vmeta['has_src_indices']

        if has_src_indices:
            distrib = vmeta['distributed']
            if src_indices is None:  # input is remote
                val = np.zeros(0)
            else:
                if not get_remote and distrib and src.startswith('_auto_ivc.'):
                    val = val.ravel()[src_indices - src_indices[0]]
                else:
                    if _is_slicer_op(src_indices):
                        val = val[tuple(src_indices)].ravel()
                    else:
                        val = val.ravel()[src_indices]

            if get_remote:
                if distrib:
                    if rank is None:
                        parts = self.comm.allgather(val)
                        parts = [p for p in parts if p.size > 0]
                        val = np.hstack(parts)
                    else:
                        parts = self.comm.gather(val, root=rank)
                        if rank == self.comm.rank:
                            parts = [p for p in parts if p.size > 0]
                            val = np.hstack(parts)
                        else:
                            val = None
                else:  # non-distrib input
                    if self.comm.rank == self._owning_rank[abs_name]:
                        self.comm.bcast(val, root=self.comm.rank)
                    else:
                        val = self.comm.bcast(None, root=self._owning_rank[abs_name])

            if distrib and get_remote:
                val.shape = self._var_allprocs_abs2meta[abs_name]['global_shape']
            elif val.size > 0:
                val.shape = vmeta['shape']
        else:
            val = val.reshape(vmeta['shape'])

        if indices is not None:
            val = val[indices]

        smeta = self._problem_meta['all_meta'][src]
        if units is not None:
            if smeta['units'] is not None:
                try:
                    val = self.convert2units(src, val, units)
                except TypeError:  # just call this to get the right error message
                    self.convert2units(abs_name, val, units)
            else:
                val = self.convert2units(abs_name, val, units)
        elif (vmeta['units'] is not None and smeta['units'] is not None and
                vmeta['units'] != smeta['units']):
            val = self.convert2units(src, val, vmeta['units'])

        return val

    def _retrieve_data_of_kind(self, filtered_vars, kind, vec_name, parallel=False):
        """
        Retrieve variables, either local or remote, in the filtered_vars list.

        Parameters
        ----------
        filtered_vars : dict
            Dictionary containing entries for 'input', 'output', and/or 'residual'.
        kind : str
            Either 'input', 'output', or 'residual'.
        vec_name : str
            Either 'nonlinear' or 'linear'.
        parallel : bool
            If True, recorders are parallel, so only local values should be saved in each proc.

        Returns
        -------
        dict
            Variable values keyed on absolute name.
        """
        prom2abs_in = self._var_allprocs_prom2abs_list['input']
        conns = self._problem_meta.get('connections', {})
        vdict = {}
        variables = filtered_vars.get(kind)
        if variables:
            vec = self._vectors[kind][vec_name]
            srcget = self._vectors['output'][vec_name]._abs_get_val
            get = vec._abs_get_val
            rank = self.comm.rank
            discrete_vec = () if kind == 'residual' else self._var_discrete[kind]
            offset = len(self.pathname) + 1 if self.pathname else 0

            if self.comm.size == 1:
                vdict = {}
                if discrete_vec:
                    for n in variables:
                        if vec._contains_abs(n):
                            vdict[n] = get(n, False)
                        elif n[offset:] in discrete_vec:
                            vdict[n] = discrete_vec[n[offset:]]['value']
                        else:
                            ivc_path = conns[prom2abs_in[n][0]]
                            if vec._contains_abs(ivc_path):
                                vdict[ivc_path] = srcget(ivc_path, False)
                            elif ivc_path[offset:] in discrete_vec:
                                vdict[ivc_path] = discrete_vec[ivc_path[offset:]]['value']
                else:
                    for name in variables:
                        if vec._contains_abs(name):
                            vdict[name] = get(name, False)
                        else:
                            ivc_path = conns[prom2abs_in[name][0]]
                            vdict[ivc_path] = srcget(ivc_path, False)
            elif parallel:
                vdict = {}
                if discrete_vec:
                    for name in variables:
                        if vec._contains_abs(name):
                            val = get(name, False)
                            if val.size > 0:
                                vdict[name] = val
                        elif name[offset:] in discrete_vec and self._owning_rank[name] == rank:
                            vdict[name] = discrete_vec[name[offset:]]['value']
                else:
                    for name in variables:
                        if vec._contains_abs(name):
                            val = get(name, False)
                            if val.size > 0:
                                vdict[name] = val
                        else:
                            ivc_path = conns[prom2abs_in[name][0]]
                            val = srcget(ivc_path, False)
                            if val.size > 0:
                                vdict[ivc_path] = val
            else:
                meta = self._var_allprocs_abs2meta
                for name in variables:
                    if self._owning_rank[name] == 0 and not meta[name]['distributed']:
                        # if using a serial recorder and rank 0 owns the variable,
                        # use local value on rank 0 and do nothing on other ranks.
                        if rank == 0:
                            if vec._contains_abs(name):
                                vdict[name] = vec._abs_get_val(name, flat=False)
                            elif name[offset:] in discrete_vec:
                                vdict[name] = discrete_vec[name[offset:]]['value']
                    else:
                        vdict[name] = self.get_val(name, get_remote=True, rank=0,
                                                   vec_name=vec_name, kind=kind, from_src=False)

        return vdict

    def convert2units(self, name, val, units):
        """
        Convert the given value to the specified units.

        Parameters
        ----------
        name : str
            Name of the variable.
        val : float or ndarray of float
            The value of the variable.
        units : str
            The units to convert to.

        Returns
        -------
        float or ndarray of float
            The value converted to the specified units.
        """
        meta = self._get_var_meta(name)

        base_units = meta['units']

        if base_units == units:
            return val

        try:
            scale, offset = unit_conversion(base_units, units)
        except Exception:
            msg = "{}: Can't express variable '{}' with units of '{}' in units of '{}'."
            raise TypeError(msg.format(self.msginfo, name, base_units, units))

        return (val + offset) * scale

    def convert_from_units(self, name, val, units):
        """
        Convert the given value from the specified units to those of the named variable.

        Parameters
        ----------
        name : str
            Name of the variable.
        val : float or ndarray of float
            The value of the variable.
        units : str
            The units to convert to.

        Returns
        -------
        float or ndarray of float
            The value converted to the specified units.
        """
        base_units = self._get_var_meta(name)['units']

        if base_units == units:
            return val

        try:
            scale, offset = unit_conversion(units, base_units)
        except Exception:
            msg = "{}: Can't express variable '{}' with units of '{}' in units of '{}'."
            raise TypeError(msg.format(self.msginfo, name, base_units, units))

        return (val + offset) * scale

    def convert_units(self, name, val, units_from, units_to):
        """
        Wrap the utilty convert_units and give a good error message.

        Parameters
        ----------
        name : str
            Name of the variable.
        val : float or ndarray of float
            The value of the variable.
        units_from : str
            The units to convert from.
        units_to : str
            The units to convert to.

        Returns
        -------
        float or ndarray of float
            The value converted to the specified units.
        """
        if units_from == units_to:
            return val

        try:
            scale, offset = unit_conversion(units_from, units_to)
        except Exception:
            raise TypeError(f"{self.msginfo}: Can't set variable '{name}' with units "
                            f"'{units_from}' to value with units '{units_to}'.")

        return (val + offset) * scale

    def _get_var_meta(self, name):
        """
        Get the metadata for a variable.

        Parameters
        ----------
        name : str
            Variable name (promoted, relative, or absolute) in the root system's namespace.

        Returns
        -------
        dict
            The metadata dictionary for the named variable.
        """
        meta = self._problem_meta['all_meta']
        if name in meta:
            return meta[name]

        abs_name = name2abs_name(self, name)
        if abs_name is not None:
            return meta[abs_name]

        raise KeyError('{}: Metadata for variable "{}" not found.'.format(self.msginfo, name))

    def _resolve_ambiguous_input_meta(self):
        pass


def get_relevant_vars(connections, desvars, responses, mode):
    """
    Find all relevant vars between desvars and responses.

    Both vars are assumed to be outputs (either design vars or responses).

    Parameters
    ----------
    connections : dict
        Mapping of targets to their sources.
    desvars : list of str
        Names of design variables.
    responses : list of str
        Names of response variables.
    mode : str
        Direction of derivatives, either 'fwd' or 'rev'.

    Returns
    -------
    dict
        Dict of ({'outputs': dep_outputs, 'inputs': dep_inputs, dep_systems)
        keyed by design vars and responses.
    """
    relevant = defaultdict(dict)

    # Create a hybrid graph with components and all connected vars.  If a var is connected,
    # also connect it to its corresponding component.
    graph = nx.DiGraph()
    for tgt, src in connections.items():
        if src not in graph:
            graph.add_node(src, type_='out')
        graph.add_node(tgt, type_='in')

        src_sys = src.rsplit('.', 1)[0]
        graph.add_edge(src_sys, src)

        tgt_sys = tgt.rsplit('.', 1)[0]
        graph.add_edge(tgt, tgt_sys)

        graph.add_edge(src, tgt)

    for dv in desvars:
        if dv not in graph:
            graph.add_node(dv, type_='out')
            parts = dv.rsplit('.', 1)
            if len(parts) == 1:
                system = ''  # this happens when a component is the model
                graph.add_edge(dv, system)
            else:
                system = parts[0]
                graph.add_edge(system, dv)

    for res in responses:
        if res not in graph:
            graph.add_node(res, type_='out')
            parts = res.rsplit('.', 1)
            if len(parts) == 1:
                system = ''  # this happens when a component is the model
            else:
                system = parts[0]
            graph.add_edge(system, res)

    nodes = graph.nodes
    grev = graph.reverse(copy=False)
    dvcache = {}
    rescache = {}

    for desvar in desvars:
        if desvar not in dvcache:
            dvcache[desvar] = set(all_connected_nodes(graph, desvar))

        for response in responses:
            if response not in rescache:
                rescache[response] = set(all_connected_nodes(grev, response))

            common = dvcache[desvar].intersection(rescache[response])

            if common:
                input_deps = set()
                output_deps = set()
                sys_deps = set()
                for node in common:
                    if 'type_' in nodes[node]:
                        typ = nodes[node]['type_']
                        parts = node.rsplit('.', 1)
                        if len(parts) == 1:
                            system = ''
                        else:
                            system = parts[0]
                        if typ == 'in':  # input var
                            input_deps.add(node)
                            if system not in sys_deps:
                                sys_deps.update(all_ancestors(system))
                        else:  # output var
                            output_deps.add(node)
                            if system not in sys_deps:
                                sys_deps.update(all_ancestors(system))

            elif desvar == response:
                input_deps = set()
                output_deps = set([response])
                parts = desvar.rsplit('.', 1)
                if len(parts) == 1:
                    s = ''
                else:
                    s = parts[0]
                sys_deps = set(all_ancestors(s))

            if common or desvar == response:
                if mode == 'fwd' or mode == 'auto':
                    relevant[desvar][response] = ({'input': input_deps,
                                                   'output': output_deps}, sys_deps)
                if mode == 'rev' or mode == 'auto':
                    relevant[response][desvar] = ({'input': input_deps,
                                                   'output': output_deps}, sys_deps)

                sys_deps.add('')  # top level Group is always relevant

    voi_lists = []
    if mode == 'fwd' or mode == 'auto':
        voi_lists.append((desvars, responses))
    if mode == 'rev' or mode == 'auto':
        voi_lists.append((responses, desvars))

    # now calculate dependencies between each VOI and all other VOIs of the
    # other type, e.g for each input VOI wrt all output VOIs.  This is only
    # done for design vars in fwd mode or responses in rev mode. In auto mode,
    # we combine the results for fwd and rev modes.
    for inputs, outputs in voi_lists:
        for inp in inputs:
            relinp = relevant[inp]
            if relinp:
                if '@all' in relinp:
                    dct, total_systems = relinp['@all']
                    total_inps = dct['input']
                    total_outs = dct['output']
                else:
                    total_inps = set()
                    total_outs = set()
                    total_systems = set()
                for out in outputs:
                    if out in relinp:
                        dct, systems = relinp[out]
                        total_inps.update(dct['input'])
                        total_outs.update(dct['output'])
                        total_systems.update(systems)
                relinp['@all'] = ({'input': total_inps, 'output': total_outs},
                                  total_systems)
            else:
                relinp['@all'] = ({'input': set(), 'output': set()}, set())

    relevant['linear'] = {'@all': ({'input': ContainsAll(), 'output': ContainsAll()},
                                   ContainsAll())}
    relevant['nonlinear'] = relevant['linear']

    return relevant<|MERGE_RESOLUTION|>--- conflicted
+++ resolved
@@ -647,11 +647,7 @@
         # These are used when the driver assembles the design variables.
         self._problem_meta['abs2idx'] = self._var_allprocs_abs2idx
         self._problem_meta['sizes'] = self._var_sizes
-<<<<<<< HEAD
-        self._problem_meta['abs2prom'] = self._var_allprocs_abs2prom
-=======
         self._problem_meta['owning_rank'] = self._owning_rank
->>>>>>> 8e7b0d88
 
         if self.pathname == '':
             self._top_level_setup2()
@@ -2882,16 +2878,10 @@
         pro2abs_out = self._var_allprocs_prom2abs_list['output']
         pro2abs_in = self._var_allprocs_prom2abs_list['input']
         conns = self._problem_meta.get('connections', {})
-<<<<<<< HEAD
-        if use_prom_ivc:
-            abs2prom = self._problem_meta.get('abs2prom', {})['input']
-=======
         abs2meta = self._problem_meta['all_meta']
->>>>>>> 8e7b0d88
 
         # Human readable error message during Driver setup.
         out = OrderedDict()
-        out_scope_ivc = {}
         try:
             for name, data in self._design_vars.items():
                 if name in pro2abs_out:
@@ -2900,44 +2890,23 @@
                     abs_name = pro2abs_out[name][0]
                     out[abs_name] = data
                     out[abs_name]['ivc_source'] = abs_name
-<<<<<<< HEAD
-                    out_scope_ivc[abs_name] = False
-=======
                     out[abs_name]['distributed'] = \
                         abs_name in abs2meta and abs2meta[abs_name]['distributed']
->>>>>>> 8e7b0d88
 
                 else:  # assume an input name else KeyError
 
                     # Design variable on an auto_ivc input, so use connected output name.
                     in_abs = pro2abs_in[name][0]
                     ivc_path = conns[in_abs]
-<<<<<<< HEAD
-
-=======
                     distrib = ivc_path in abs2meta and abs2meta[ivc_path]['distributed']
->>>>>>> 8e7b0d88
                     if use_prom_ivc:
-
-                        # If we are not at the top, then promoted name needs to be converted to the
-                        # top scope.
-                        if self.pathname and in_abs in abs2prom:
-                            name = abs2prom[in_abs]
-                            out_scope_ivc[name] = True
-                        else:
-                            out_scope_ivc[name] = False
-
                         out[name] = data
                         out[name]['ivc_source'] = ivc_path
                         out[name]['distributed'] = distrib
                     else:
                         out[ivc_path] = data
                         out[ivc_path]['ivc_source'] = ivc_path
-<<<<<<< HEAD
-                        out_scope_ivc[ivc_path] = False
-=======
                         out[ivc_path]['distributed'] = distrib
->>>>>>> 8e7b0d88
 
         except KeyError as err:
             msg = "{}: Output not found for design variable {}."
@@ -2945,21 +2914,11 @@
 
         if get_sizes:
             # Size them all
-<<<<<<< HEAD
-=======
             sizes = self._problem_meta['sizes']['nonlinear']['output']
             abs2idx = self._problem_meta['abs2idx']['nonlinear']
             owning_rank = self._problem_meta['owning_rank']
 
->>>>>>> 8e7b0d88
             for name, meta in out.items():
-
-                if out_scope_ivc[name]:
-                    sizes = self._problem_meta.get('sizes', {})['nonlinear']['output']
-                    abs2idx = self._problem_meta.get('abs2idx', {})['nonlinear']
-                else:
-                    sizes = self._var_sizes['nonlinear']['output']
-                    abs2idx = self._var_allprocs_abs2idx['nonlinear']
 
                 src_name = name
                 if meta['ivc_source'] is not None:
@@ -2972,24 +2931,14 @@
                         meta['size'] = 0  # discrete var, don't know size
 
                 if src_name in abs2idx:
-<<<<<<< HEAD
-                    if out_scope_ivc[name]:
-                        meta = self._problem_meta.get('all_meta', {})[src_name]
-                    else:
-                        meta = self._var_allprocs_abs2meta[src_name]
-
-=======
                     meta = abs2meta[src_name]
->>>>>>> 8e7b0d88
                     out[name]['distributed'] = meta['distributed']
                     out[name]['global_size'] = meta['global_size']
-                else:
-                    print('what')
 
         if recurse:
             for subsys in self._subsystems_myproc:
                 out.update(subsys.get_design_vars(recurse=recurse, get_sizes=get_sizes,
-                                                  use_prom_ivc=use_prom_ivc))
+                                                  use_prom_ivc=False))
 
             if self.comm.size > 1 and self._subsystems_allprocs:
                 allouts = self.comm.allgather(out)
@@ -3025,62 +2974,34 @@
         """
         prom2abs = self._var_allprocs_prom2abs_list['output']
         prom2abs_in = self._var_allprocs_prom2abs_list['input']
-<<<<<<< HEAD
-        conns = self._problem_meta.get('connections', {})
-        if use_prom_ivc:
-            abs2prom = self._problem_meta.get('abs2prom', {})['input']
-=======
         conns = self._problem_meta['connections']
         abs2meta = self._problem_meta['all_meta']
->>>>>>> 8e7b0d88
 
         # Human readable error message during Driver setup.
         try:
             out = {}
-            out_scope_ivc = {}
             for name, data in self._responses.items():
                 if name in prom2abs:
                     abs_name = prom2abs[name][0]
                     out[abs_name] = data
                     out[abs_name]['ivc_source'] = abs_name
-<<<<<<< HEAD
-                    out_scope_ivc[abs_name] = False
-=======
                     out[abs_name]['distributed'] = \
                         abs_name in abs2meta and abs2meta[abs_name]['distributed']
->>>>>>> 8e7b0d88
 
                 else:
                     # A constraint can actaully be on an auto_ivc input, so use connected
                     # output name.
                     in_abs = prom2abs_in[name][0]
                     ivc_path = conns[in_abs]
-<<<<<<< HEAD
-
-=======
                     distrib = ivc_path in abs2meta and abs2meta[ivc_path]['distributed']
->>>>>>> 8e7b0d88
                     if use_prom_ivc:
-
-                        # If we are not at the top, then promoted name needs to be converted to the
-                        # top scope.
-                        if self.pathname and in_abs in abs2prom:
-                            name = abs2prom[in_abs]
-                            out_scope_ivc[name] = True
-                        else:
-                            out_scope_ivc[name] = False
-
                         out[name] = data
                         out[name]['ivc_source'] = ivc_path
                         out[name]['distributed'] = distrib
                     else:
                         out[ivc_path] = data
                         out[ivc_path]['ivc_source'] = ivc_path
-<<<<<<< HEAD
-                        out_scope_ivc[ivc_path] = False
-=======
                         out[ivc_path]['distributed'] = distrib
->>>>>>> 8e7b0d88
 
         except KeyError as err:
             msg = "{}: Output not found for response {}."
@@ -3088,15 +3009,9 @@
 
         if get_sizes:
             # Size them all
+            sizes = self._var_sizes['nonlinear']['output']
+            abs2idx = self._var_allprocs_abs2idx['nonlinear']
             for prom_name, response in out.items():
-
-                if out_scope_ivc[prom_name]:
-                    sizes = self._problem_meta.get('sizes', {})['nonlinear']['output']
-                    abs2idx = self._problem_meta.get('abs2idx', {})['nonlinear']
-                else:
-                    sizes = self._var_sizes['nonlinear']['output']
-                    abs2idx = self._var_allprocs_abs2idx['nonlinear']
-
                 name = response['ivc_source']
 
                 # Discrete vars
@@ -3104,11 +3019,7 @@
                     response['size'] = 0  # discrete var, we don't know the size
                     continue
 
-                if out_scope_ivc[prom_name]:
-                    meta = self._problem_meta.get('all_meta', {})[name]
-                else:
-                    meta = self._var_allprocs_abs2meta[name]
-
+                meta = self._var_allprocs_abs2meta[name]
                 response['distributed'] = meta['distributed']
 
                 if response['indices'] is not None:
@@ -3122,8 +3033,7 @@
 
         if recurse:
             for subsys in self._subsystems_myproc:
-                out.update(subsys.get_responses(recurse=recurse, get_sizes=get_sizes,
-                                                use_prom_ivc=use_prom_ivc))
+                out.update(subsys.get_responses(recurse=recurse, get_sizes=get_sizes))
 
             if self.comm.size > 1 and self._subsystems_allprocs:
                 all_outs = self.comm.allgather(out)
