"""Define the base System class."""
import sys
import os
from contextlib import contextmanager
from collections import OrderedDict, defaultdict
from collections.abc import Iterable

from fnmatch import fnmatchcase
import sys
import os
import time
from numbers import Integral

import numpy as np
import networkx as nx

import openmdao
from openmdao.jacobians.assembled_jacobian import DenseJacobian, CSCJacobian
from openmdao.recorders.recording_manager import RecordingManager
from openmdao.vectors.vector import INT_DTYPE, _full_slice
from openmdao.utils.mpi import MPI
from openmdao.utils.options_dictionary import OptionsDictionary, _undefined
from openmdao.utils.record_util import create_local_meta, check_path
from openmdao.utils.units import is_compatible, unit_conversion
from openmdao.utils.variable_table import write_var_table
from openmdao.utils.array_utils import evenly_distrib_idxs
from openmdao.utils.graph_utils import all_connected_nodes
from openmdao.utils.name_maps import name2abs_name, name2abs_names
from openmdao.utils.coloring import _compute_coloring, Coloring, \
    _STD_COLORING_FNAME, _DEF_COMP_SPARSITY_ARGS
import openmdao.utils.coloring as coloring_mod
from openmdao.utils.general_utils import determine_adder_scaler, \
    format_as_float_or_array, ContainsAll, all_ancestors, \
    simple_warning, make_set, match_includes_excludes, ensure_compatible, _is_slice
from openmdao.approximation_schemes.complex_step import ComplexStep
from openmdao.approximation_schemes.finite_difference import FiniteDifference
from openmdao.utils.units import unit_conversion

# Use this as a special value to be able to tell if the caller set a value for the optional
#   out_stream argument. We run into problems running testflo if we use a default of sys.stdout.
_DEFAULT_OUT_STREAM = object()
_empty_frozen_set = frozenset()

_asm_jac_types = {
    'csc': CSCJacobian,
    'dense': DenseJacobian,
}

# Suppored methods for derivatives
_supported_methods = {
    'fd': FiniteDifference,
    'cs': ComplexStep,
    'exact': None
}

_DEFAULT_COLORING_META = {
    'wrt_patterns': ('*',),  # patterns used to match wrt variables
    'method': 'fd',          # finite differencing method  ('fd' or 'cs')
    'wrt_matches': None,     # where matched wrt names are stored
    'per_instance': True,    # assume each instance can have a different coloring
    'coloring': None,        # this will contain the actual Coloring object
    'dynamic': False,        # True if dynamic coloring is being used
    'static': None,          # either _STD_COLORING_FNAME, a filename, or a Coloring object
                             # if use_fixed_coloring was called
}

_DEFAULT_COLORING_META.update(_DEF_COMP_SPARSITY_ARGS)

_recordable_funcs = frozenset(['_apply_linear', '_apply_nonlinear', '_solve_linear',
                               '_solve_nonlinear'])


class System(object):
    """
    Base class for all systems in OpenMDAO.

    Never instantiated; subclassed by <Group> or <Component>.
    All subclasses have their attributes defined here.

    In attribute names:
        abs / abs_name : absolute, unpromoted variable name, seen from root (unique).
        rel / rel_name : relative, unpromoted variable name, seen from current system (unique).
        prom / prom_name : relative, promoted variable name, seen from current system (non-unique).
        idx : global variable index among variables on all procs (I/O indices separate).
        my_idx : index among variables in this system, on this processor (I/O indices separate).
        io : indicates explicitly that input and output variables are combined in the same dict.

    Attributes
    ----------
    name : str
        Name of the system, must be different from siblings.
    pathname : str
        Global name of the system, including the path.
    comm : MPI.Comm or <FakeComm>
        MPI communicator object.
    options : OptionsDictionary
        options dictionary
    recording_options : OptionsDictionary
        Recording options dictionary
    _problem_meta : dict
        Problem level metadata.
    under_complex_step : bool
        When True, this system is undergoing complex step.
    iter_count : int
        Int that holds the number of times this system has iterated
        in a recording run.
    cite : str
        Listing of relevant citations that should be referenced when
        publishing work that uses this class.
    _full_comm : MPI.Comm or None
        MPI communicator object used when System's comm is split for parallel FD.
    _solver_print_cache : list
        Allows solver iprints to be set to requested values after setup calls.
    _subsystems_allprocs : [<System>, ...]
        List of all subsystems (children of this system).
    _subsystems_myproc : [<System>, ...]
        List of local subsystems that exist on this proc.
    _subsystems_inds : dict
        Dict mapping subsystem name to index into _subsystems_allprocs.
    _var_promotes : { 'any': [], 'input': [], 'output': [] }
        Dictionary of lists of variable names/wildcards specifying promotion
        (used to calculate promoted names)
    _var_promotes_src_indices : dict
        Dictionary mapping promoted input names/wildcards to (src_indices, flat_src_indices)
    _var_allprocs_abs_names : {'input': [str, ...], 'output': [str, ...]}
        List of absolute names of this system's variables on all procs.
    _var_abs_names : {'input': [str, ...], 'output': [str, ...]}
        List of absolute names of this system's variables existing on current proc.
    _var_allprocs_abs_names_discrete : {'input': [str, ...], 'output': [str, ...]}
        List of absolute names of this system's discrete variables on all procs.
    _var_abs_names_discrete : {'input': [str, ...], 'output': [str, ...]}
        List of absolute names of this system's discrete variables existing on current proc.
    _var_allprocs_prom2abs_list : {'input': dict, 'output': dict}
        Dictionary mapping promoted names to list of all absolute names.
        For outputs, the list will have length one since promoted output names are unique.
    _var_abs2prom : {'input': dict, 'output': dict}
        Dictionary mapping absolute names to promoted names, on current proc.
    _var_allprocs_abs2prom : {'input': dict, 'output': dict}
        Dictionary mapping absolute names to promoted names, on all procs.
    _var_allprocs_abs2meta : dict
        Dictionary mapping absolute names to metadata dictionaries for allprocs variables.
        The keys are
        ('units', 'shape', 'size') for inputs and
        ('units', 'shape', 'size', 'ref', 'ref0', 'res_ref', 'distributed') for outputs.
    _var_abs2meta : dict
        Dictionary mapping absolute names to metadata dictionaries for myproc variables.
    _var_discrete : dict
        Dictionary of discrete var metadata and values local to this process.
    _var_allprocs_discrete : dict
        Dictionary of discrete var metadata and values for all processes.
    _discrete_inputs : dict-like or None
        Storage for discrete input values.
    _discrete_outputs : dict-like or None
        Storage for discrete output values.
    _var_allprocs_abs2idx : dict
        Dictionary mapping absolute names to their indices among this system's allprocs variables.
        Therefore, the indices range from 0 to the total number of this system's variables.
    _var_sizes : {<vecname>: {'input': ndarray, 'output': ndarray}, ...}
        Array of local sizes of this system's allprocs variables.
        The array has size nproc x num_var where nproc is the number of processors
        owned by this system and num_var is the number of allprocs variables.
    _owned_sizes : ndarray
        Array of local sizes for 'owned' or distributed vars only.
    _var_offsets : {<vecname>: {'input': dict of ndarray, 'output': dict of ndarray}, ...} or None
        Dict of distributed offsets, keyed by var name.  Offsets are stored in an array
        of size nproc x num_var where nproc is the number of processors
        in this System's communicator and num_var is the number of allprocs variables
        in the given system.  This is only defined in a Group that owns one or more interprocess
        connections or a top level Group or System that is used to compute total derivatives
        across multiple processes.
    _conn_global_abs_in2out : {'abs_in': 'abs_out'}
        Dictionary containing all explicit & implicit connections owned by this system
        or any descendant system. The data is the same across all processors.
    _vectors : {'input': dict, 'output': dict, 'residual': dict}
        Dictionaries of vectors keyed by vec_name.
    _inputs : <Vector>
        The inputs vector; points to _vectors['input']['nonlinear'].
    _outputs : <Vector>
        The outputs vector; points to _vectors['output']['nonlinear'].
    _residuals : <Vector>
        The residuals vector; points to _vectors['residual']['nonlinear'].
    _nonlinear_solver : <NonlinearSolver>
        Nonlinear solver to be used for solve_nonlinear.
    _linear_solver : <LinearSolver>
        Linear solver to be used for solve_linear; not the Newton system.
    _approx_schemes : OrderedDict
        A mapping of approximation types to the associated ApproximationScheme.
    _jacobian : <Jacobian>
        <Jacobian> object to be used in apply_linear.
    _owns_approx_jac : bool
        If True, this system approximated its Jacobian
    _owns_approx_jac_meta : dict
        Stores approximation metadata (e.g., step_size) from calls to approx_totals
    _owns_approx_of : list or None
        Overrides aproximation outputs. This is set when calculating system derivatives, and serves
        as a way to communicate the driver's output quantities to the approximation objects so that
        we only take derivatives of variables that the driver needs.
    _owns_approx_of_idx : dict
        Index for override 'of' approximations if declared. When the user calls  `add_objective`
        or `add_constraint`, they may optionally specify an "indices" argument. This argument must
        also be communicated to the approximations when they are set up so that 1) the Jacobian is
        the correct size, and 2) we don't perform any extra unnecessary calculations.
    _owns_approx_wrt : list or None
        Overrides aproximation inputs. This is set when calculating system derivatives, and serves
        as a way to communicate the driver's input quantities to the approximation objects so that
        we only take derivatives with respect to variables that the driver needs.
    _owns_approx_wrt_idx : dict
        Index for override 'wrt' approximations if declared. When the user calls  `add_designvar`
        they may optionally specify an "indices" argument. This argument must also be communicated
        to the approximations when they are set up so that 1) the Jacobian is the correct size, and
        2) we don't perform any extra unnecessary calculations.
    _subjacs_info : dict of dict
        Sub-jacobian metadata for each (output, input) pair added using
        declare_partials. Members of each pair may be glob patterns.
    _design_vars : dict of dict
        dict of all driver design vars added to the system.
    _responses : dict of dict
        dict of all driver responses added to the system.
    _rec_mgr : <RecordingManager>
        object that manages all recorders added to this system.
    _static_mode : bool
        If true, we are outside of setup.
        In this case, add_input, add_output, and add_subsystem all add to the
        '_static' versions of the respective data structures.
        These data structures are never reset during setup.
    _static_subsystems_allprocs : [<System>, ...]
        List of subsystems that stores all subsystems added outside of setup.
    _static_design_vars : dict of dict
        Driver design variables added outside of setup.
    _static_responses : dict of dict
        Driver responses added outside of setup.
    supports_multivecs : bool
        If True, this system overrides compute_multi_jacvec_product (if an ExplicitComponent),
        or solve_multi_linear/apply_multi_linear (if an ImplicitComponent).
    matrix_free : Bool
        This is set to True if the component overrides the appropriate function with a user-defined
        matrix vector product with the Jacobian or any of its subsystems do.
    _relevant : dict
        Mapping of a VOI to a tuple containing dependent inputs, dependent outputs,
        and dependent systems.
    _vois : dict
        Either design vars or responses metadata, depending on the direction of
        derivatives.
    _mode : str
        Indicates derivative direction for the model, either 'fwd' or 'rev'.
    _scope_cache : dict
        Cache for variables in the scope of various mat-vec products.
    _has_guess : bool
        True if this system has or contains a system with a `guess_nonlinear` method defined.
    _has_output_scaling : bool
        True if this system has output scaling.
    _has_resid_scaling : bool
        True if this system has resid scaling.
    _has_input_scaling : bool
        True if this system has input scaling.
    _has_bounds: bool
        True if this system has upper or lower bounds on outputs.
    _owning_rank : dict
        Dict mapping var name to the lowest rank where that variable is local.
    _filtered_vars_to_record: Dict
        Dict of list of var names to record
    _vector_class : class
        Class to use for data vectors.  After setup will contain the value of either
        _problem_meta['distributed_vector_class'] or _problem_meta['local_vector_class'].
    _assembled_jac : AssembledJacobian or None
        If not None, this is the AssembledJacobian owned by this system's linear_solver.
    _num_par_fd : int
        If FD is active, and the value is > 1, turns on parallel FD and specifies the number of
        concurrent FD solves.
    _par_fd_id : int
        ID used to determine which columns in the jacobian will be computed when using parallel FD.
    _has_approx : bool
        If True, this system or its descendent has declared approximated partial or semi-total
        derivatives.
    _coloring_info : tuple
        Metadata that defines how to perform coloring of this System's approx jacobian. Not
        used if this System does no partial or semi-total coloring.
    _first_call_to_linearize : bool
        If True, this is the first call to _linearize.
    _is_local : bool
        If True, this system is local to this mpi process.
    """

    def __init__(self, num_par_fd=1, **kwargs):
        """
        Initialize all attributes.

        Parameters
        ----------
        num_par_fd : int
            If FD is active, number of concurrent FD solves.
        **kwargs : dict of keyword arguments
            Keyword arguments that will be mapped into the System options.
        """
        self.name = ''
        self.pathname = None
        self.comm = None
        self._is_local = False

        # System options
        self.options = OptionsDictionary(parent_name=type(self).__name__)

        self.options.declare('assembled_jac_type', values=['csc', 'dense'], default='csc',
                             desc='Linear solver(s) in this group, if using an assembled '
                                  'jacobian, will use this type.')

        # Case recording options
        self.recording_options = OptionsDictionary(parent_name=type(self).__name__)
        self.recording_options.declare('record_inputs', types=bool, default=True,
                                       desc='Set to True to record inputs at the system level')
        self.recording_options.declare('record_outputs', types=bool, default=True,
                                       desc='Set to True to record outputs at the system level')
        self.recording_options.declare('record_residuals', types=bool, default=True,
                                       desc='Set to True to record residuals at the system level')
        self.recording_options.declare('record_metadata', types=bool,
                                       desc='Deprecated. Recording of metadata will always be done',
                                       default=True,
                                       deprecation="The recording option, record_metadata, "
                                       "on System is "
                                       "deprecated. Recording of metadata will always be done")
        self.recording_options.declare('record_model_metadata', types=bool,
                                       desc='Deprecated. Recording of model metadata will always '
                                       'be done',
                                       deprecation="The recording option, record_model_metadata, "
                                       "on System is deprecated. Recording of model metadata will "
                                       "always be done",
                                       default=True)
        self.recording_options.declare('includes', types=list, default=['*'],
                                       desc='Patterns for variables to include in recording. \
                                       Uses fnmatch wildcards')
        self.recording_options.declare('excludes', types=list, default=[],
                                       desc='Patterns for vars to exclude in recording '
                                       '(processed post-includes). Uses fnmatch wildcards')
        self.recording_options.declare('options_excludes', types=list, default=[],
                                       desc='User-defined metadata to exclude in recording')

        self._problem_meta = None

        # Case recording related
        self.iter_count = 0

        self.cite = ""

        self._solver_print_cache = []

        self._subsystems_allprocs = []
        self._subsystems_myproc = []
        self._subsystems_inds = {}

        self._var_promotes = {'input': [], 'output': [], 'any': []}
        self._var_promotes_src_indices = {}

        self._var_allprocs_abs_names = {'input': [], 'output': []}
        self._var_abs_names = {'input': [], 'output': []}
        self._var_allprocs_abs_names_discrete = {'input': [], 'output': []}
        self._var_abs_names_discrete = {'input': [], 'output': []}
        self._var_allprocs_prom2abs_list = None
        self._var_abs2prom = {'input': {}, 'output': {}}
        self._var_allprocs_abs2prom = {'input': {}, 'output': {}}
        self._var_allprocs_abs2meta = {}
        self._var_abs2meta = {}
        self._var_discrete = {'input': {}, 'output': {}}
        self._var_allprocs_discrete = {'input': {}, 'output': {}}

        self._var_allprocs_abs2idx = {}

        self._var_sizes = None
        self._owned_sizes = None
        self._var_offsets = None

        self._full_comm = None

        self._vectors = {'input': {}, 'output': {}, 'residual': {}}

        self._inputs = None
        self._outputs = None
        self._residuals = None
        self._discrete_inputs = None
        self._discrete_outputs = None

        self._nonlinear_solver = None
        self._linear_solver = None

        self._jacobian = None
        self._approx_schemes = OrderedDict()
        self._subjacs_info = {}
        self.matrix_free = False

        self._owns_approx_jac = False
        self._owns_approx_jac_meta = {}
        self._owns_approx_wrt = None
        self._owns_approx_of = None
        self._owns_approx_wrt_idx = {}
        self._owns_approx_of_idx = {}

        self.under_complex_step = False

        self._design_vars = OrderedDict()
        self._responses = OrderedDict()
        self._rec_mgr = RecordingManager()

        self._conn_global_abs_in2out = {}

        self._static_mode = True
        self._static_subsystems_allprocs = []
        self._static_design_vars = OrderedDict()
        self._static_responses = OrderedDict()

        self.supports_multivecs = False

        self._relevant = None
        self._mode = None

        self._scope_cache = {}

        self._num_par_fd = num_par_fd

        self._declare_options()
        self.initialize()

        self.options.update(kwargs)

        self._has_guess = False
        self._has_output_scaling = False
        self._has_resid_scaling = False
        self._has_input_scaling = False
        self._has_bounds = False

        self._vector_class = None
        self._has_approx = False

        self._assembled_jac = None

        self._par_fd_id = 0

        self._filtered_vars_to_record = {}
        self._owning_rank = None
        self._coloring_info = _DEFAULT_COLORING_META.copy()
        self._first_call_to_linearize = True   # will check in first call to _linearize

    @property
    def msginfo(self):
        """
        Our instance pathname, if available, or our class name.  For use in error messages.

        Returns
        -------
        str
            Either our instance pathname or class name.
        """
        if self.pathname == '':
            return '{} (<model>)'.format(type(self).__name__)
        if self.pathname is not None:
            return '{} ({})'.format(type(self).__name__, self.pathname)
        if self.name:
            return '{} ({})'.format(type(self).__name__, self.name)
        return type(self).__name__

    def _declare_options(self):
        """
        Declare options before kwargs are processed in the init method.

        This is optionally implemented by subclasses of Component or Group
        that themselves are intended to be subclassed by the end user. The
        options of the intermediate class are declared here leaving the
        `initialize` method available for user-defined options.
        """
        pass

    def initialize(self):
        """
        Perform any one-time initialization run at instantiation.
        """
        pass

    def _configure(self):
        """
        Configure this system to assign children settings.
        """
        pass

    def _get_root_vectors(self):
        """
        Get the root vectors for the nonlinear and linear vectors for the model.

        Returns
        -------
        dict of dict of Vector
            Root vectors: first key is 'input', 'output', or 'residual'; second key is vec_name.
        """
        # save root vecs as an attribute so that we can reuse the nonlinear scaling vecs in the
        # linear root vec
        self._root_vecs = root_vectors = {'input': OrderedDict(),
                                          'output': OrderedDict(),
                                          'residual': OrderedDict()}

        relevant = self._relevant
        vec_names = self._rel_vec_name_list if self._use_derivatives else self._vec_names
        vectorized_vois = self._problem_meta['vectorized_vois']
        force_alloc_complex = self._problem_meta['force_alloc_complex']
        abs2idx = self._var_allprocs_abs2idx

        # Check for complex step to set vectors up appropriately.
        # If any subsystem needs complex step, then we need to allocate it everywhere.
        nl_alloc_complex = force_alloc_complex
        for sub in self.system_iter(include_self=True, recurse=True):
            nl_alloc_complex |= 'cs' in sub._approx_schemes
            if nl_alloc_complex:
                break

        # Linear vectors allocated complex only if subsolvers require derivatives.
        if nl_alloc_complex:
            from openmdao.error_checking.check_config import check_allocate_complex_ln
            ln_alloc_complex = check_allocate_complex_ln(self, force_alloc_complex)
        else:
            ln_alloc_complex = False

        if self._has_input_scaling or self._has_output_scaling or self._has_resid_scaling:
            self._scale_factors = self._compute_root_scale_factors()
        else:
            self._scale_factors = {}

        if self._vector_class is None:
            self._vector_class = self._local_vector_class

        for vec_name in vec_names:
            sizes = self._var_sizes[vec_name]['output']
            ncol = 1
            if vec_name == 'nonlinear':
                alloc_complex = nl_alloc_complex
            else:
                alloc_complex = ln_alloc_complex

                if vec_name != 'linear':
                    if vec_name in vectorized_vois:
                        voi = vectorized_vois[vec_name]
                        if 'size' in voi:
                            ncol = voi['size']
                        else:
                            owner = self._owning_rank[vec_name]
                            ncol = sizes[owner, abs2idx[vec_name][vec_name]]

            for key in ['input', 'output', 'residual']:
                root_vectors[key][vec_name] = self._vector_class(vec_name, key, self,
                                                                 alloc_complex=alloc_complex,
                                                                 ncol=ncol)
        return root_vectors

    def _get_approx_scheme(self, method):
        """
        Return the approximation scheme associated with the given method, creating one if needed.

        Parameters
        ----------
        method : str
            Name of the type of approxmation scheme.

        Returns
        -------
        ApproximationScheme
            The ApproximationScheme associated with the given method.
        """
        if method == 'exact':
            return None
        if method not in _supported_methods:
            msg = '{}: Method "{}" is not supported, method must be one of {}'
            raise ValueError(msg.format(self.msginfo, method,
                             [m for m in _supported_methods if m != 'exact']))
        if method not in self._approx_schemes:
            self._approx_schemes[method] = _supported_methods[method]()
        return self._approx_schemes[method]

    def _setup(self, comm, mode, prob_meta):
        """
        Perform setup for this system and its descendant systems.

        Parameters
        ----------
        comm : MPI.Comm or <FakeComm> or None
            The global communicator.
        mode : str
            Derivative direction, either 'fwd', or 'rev', or 'auto'
        prob_meta : dict
            Problem level metadata dictionary.
        """
        # save a ref to the problem level options.
        self._problem_meta = prob_meta

        # reset any coloring if a Coloring object was not set explicitly
        if self._coloring_info['dynamic'] or self._coloring_info['static'] is not None:
            self._coloring_info['coloring'] = None

        self.pathname = ''
        self.comm = comm
        self._relevant = None
        self._mode = mode

        # Besides setting up the processors, this method also builds the model hierarchy.
        self._setup_procs(self.pathname, comm, mode, self._problem_meta)

        # Recurse model from the bottom to the top for configuring.
        # Set static_mode to False in all subsystems because inputs & outputs may be created.
        with self._static_mode_all(False):
            self._configure()

        self._configure_check()

        self._setup_var_data()
        self._setup_vec_names(mode)
        self._setup_global_connections()

        if self.pathname == '':
            self._top_level_setup(mode)

        # Now that connections are setup, we need to convert relevant vector names into their
        # auto_ivc source where applicable.
        new_names = []
        conns = self._conn_global_abs_in2out
        for vec_name in self._vec_names:
            if vec_name in conns:
                new_names.append(conns[vec_name])
            else:
                new_names.append(vec_name)
        self._problem_meta['vec_names'] = new_names

        new_names = []
        for vec_name in self._lin_vec_names:
            if vec_name in conns:
                new_names.append(conns[vec_name])
            else:
                new_names.append(vec_name)
        self._problem_meta['lin_vec_names'] = new_names

        self._setup_relevance(mode, self._relevant)
        self._setup_var_index_ranges()
        self._setup_var_sizes()

        if self.pathname == '':
            self._top_level_setup2()

        self._setup_connections()

    def _top_level_setup(self, mode):
        pass

    def _top_level_setup2(self):
        pass

    def _configure_check(self):
        """
        Do any error checking on i/o and connections.
        """
        pass

    def _final_setup(self, comm):
        """
        Perform final setup for this system and its descendant systems.

        This part of setup is called automatically at the start of run_model or run_driver.

        Parameters
        ----------
        comm : MPI.Comm or <FakeComm> or None
            The global communicator.
        """
        self._setup_vectors(self._get_root_vectors())

        # Transfers do not require recursion, but they have to be set up after the vector setup.
        self._setup_transfers()

        # Same situation with solvers, partials, and Jacobians.
        # If we're updating, we just need to re-run setup on these, but no recursion necessary.
        self._setup_solvers()
        self._setup_solver_print()
        if self._use_derivatives:
            self._setup_partials()
            self._setup_jacobians()

        self._setup_recording()

        self.set_initial_values()

    def use_fixed_coloring(self, coloring=_STD_COLORING_FNAME, recurse=True):
        """
        Use a precomputed coloring for this System.

        Parameters
        ----------
        coloring : str
            A coloring filename.  If no arg is passed, filename will be determined
            automatically.
        recurse : bool
            If True, set fixed coloring in all subsystems that declare a coloring. Ignored
            if a specific coloring is passed in.
        """
        if coloring_mod._force_dyn_coloring and coloring is _STD_COLORING_FNAME:
            self._coloring_info['dynamic'] = True
            return  # don't use static this time

        self._coloring_info['static'] = coloring
        self._coloring_info['dynamic'] = False

        if coloring is not _STD_COLORING_FNAME:
            if recurse:
                simple_warning("%s: recurse was passed to use_fixed_coloring but a specific "
                               "coloring was set, so recurse was ignored." % self.pathname)
            if isinstance(coloring, Coloring):
                approx = self._get_approx_scheme(coloring._meta['method'])
                # force regen of approx groups on next call to compute_approximations
                approx._reset()
            return

        if recurse:
            for s in self._subsystems_myproc:
                s.use_fixed_coloring(coloring, recurse)

    def declare_coloring(self,
                         wrt=_DEFAULT_COLORING_META['wrt_patterns'],
                         method=_DEFAULT_COLORING_META['method'],
                         form=None,
                         step=None,
                         per_instance=_DEFAULT_COLORING_META['per_instance'],
                         num_full_jacs=_DEFAULT_COLORING_META['num_full_jacs'],
                         tol=_DEFAULT_COLORING_META['tol'],
                         orders=_DEFAULT_COLORING_META['orders'],
                         perturb_size=_DEFAULT_COLORING_META['perturb_size'],
                         min_improve_pct=_DEFAULT_COLORING_META['min_improve_pct'],
                         show_summary=_DEFAULT_COLORING_META['show_summary'],
                         show_sparsity=_DEFAULT_COLORING_META['show_sparsity']):
        """
        Set options for deriv coloring of a set of wrt vars matching the given pattern(s).

        Parameters
        ----------
        wrt : str or list of str
            The name or names of the variables that derivatives are taken with respect to.
            This can contain input names, output names, or glob patterns.
        method : str
            Method used to compute derivative: "fd" for finite difference, "cs" for complex step.
        form : str
            Finite difference form, can be "forward", "central", or "backward". Leave
            undeclared to keep unchanged from previous or default value.
        step : float
            Step size for finite difference. Leave undeclared to keep unchanged from previous
            or default value.
        per_instance : bool
            If True, a separate coloring will be generated for each instance of a given class.
            Otherwise, only one coloring for a given class will be generated and all instances
            of that class will use it.
        num_full_jacs : int
            Number of times to repeat partial jacobian computation when computing sparsity.
        tol : float
            Tolerance used to determine if an array entry is nonzero during sparsity determination.
        orders : int
            Number of orders above and below the tolerance to check during the tolerance sweep.
        perturb_size : float
            Size of input/output perturbation during generation of sparsity.
        min_improve_pct : float
            If coloring does not improve (decrease) the number of solves more than the given
            percentage, coloring will not be used.
        show_summary : bool
            If True, display summary information after generating coloring.
        show_sparsity : bool
            If True, display sparsity with coloring info after generating coloring.
        """
        if method not in ('fd', 'cs'):
            raise RuntimeError("{}: method must be one of ['fd', 'cs'].".format(self.msginfo))

        self._has_approx = True
        approx = self._get_approx_scheme(method)

        # start with defaults
        options = _DEFAULT_COLORING_META.copy()
        options.update(approx.DEFAULT_OPTIONS)

        if self._coloring_info['static'] is None:
            options['dynamic'] = True
        else:
            options['dynamic'] = False
            options['static'] = self._coloring_info['static']

        options['wrt_patterns'] = [wrt] if isinstance(wrt, str) else wrt
        options['method'] = method
        options['per_instance'] = per_instance
        options['repeat'] = num_full_jacs
        options['tol'] = tol
        options['orders'] = orders
        options['perturb_size'] = perturb_size
        options['min_improve_pct'] = min_improve_pct
        options['show_summary'] = show_summary
        options['show_sparsity'] = show_sparsity
        options['coloring'] = self._coloring_info['coloring']
        if form is not None:
            options['form'] = form
        if step is not None:
            options['step'] = step

        self._coloring_info = options

    def _compute_approx_coloring(self, recurse=False, **overrides):
        """
        Compute a coloring of the approximated derivatives.

        This assumes that the current System is in a proper state for computing approximated
        derivatives.

        Parameters
        ----------
        recurse : bool
            If True, recurse from this system down the system hierarchy.  Whenever a group
            is encountered that has specified its coloring metadata, we don't recurse below
            that group unless that group has a subsystem that has a nonlinear solver that uses
            gradients.
        **overrides : dict
            Any args that will override either default coloring settings or coloring settings
            resulting from an earlier call to declare_coloring.

        Returns
        -------
        list of Coloring
            The computed colorings.
        """
        if recurse:
            colorings = []
            my_coloring = self._coloring_info['coloring']
            grad_systems = self._get_gradient_nl_solver_systems()
            for s in self.system_iter(include_self=True, recurse=True):
                if my_coloring is None or s in grad_systems:
                    if s._coloring_info['coloring'] is not None:
                        coloring = s._compute_approx_coloring(recurse=False, **overrides)[0]
                        colorings.append(coloring)
                        if coloring is not None:
                            coloring._meta['pathname'] = s.pathname
                            coloring._meta['class'] = type(s).__name__
            return [c for c in colorings if c is not None] or [None]

        # don't override metadata if it's already declared
        info = self._coloring_info

        info.update(**overrides)
        if isinstance(info['wrt_patterns'], str):
            info['wrt_patterns'] = [info['wrt_patterns']]

        if info['method'] is None and self._approx_schemes:
            info['method'] = list(self._approx_schemes)[0]

        if self._coloring_info['coloring'] is None:
            # check to see if any approx derivs have been declared
            for meta in self._subjacs_info.values():
                if 'method' in meta and meta['method']:
                    break
            else:  # no approx derivs found
                simple_warning("%s: No approx partials found but coloring was requested.  "
                               "Declaring ALL partials as approx (method='%s')" %
                               (self.msginfo, self._coloring_info['method']))
                try:
                    self.declare_partials('*', '*', method=self._coloring_info['method'])
                except AttributeError:  # this system must be a group
                    from openmdao.core.component import Component
                    for s in self.system_iter(recurse=True, typ=Component):
                        s.declare_partials('*', '*', method=self._coloring_info['method'])
                self._setup_partials()

        approx_scheme = self._get_approx_scheme(self._coloring_info['method'])

        if self._coloring_info['coloring'] is None and self._coloring_info['static'] is None:
            self._coloring_info['dynamic'] = True

        coloring_fname = self.get_approx_coloring_fname()

        # if we find a previously computed class coloring for our class, just use that
        # instead of regenerating a coloring.
        if not info['per_instance'] and coloring_fname in coloring_mod._CLASS_COLORINGS:
            info['coloring'] = coloring = coloring_mod._CLASS_COLORINGS[coloring_fname]
            if coloring is None:
                print("\nClass coloring for class '{}' wasn't good enough, "
                      "so skipping for '{}'".format(type(self).__name__, self.pathname))
                info['static'] = None
            else:
                print("\n{} using class coloring for class '{}'".format(self.pathname,
                                                                        type(self).__name__))
                info.update(coloring._meta)
                # force regen of approx groups during next compute_approximations
                approx_scheme._reset()
            return [coloring]

        from openmdao.core.group import Group
        is_total = isinstance(self, Group)

        # compute perturbations
        starting_inputs = self._inputs.asarray(True)
        in_offsets = starting_inputs.copy()
        in_offsets[in_offsets == 0.0] = 1.0
        in_offsets *= info['perturb_size']

        starting_outputs = self._outputs.asarray(True)
        out_offsets = starting_outputs.copy()
        out_offsets[out_offsets == 0.0] = 1.0
        out_offsets *= info['perturb_size']

        starting_resids = self._residuals.asarray(True)

        # for groups, this does some setup of approximations
        self._setup_approx_coloring()

        save_first_call = self._first_call_to_linearize
        self._first_call_to_linearize = False
        sparsity_start_time = time.time()

        for i in range(info['num_full_jacs']):
            # randomize inputs (and outputs if implicit)
            if i > 0:
                self._inputs.set_val(starting_inputs +
                                     in_offsets * np.random.random(in_offsets.size))
                self._outputs.set_val(starting_outputs +
                                      out_offsets * np.random.random(out_offsets.size))
                if is_total:
                    self._solve_nonlinear()
                else:
                    self._apply_nonlinear()

                for scheme in self._approx_schemes.values():
                    scheme._reset()  # force a re-initialization of approx

            self.run_linearize()
            self._jacobian._save_sparsity(self)

        sparsity_time = time.time() - sparsity_start_time

        self._update_wrt_matches(info)

        ordered_of_info = list(self._jacobian_of_iter())
        ordered_wrt_info = list(self._jacobian_wrt_iter(info['wrt_matches']))
        sparsity, sp_info = self._jacobian._compute_sparsity(ordered_of_info, ordered_wrt_info,
                                                             num_full_jacs=info['num_full_jacs'],
                                                             tol=info['tol'],
                                                             orders=info['orders'])
        sp_info['sparsity_time'] = sparsity_time
        sp_info['pathname'] = self.pathname
        sp_info['class'] = type(self).__name__
        sp_info['type'] = 'semi-total' if self._subsystems_allprocs else 'partial'

        info = self._coloring_info

        self._jacobian._jac_summ = None  # reclaim the memory
        if self.pathname:
            ordered_of_info = self._jac_var_info_abs2prom(ordered_of_info)
            ordered_wrt_info = self._jac_var_info_abs2prom(ordered_wrt_info)

        coloring = _compute_coloring(sparsity, 'fwd')

        # if the improvement wasn't large enough, don't use coloring
        pct = coloring._solves_info()[-1]
        if info['min_improve_pct'] > pct:
            info['coloring'] = info['static'] = None
            simple_warning("%s: Coloring was deactivated.  Improvement of %.1f%% was less than min "
                           "allowed (%.1f%%)." % (self.msginfo, pct, info['min_improve_pct']))
            if not info['per_instance']:
                coloring_mod._CLASS_COLORINGS[coloring_fname] = None
            return [None]

        coloring._row_vars = [t[0] for t in ordered_of_info]
        coloring._col_vars = [t[0] for t in ordered_wrt_info]
        coloring._row_var_sizes = [t[2] - t[1] for t in ordered_of_info]
        coloring._col_var_sizes = [t[2] - t[1] for t in ordered_wrt_info]

        coloring._meta.update(info)  # save metadata we used to create the coloring
        del coloring._meta['coloring']
        coloring._meta.update(sp_info)

        info['coloring'] = coloring

        approx = self._get_approx_scheme(coloring._meta['method'])
        # force regen of approx groups during next compute_approximations
        approx._reset()

        if info['show_sparsity'] or info['show_summary']:
            print("\nApprox coloring for '%s' (class %s)" % (self.pathname, type(self).__name__))

        if info['show_sparsity']:
            coloring.display_txt()
        if info['show_summary']:
            coloring.summary()

        self._save_coloring(coloring)

        if not info['per_instance']:
            # save the class coloring for other instances of this class to use
            coloring_mod._CLASS_COLORINGS[coloring_fname] = coloring

        # restore original inputs/outputs
        self._inputs.set_val(starting_inputs)
        self._outputs.set_val(starting_outputs)
        self._residuals.set_val(starting_resids)

        self._first_call_to_linearize = save_first_call

        return [coloring]

    def _setup_approx_coloring(self):
        pass

    def _jacobian_of_iter(self):
        """
        Iterate over (name, offset, end, idxs) for each row var in the systems's jacobian.
        """
        abs2meta = self._var_allprocs_abs2meta
        offset = end = 0
        for of in self._var_allprocs_abs_names['output']:
            end += abs2meta[of]['size']
            yield of, offset, end, _full_slice
            offset = end

    def _jacobian_wrt_iter(self, wrt_matches=None):
        """
        Iterate over (name, offset, end, idxs) for each column var in the systems's jacobian.

        Parameters
        ----------
        wrt_matches : set or None
            Only include row vars that are contained in this set.  This will determine what
            the actual offsets are, i.e. the offsets will be into a reduced jacobian
            containing only the matching columns.
        """
        if wrt_matches is None:
            wrt_matches = ContainsAll()
        abs2meta = self._var_allprocs_abs2meta
        offset = end = 0
        for of, _offset, _end, sub_of_idx in self._jacobian_of_iter():
            if of in wrt_matches:
                end += (_end - _offset)
                yield of, offset, end, sub_of_idx
                offset = end

        for wrt in self._var_allprocs_abs_names['input']:
            if wrt in wrt_matches:
                end += abs2meta[wrt]['size']
                yield wrt, offset, end, _full_slice
                offset = end

    def get_approx_coloring_fname(self):
        """
        Return the full pathname to a coloring file.

        Parameters
        ----------
        system : System
            The System having its coloring saved or loaded.

        Returns
        -------
        str
            Full pathname of the coloring file.
        """
        directory = self._problem_meta['coloring_dir']
        if not self.pathname:
            # total coloring
            return os.path.join(directory, 'total_coloring.pkl')

        if self._coloring_info.get('per_instance'):
            # base the name on the instance pathname
            fname = 'coloring_' + self.pathname.replace('.', '_') + '.pkl'
        else:
            # base the name on the class name
            fname = 'coloring_' + '_'.join(
                [self.__class__.__module__.replace('.', '_'), self.__class__.__name__]) + '.pkl'

        return os.path.join(directory, fname)

    def _save_coloring(self, coloring):
        """
        Save the coloring to a file based on this system's class or pathname.

        Parameters
        ----------
        coloring : Coloring
            See Coloring class docstring.
        """
        # under MPI, only save on proc 0
        if ((self._full_comm is not None and self._full_comm.rank == 0) or
                (self._full_comm is None and self.comm.rank == 0)):
            coloring.save(self.get_approx_coloring_fname())

    def _get_static_coloring(self):
        """
        Get the Coloring for this system.

        If necessary, load the Coloring from a file.

        Returns
        -------
        Coloring or None
            Coloring object, possible loaded from a file, or None
        """
        info = self._coloring_info
        coloring = info['coloring']
        if coloring is not None:
            return coloring

        static = info['static']
        if static is _STD_COLORING_FNAME or isinstance(static, str):
            if static is _STD_COLORING_FNAME:
                fname = self.get_approx_coloring_fname()
            else:
                fname = static
            print("%s: loading coloring from file %s" % (self.msginfo, fname))
            info['coloring'] = coloring = Coloring.load(fname)
            if info['wrt_patterns'] != coloring._meta['wrt_patterns']:
                raise RuntimeError("%s: Loaded coloring has different wrt_patterns (%s) than "
                                   "declared ones (%s)." %
                                   (self.msginfo, coloring._meta['wrt_patterns'],
                                    info['wrt_patterns']))
            info.update(info['coloring']._meta)
            approx = self._get_approx_scheme(info['method'])
            # force regen of approx groups during next compute_approximations
            approx._reset()
        elif isinstance(static, coloring_mod.Coloring):
            info['coloring'] = coloring = static

        if coloring is not None:
            info['dynamic'] = False

        info['static'] = coloring

        return coloring

    def _get_coloring(self):
        """
        Get the Coloring for this system.

        If necessary, load the Coloring from a file or dynamically generate it.

        Returns
        -------
        Coloring or None
            Coloring object, possible loaded from a file or dynamically generated, or None
        """
        coloring = self._get_static_coloring()
        if coloring is None and self._coloring_info['dynamic']:
            self._coloring_info['coloring'] = coloring = self._compute_approx_coloring()[0]
            if coloring is not None:
                self._coloring_info.update(coloring._meta)

        return coloring

    def _setup_par_fd_procs(self, comm):
        """
        Split up the comm for use in parallel FD.

        Parameters
        ----------
        comm : MPI.Comm or <FakeComm>
            MPI communicator object.

        Returns
        -------
        MPI.Comm or <FakeComm>
            MPI communicator object.
        """
        num_par_fd = self._num_par_fd
        if comm.size < num_par_fd:
            raise ValueError("%s: num_par_fd must be <= communicator size (%d)" %
                             (self.msginfo, comm.size))

        self._full_comm = comm

        if num_par_fd > 1:
            sizes, offsets = evenly_distrib_idxs(num_par_fd, comm.size)

            # a 'color' is assigned to each subsystem, with
            # an entry for each processor it will be given
            # e.g. [0, 0, 0, 1, 1, 1, 2, 2, 2, 3, 3, 3]
            color = np.empty(comm.size, dtype=int)
            for i in range(num_par_fd):
                color[offsets[i]:offsets[i] + sizes[i]] = i

            self._par_fd_id = color[comm.rank]

            comm = self._full_comm.Split(self._par_fd_id)

        return comm

    def _setup_recording(self):
        if self._rec_mgr._recorders:
            myinputs = myoutputs = myresiduals = []

            options = self.recording_options
            incl = options['includes']
            excl = options['excludes']

            # includes and excludes for inputs are specified using _absolute_ names
            # vectors are keyed on absolute name, discretes on relative/promoted name
            if options['record_inputs']:
                myinputs = sorted([n for n in self._var_abs2prom['input']
                                   if check_path(n, incl, excl)])

            # includes and excludes for outputs are specified using _promoted_ names
            # vectors are keyed on absolute name, discretes on relative/promoted name
            if options['record_outputs']:
                myoutputs = sorted([n for n, prom in self._var_abs2prom['output'].items()
                                    if check_path(prom, incl, excl)])

                if self._var_discrete['output']:
                    # if we have discrete outputs then residual name set doesn't match output one
                    if options['record_residuals']:
                        contains = self._residuals._contains_abs
                        myresiduals = [n for n in myoutputs if contains(n)]
                elif options['record_residuals']:
                    myresiduals = myoutputs

            elif options['record_residuals']:
                abs2prom = self._var_abs2prom['output']
                myresiduals = [n for n in self._residuals._abs_iter()
                               if check_path(abs2prom[n], incl, excl)]

            self._filtered_vars_to_record = {
                'input': myinputs,
                'output': myoutputs,
                'residual': myresiduals
            }

            self._rec_mgr.startup(self)

        for subsys in self._subsystems_myproc:
            subsys._setup_recording()

    def _setup_procs(self, pathname, comm, mode, prob_meta):
        """
        Execute first phase of the setup process.

        Distribute processors, assign pathnames, and call setup on the component.

        Parameters
        ----------
        pathname : str
            Global name of the system, including the path.
        comm : MPI.Comm or <FakeComm>
            MPI communicator object.
        mode : string
            Derivatives calculation mode, 'fwd' for forward, and 'rev' for
            reverse (adjoint). Default is 'rev'.
        prob_meta : dict
            Problem level options.
        """
        self.pathname = pathname
        self._problem_meta = prob_meta
        self._first_call_to_linearize = True
        self._is_local = True

        self.options._parent_name = self.msginfo
        self.recording_options._parent_name = self.msginfo
        self._mode = mode
        self._design_vars = OrderedDict()
        self._responses = OrderedDict()
        self._design_vars.update(self._static_design_vars)
        self._responses.update(self._static_responses)

    def _setup_var_index_ranges(self):
        """
        Compute the division of variables by subsystem.
        """
        self._setup_var_index_maps()

    def _setup_var_data(self):
        """
        Compute the list of abs var names, abs/prom name maps, and metadata dictionaries.
        """
        self._var_allprocs_abs_names = {'input': [], 'output': []}
        self._var_abs_names = {'input': [], 'output': []}
        self._var_allprocs_prom2abs_list = {'input': OrderedDict(), 'output': OrderedDict()}
        self._var_abs2prom = {'input': {}, 'output': {}}
        self._var_allprocs_abs2prom = {'input': {}, 'output': {}}
        self._var_allprocs_abs2meta = {}
        self._var_abs2meta = {}
        self._var_allprocs_abs2idx = {}

    def _setup_var_index_maps(self):
        """
        Compute maps from abs var names to their index among allprocs variables in this system.
        """
        self._var_allprocs_abs2idx = abs2idx = {}

        vec_names = self._lin_rel_vec_name_list if self._use_derivatives else self._vec_names

        for vec_name in vec_names:
            abs2idx[vec_name] = abs2idx_t = {}
            for type_ in ['input', 'output']:
                for i, abs_name in enumerate(self._var_allprocs_relevant_names[vec_name][type_]):
                    abs2idx_t[abs_name] = i

        if self._use_derivatives:
            abs2idx['nonlinear'] = abs2idx['linear']

        for subsys in self._subsystems_myproc:
            subsys._setup_var_index_maps()

    def _setup_var_sizes(self):
        """
        Compute the arrays of local variable sizes for all variables/procs on this system.
        """
        self._var_sizes = {}
        self._owned_sizes = None
        self._owning_rank = defaultdict(int)

    def _setup_global_shapes(self):
        """
        Compute the global size and shape of all variables on this system.
        """
        meta = self._var_allprocs_abs2meta

        for typ in ('input', 'output'):
            # now set global sizes and shapes into metadata for distributed variables
            sizes = self._var_sizes['nonlinear'][typ]
            for idx, abs_name in enumerate(self._var_allprocs_abs_names[typ]):
                mymeta = meta[abs_name]
                local_shape = mymeta['shape']
                if not mymeta['distributed']:
                    # not distributed, just use local shape and size
                    mymeta['global_size'] = mymeta['size']
                    mymeta['global_shape'] = local_shape
                    continue

                global_size = np.sum(sizes[:, idx])
                mymeta['global_size'] = global_size

                # assume that all but the first dimension of the shape of a
                # distributed variable is the same on all procs
                high_dims = local_shape[1:]
                if high_dims:
                    high_size = np.prod(high_dims)
                    dim1 = global_size // high_size
                    if global_size % high_size != 0:
                        raise RuntimeError("%s: Global size of output '%s' (%s) does not agree "
                                           "with local shape %s" % (self.msginfo, abs_name,
                                                                    global_size, local_shape))
                    mymeta['global_shape'] = tuple([dim1] + list(high_dims))
                else:
                    mymeta['global_shape'] = (global_size,)

    def _setup_global_connections(self, conns=None):
        """
        Compute dict of all connections between this system's inputs and outputs.

        The connections come from 4 sources:
        1. Implicit connections owned by the current system
        2. Explicit connections declared by the current system
        3. Explicit connections declared by parent systems
        4. Implicit / explicit from subsystems

        Parameters
        ----------
        conns : dict
            Dictionary of connections passed down from parent group.
        """
        pass

    def _setup_vec_names(self, mode):
        """
        Compute the list of vec_names and the vois dict.

        This is only called on the top level System during initial setup.

        Parameters
        ----------
        mode : str
            Derivative direction, either 'fwd' or 'rev'.
        """
        if self._use_derivatives:
            vec_names = ['nonlinear', 'linear']
            vois = {}
            for system in self.system_iter(include_self=True, recurse=True):
                vois.update(tup for tup in system._get_vec_names_from_vois(mode))

            vec_names.extend(sorted(vois))
        else:
            vec_names = ['nonlinear']
            vois = {}

        self._problem_meta['vec_names'] = vec_names
        self._problem_meta['lin_vec_names'] = vec_names[1:]
        self._problem_meta['vectorized_vois'] = {n: d for n, d in vois.items()
                                                 if d['vectorize_derivs']}

    def _get_vec_names_from_vois(self, mode):
        """
        Compute the list of vec_names and the vois dict.

        This is only called on the top level System during initial setup.

        Parameters
        ----------
        mode : str
            Derivative direction, either 'fwd' or 'rev'.
        """
        if mode == 'fwd':
            vois = self._design_vars
            typ = "design variable"
        else:
            vois = self._responses
            typ = "response"

        pro2abs = self._var_allprocs_prom2abs_list['output']
        pro2abs_in = self._var_allprocs_prom2abs_list['input']
        try:
            for prom_name, data in vois.items():
                if data['parallel_deriv_color'] is not None or data['vectorize_derivs']:
                    if prom_name in pro2abs:
                        yield pro2abs[prom_name][0], data
                    else:
                        yield pro2abs_in[prom_name][0], data

        except KeyError as err:
            raise RuntimeError(f"{self.msginfo}: Output not found for {typ} {str(err)}.")

    def _init_relevance(self, mode):
        """
        Create the relevance dictionary.

        Parameters
        ----------
        mode : str
            Derivative direction, either 'fwd' or 'rev'.

        Returns
        -------
        dict
            The relevance dictionary.
        """
        if self._use_derivatives:
            desvars = self.get_design_vars(recurse=True, get_sizes=False, use_prom_ivc=False)
            responses = self.get_responses(recurse=True, get_sizes=False)
            return get_relevant_vars(self._conn_global_abs_in2out, desvars, responses,
                                     mode)
        else:
            relevant = defaultdict(dict)
            relevant['nonlinear'] = {'@all': ({'input': ContainsAll(), 'output': ContainsAll()},
                                              ContainsAll())}
            return relevant

    def _setup_driver_units(self):
        """
        Compute unit conversions for driver variables.
        """
        abs2meta = self._var_abs2meta
        pro2abs = self._var_allprocs_prom2abs_list['output']
        dv = self._design_vars
        for name, meta in dv.items():
            units = meta['units']
            dv[name]['total_adder'] = dv[name]['adder']
            dv[name]['total_scaler'] = dv[name]['scaler']

            if units is not None:
                abs_name = pro2abs[name][0]
                var_units = abs2meta[abs_name]['units']

                if var_units == units:
                    continue

                if var_units is None:
                    msg = "{}: Target for design variable {} has no units, but '{}' units " + \
                          "were specified."
                    raise RuntimeError(msg.format(self.msginfo, name, units))

                if not is_compatible(var_units, units):
                    msg = "{}: Target for design variable {} has '{}' units, but '{}' units " + \
                          "were specified."
                    raise RuntimeError(msg.format(self.msginfo, name, var_units, units))

                factor, offset = unit_conversion(var_units, units)
                base_adder, base_scaler = determine_adder_scaler(None, None,
                                                                 dv[name]['adder'],
                                                                 dv[name]['scaler'])

                dv[name]['total_adder'] = offset + base_adder / factor
                dv[name]['total_scaler'] = base_scaler * factor

        resp = self._responses
        type_dict = {'con': 'constraint', 'obj': 'objective'}
        for name, meta in resp.items():
            units = meta['units']
            resp[name]['total_scaler'] = resp[name]['scaler']
            resp[name]['total_adder'] = resp[name]['adder']

            if units is not None:
                abs_name = pro2abs[name][0]
                var_units = abs2meta[abs_name]['units']

                if var_units == units:
                    continue

                if var_units is None:
                    msg = "{}: Target for {} {} has no units, but '{}' units " + \
                          "were specified."
                    raise RuntimeError(msg.format(self.msginfo, type_dict[meta['type']],
                                                  name, units))

                if not is_compatible(var_units, units):
                    msg = "{}: Target for {} {} has '{}' units, but '{}' units " + \
                          "were specified."
                    raise RuntimeError(msg.format(self.msginfo, type_dict[meta['type']],
                                                  name, var_units, units))

                factor, offset = unit_conversion(var_units, units)
                base_adder, base_scaler = determine_adder_scaler(None, None,
                                                                 resp[name]['adder'],
                                                                 resp[name]['scaler'])

                resp[name]['total_scaler'] = base_scaler * factor
                resp[name]['total_adder'] = offset + base_adder / factor

        for s in self._subsystems_myproc:
            s._setup_driver_units()

    def _setup_relevance(self, mode, relevant=None):
        """
        Set up the relevance dictionary.

        Parameters
        ----------
        mode : str
            Derivative direction, either 'fwd' or 'rev'.
        relevant : dict or None
            Dictionary mapping VOI name to all variables necessary for computing
            derivatives between the VOI and all other VOIs.
        """
        if relevant is None:  # should only occur at top level on full setup
            self._relevant = relevant = self._init_relevance(mode)
        else:
            self._relevant = relevant

        self._var_allprocs_relevant_names = defaultdict(lambda: {'input': [], 'output': []})
        self._var_relevant_names = defaultdict(lambda: {'input': [], 'output': []})

        self._rel_vec_name_list = []
        for vec_name in self._vec_names:
            rel, relsys = relevant[vec_name]['@all']
            if self.pathname in relsys:
                self._rel_vec_name_list.append(vec_name)
            for type_ in ('input', 'output'):
                self._var_allprocs_relevant_names[vec_name][type_].extend(
                    v for v in self._var_allprocs_abs_names[type_] if v in rel[type_])
                self._var_relevant_names[vec_name][type_].extend(
                    v for v in self._var_abs_names[type_] if v in rel[type_])

        self._rel_vec_names = frozenset(self._rel_vec_name_list)
        self._lin_rel_vec_name_list = self._rel_vec_name_list[1:]

        for s in self._subsystems_myproc:
            s._setup_relevance(mode, relevant)

    def _setup_connections(self):
        """
        Compute dict of all connections owned by this system.
        """
        pass

    def _setup_vectors(self, root_vectors, alloc_complex=False):
        """
        Compute all vectors for all vec names and assign excluded variables lists.

        Parameters
        ----------
        root_vectors : dict of dict of Vector
            Root vectors: first key is 'input', 'output', or 'residual'; second key is vec_name.
        alloc_complex : bool
            Whether to allocate any imaginary storage to perform complex step. Default is False.
        """
        self._vectors = vectors = {'input': OrderedDict(),
                                   'output': OrderedDict(),
                                   'residual': OrderedDict()}

        # Allocate complex if root vector was allocated complex.
        alloc_complex = root_vectors['output']['nonlinear']._alloc_complex

        # This happens if you reconfigure and switch to 'cs' without forcing the vectors to be
        # initially allocated as complex.
        if not alloc_complex and 'cs' in self._approx_schemes:
            raise RuntimeError("{}: In order to activate complex step during reconfiguration, "
                               "you need to set 'force_alloc_complex' to True during setup. e.g. "
                               "'problem.setup(force_alloc_complex=True)'".format(self.msginfo))

        if self._vector_class is None:
            self._vector_class = self._local_vector_class

        vector_class = self._vector_class

        for vec_name in self._rel_vec_name_list:

            # Only allocate complex in the vectors we need.
            vec_alloc_complex = root_vectors['output'][vec_name]._alloc_complex

            for kind in ['input', 'output', 'residual']:
                rootvec = root_vectors[kind][vec_name]
                vectors[kind][vec_name] = vector_class(
                    vec_name, kind, self, rootvec,
                    alloc_complex=vec_alloc_complex, ncol=rootvec._ncol)

        self._inputs = vectors['input']['nonlinear']
        self._outputs = vectors['output']['nonlinear']
        self._residuals = vectors['residual']['nonlinear']

        for subsys in self._subsystems_myproc:
            subsys._scale_factors = self._scale_factors
            subsys._setup_vectors(root_vectors)

    def _compute_root_scale_factors(self):
        """
        Compute scale factors for all variables.

        Returns
        -------
        dict
            Mapping of each absoute var name to its corresponding scaling factor tuple.
        """
        # make this a defaultdict to handle the case of access using unconnected inputs
        scale_factors = defaultdict(lambda: {
            ('input', 'phys'): (0.0, 1.0),
            ('input', 'norm'): (0.0, 1.0)
        })

        allprocs_meta_out = self._var_allprocs_abs2meta

        for abs_name in self._var_allprocs_abs_names['output']:
            meta = allprocs_meta_out[abs_name]
            ref0 = meta['ref0']
            res_ref = meta['res_ref']
            a0 = ref0
            a1 = meta['ref'] - ref0
            scale_factors[abs_name] = {
                ('output', 'phys'): (a0, a1),
                ('output', 'norm'): (-a0 / a1, 1.0 / a1),
                ('residual', 'phys'): (0.0, res_ref),
                ('residual', 'norm'): (0.0, 1.0 / res_ref),
            }
        return scale_factors

    def _setup_transfers(self):
        """
        Compute all transfers that are owned by this system.
        """
        pass

    def _setup_solvers(self):
        """
        Perform setup in all solvers.
        """
        # remove old solver error files if they exist
        if self.pathname == '':
            rank = MPI.COMM_WORLD.rank if MPI is not None else 0
            if rank == 0:
                for f in os.listdir('.'):
                    if fnmatchcase(f, 'solver_errors.*.out'):
                        os.remove(f)

        if self._nonlinear_solver is not None:
            self._nonlinear_solver._setup_solvers(self, 0)
        if self._linear_solver is not None:
            self._linear_solver._setup_solvers(self, 0)

        for subsys in self._subsystems_myproc:
            subsys._setup_solvers()

    def _setup_jacobians(self, recurse=True):
        """
        Set and populate jacobians down through the system tree.

        Parameters
        ----------
        recurse : bool
            If True, setup jacobians in all descendants.
        """
        asm_jac_solvers = set()
        if self._linear_solver is not None:
            asm_jac_solvers.update(self._linear_solver._assembled_jac_solver_iter())

        nl_asm_jac_solvers = set()
        if self.nonlinear_solver is not None:
            nl_asm_jac_solvers.update(self.nonlinear_solver._assembled_jac_solver_iter())

        asm_jac = None
        if asm_jac_solvers:
            asm_jac = _asm_jac_types[self.options['assembled_jac_type']](system=self)
            self._assembled_jac = asm_jac
            for s in asm_jac_solvers:
                s._assembled_jac = asm_jac

        if nl_asm_jac_solvers:
            if asm_jac is None:
                asm_jac = _asm_jac_types[self.options['assembled_jac_type']](system=self)
            for s in nl_asm_jac_solvers:
                s._assembled_jac = asm_jac

        if self._has_approx:
            self._set_approx_partials_meta()

        # At present, we don't support a AssembledJacobian in a group
        # if any subcomponents are matrix-free.
        if asm_jac is not None:
            if self.matrix_free:
                raise RuntimeError("%s: AssembledJacobian not supported for matrix-free "
                                   "subcomponent." % self.msginfo)

        if recurse:
            for subsys in self._subsystems_myproc:
                subsys._setup_jacobians()

    def set_initial_values(self):
        """
        Set all input and output variables to their declared initial values.
        """
        abs2meta = self._var_abs2meta
        for abs_name in self._var_abs_names['input']:
            self._inputs.set_var(abs_name, abs2meta[abs_name]['value'])

        for abs_name in self._var_abs_names['output']:
            self._outputs.set_var(abs_name, abs2meta[abs_name]['value'])

    def _get_maps(self, prom_names):
        """
        Define variable maps based on promotes lists.

        Parameters
        ----------
        prom_names : {'input': [], 'output': []}
            Lists of promoted input and output names.

        Returns
        -------
        dict of {'input': {str:str, ...}, 'output': {str:str, ...}}
            dictionary mapping input/output variable names
            to promoted variable names.
        """
        gname = self.name + '.' if self.name else ''

        def split_list(lst):
            """
            Return names, patterns, and renames found in lst.

            Parameters
            ----------
            lst : list
                List of names, patterns and/or tuples specifying promotes.

            Returns
            -------
            names : list
                list of names
            patterns : list
                list of patterns
            renames : dict
                dictionary of name mappings
            """
            names = []
            patterns = []
            renames = {}
            for entry in lst:
                if isinstance(entry, str):
                    if '*' in entry or '?' in entry or '[' in entry:
                        patterns.append(entry)
                    else:
                        names.append(entry)
                elif isinstance(entry, tuple) and len(entry) == 2:
                    renames[entry[0]] = entry[1]
                else:
                    raise TypeError("when adding subsystem '%s', entry '%s'"
                                    " is not a string or tuple of size 2" %
                                    (self.pathname, entry))
            return names, patterns, renames

        def update_src_indices(name, key):
            """
            Update metadata for promoted inputs that have had src_indices specified.

            Parameters
            ----------
            name : str
                Name of an input variable that may have associated src_indices.
            key : str or tuple
                Name, pattern or tuple by which src_indices would have been specified
                when the input variable was promoted.
            """
            if key in self._var_promotes_src_indices:
                src_indices, flat_src_indices = self._var_promotes_src_indices[key]

                abs_name = self._var_allprocs_prom2abs_list['input'][name][0]
                meta = self._var_abs2meta[abs_name]

                _, _, src_indices = ensure_compatible(name, meta['value'], meta['shape'],
                                                      src_indices)

                if 'src_indices' in meta and meta['src_indices'] is not None:
                    if not np.array_equal(meta['src_indices'], src_indices):
                        raise RuntimeError("%s: Trying to promote input '%s' with src_indices %s,"
                                           " but src_indices have already been specified as %s." %
                                           (self.msginfo, name, str(src_indices),
                                            str(meta['src_indices'])))
                if 'flat_src_indices' in meta and meta['flat_src_indices'] is not None:
                    if not meta['flat_src_indices'] == src_indices:
                        raise RuntimeError("%s: Trying to promote input '%s' with flat_src_indices"
                                           "=%s but flat_src_indices has already been specified as"
                                           " %s." %
                                           (self.msginfo, name, str(flat_src_indices),
                                            str(meta['flat_src_indices'])))

                if src_indices.dtype == object:
                    meta['src_indices'] = src_indices
                else:
                    meta['src_indices'] = np.asarray(src_indices, dtype=INT_DTYPE)

                meta['flat_src_indices'] = flat_src_indices

        def resolve(to_match, io_types, matches, proms):
            """
            Determine the mapping of promoted names to the parent scope for a promotion type.

            This is called once for promotes or separately for promotes_inputs and promotes_outputs.
            """
            if not to_match:
                for typ in io_types:
                    if gname:
                        matches[typ] = {name: gname + name for name in proms[typ]}
                    else:
                        matches[typ] = {name: name for name in proms[typ]}
                return True

            found = set()
            names, patterns, renames = split_list(to_match)

            for typ in io_types:
                is_input = typ == 'input'
                pmap = matches[typ]
                for name in proms[typ]:
                    if name in names:
                        pmap[name] = name
                        found.add(name)
                        if is_input:
                            update_src_indices(name, name)
                    elif name in renames:
                        pmap[name] = renames[name]
                        found.add(name)
                        if is_input:
                            update_src_indices(name, (name, renames[name]))
                    else:
                        for pattern in patterns:
                            # if name matches, promote that variable to parent
                            if pattern == '*' or fnmatchcase(name, pattern):
                                pmap[name] = name
                                found.add(pattern)
                                if is_input:
                                    update_src_indices(name, pattern)
                                break
                        else:
                            # Default: prepend the parent system's name
                            pmap[name] = gname + name if gname else name
                            if is_input:
                                update_src_indices(name, name)

            not_found = (set(names).union(renames).union(patterns)) - found
            if not_found:
                if not self._var_abs2meta and isinstance(self, openmdao.core.group.Group):
                    empty_group_msg = ' Group contains no variables.'
                else:
                    empty_group_msg = ''
                if len(io_types) == 2:
                    call = 'promotes'
                else:
                    call = 'promotes_%ss' % io_types[0]

                for p in patterns:
                    for name, alias in renames.items():
                        if fnmatchcase(name, p):
                            raise RuntimeError("%s: %s '%s' matched '%s' but '%s' has been aliased "
                                               "to '%s'." % (self.msginfo, call, p, name,
                                                             name, alias))

                    for i in names:
                        if fnmatchcase(i, p):
                            break
                    else:
                        raise RuntimeError("%s: '%s' failed to find any matches for the following "
                                           "pattern: '%s'.%s" %
                                           (self.msginfo, call, p, empty_group_msg))
                    if p == patterns[-1]:
                        break
                else:
                    raise RuntimeError("%s: '%s' failed to find any matches for the following "
                                       "names or patterns: %s.%s" %
                                       (self.msginfo, call, sorted(not_found), empty_group_msg))

        maps = {'input': {}, 'output': {}}

        if self._var_promotes['input'] or self._var_promotes['output']:
            if self._var_promotes['any']:
                raise RuntimeError("%s: 'promotes' cannot be used at the same time as "
                                   "'promotes_inputs' or 'promotes_outputs'." % self.msginfo)
            resolve(self._var_promotes['input'], ('input',), maps, prom_names)
            resolve(self._var_promotes['output'], ('output',), maps, prom_names)
        else:
            resolve(self._var_promotes['any'], ('input', 'output'), maps, prom_names)

        return maps

    def _get_scope(self):
        """
        Find the input and output variables that are needed for a particular matvec product.

        Returns
        -------
        (set, set)
            Sets of output and input variables.
        """
        try:
            return self._scope_cache[None]
        except KeyError:
            self._scope_cache[None] = (frozenset(self._var_abs_names['output']), _empty_frozen_set)
            return self._scope_cache[None]

    def _get_potential_partials_lists(self, include_wrt_outputs=True):
        """
        Return full lists of possible 'of' and 'wrt' variables.

        Filters out any discrete variables.

        Parameters
        ----------
        include_wrt_outputs : bool
            If True, include outputs in the wrt list.

        Returns
        -------
        list
            List of 'of' variable names.
        list
            List of 'wrt' variable names.
        """
        of_list = list(self._var_allprocs_prom2abs_list['output'])
        wrt_list = list(self._var_allprocs_prom2abs_list['input'])

        # filter out any discrete inputs or outputs
        if self._discrete_outputs:
            of_list = [n for n in of_list if n not in self._discrete_outputs]
        if self._discrete_inputs:
            wrt_list = [n for n in wrt_list if n not in self._discrete_inputs]

        if include_wrt_outputs:
            wrt_list = of_list + wrt_list

        return of_list, wrt_list

    @contextmanager
    def _unscaled_context(self, outputs=(), residuals=()):
        """
        Context manager for units and scaling for vectors.

        Temporarily puts vectors in a physical and unscaled state, because
        internally, vectors are nominally in a dimensionless and scaled state.

        Parameters
        ----------
        outputs : list of output <Vector> objects
            List of output vectors to apply the unit and scaling conversions.
        residuals : list of residual <Vector> objects
            List of residual vectors to apply the unit and scaling conversions.
        """
        if self._has_output_scaling:
            for vec in outputs:
                vec.scale('phys')
        if self._has_resid_scaling:
            for vec in residuals:
                vec.scale('phys')

        yield

        if self._has_output_scaling:
            for vec in outputs:
                vec.scale('norm')

        if self._has_resid_scaling:
            for vec in residuals:
                vec.scale('norm')

    @contextmanager
    def _unscaled_context_all(self):
        """
        Context manager that temporarily puts all vectors in an unscaled state.
        """
        if self._has_output_scaling:
            for vec in self._vectors['output'].values():
                vec.scale('phys')
        if self._has_resid_scaling:
            for vec in self._vectors['residual'].values():
                vec.scale('phys')

        yield

        if self._has_output_scaling:
            for vec in self._vectors['output'].values():
                vec.scale('norm')
        if self._has_resid_scaling:
            for vec in self._vectors['residual'].values():
                vec.scale('norm')

    @contextmanager
    def _scaled_context_all(self):
        """
        Context manager that temporarily puts all vectors in a scaled state.
        """
        if self._has_output_scaling:
            for vec in self._vectors['output'].values():
                vec.scale('norm')
        if self._has_resid_scaling:
            for vec in self._vectors['residual'].values():
                vec.scale('norm')

        yield

        if self._has_output_scaling:
            for vec in self._vectors['output'].values():
                vec.scale('phys')
        if self._has_resid_scaling:
            for vec in self._vectors['residual'].values():
                vec.scale('phys')

    @contextmanager
    def _static_mode_all(self, static_mode):
        """
        Context manager that temporarily sets the static mode of all subsystems.
        """
        for system in self.system_iter(include_self=True, recurse=True):
            system._static_mode = static_mode

        yield

        for system in self.system_iter(include_self=True, recurse=True):
            system._static_mode = not static_mode

    @contextmanager
    def _matvec_context(self, vec_name, scope_out, scope_in, mode, clear=True):
        """
        Context manager for vectors.

        For the given vec_name, return vectors that use a set of
        internal variables that are relevant to the current matrix-vector
        product.  This is called only from _apply_linear.

        Parameters
        ----------
        vec_name : str
            Name of the vector to use.
        scope_out : frozenset or None
            Set of absolute output names in the scope of this mat-vec product.
            If None, all are in the scope.
        scope_in : frozenset or None
            Set of absolute input names in the scope of this mat-vec product.
            If None, all are in the scope.
        mode : str
            Key for specifying derivative direction. Values are 'fwd'
            or 'rev'.
        clear : bool(True)
            If True, zero out residuals (in fwd mode) or inputs and outputs
            (in rev mode).

        Yields
        ------
        (d_inputs, d_outputs, d_residuals) : tuple of Vectors
            Yields the three Vectors configured internally to deal only
            with variables relevant to the current matrix vector product.

        """
        d_inputs = self._vectors['input'][vec_name]
        d_outputs = self._vectors['output'][vec_name]
        d_residuals = self._vectors['residual'][vec_name]

        if clear:
            if mode == 'fwd':
                d_residuals.set_val(0.0)
            else:  # rev
                d_inputs.set_val(0.0)
                d_outputs.set_val(0.0)

        if scope_out is None and scope_in is None:
            yield d_inputs, d_outputs, d_residuals
        else:
            old_ins = d_inputs._names
            old_outs = d_outputs._names

            if scope_out is not None:
                d_outputs._names = scope_out.intersection(d_outputs._abs_iter())
            if scope_in is not None:
                d_inputs._names = scope_in.intersection(d_inputs._abs_iter())

            yield d_inputs, d_outputs, d_residuals

            # reset _names so users will see full vector contents
            d_inputs._names = old_ins
            d_outputs._names = old_outs

    def get_nonlinear_vectors(self):
        """
        Return the inputs, outputs, and residuals vectors.

        Returns
        -------
        (inputs, outputs, residuals) : tuple of <Vector> instances
            Yields the inputs, outputs, and residuals nonlinear vectors.
        """
        if self._inputs is None:
            raise RuntimeError("{}: Cannot get vectors because setup has not yet been "
                               "called.".format(self.msginfo))

        return self._inputs, self._outputs, self._residuals

    def get_linear_vectors(self, vec_name='linear'):
        """
        Return the linear inputs, outputs, and residuals vectors.

        Parameters
        ----------
        vec_name : str
            Name of the linear right-hand-side vector. The default is 'linear'.

        Returns
        -------
        (inputs, outputs, residuals) : tuple of <Vector> instances
            Yields the inputs, outputs, and residuals linear vectors for vec_name.
        """
        if self._inputs is None:
            raise RuntimeError("{}: Cannot get vectors because setup has not yet been "
                               "called.".format(self.msginfo))

        if vec_name not in self._vectors['input']:
            raise ValueError("%s: There is no linear vector named %s" % (self.msginfo, vec_name))

        return (self._vectors['input'][vec_name],
                self._vectors['output'][vec_name],
                self._vectors['residual'][vec_name])

    def _get_var_offsets(self):
        """
        Compute global offsets for variables.

        Returns
        -------
        dict
            Arrays of global offsets keyed by vec_name and deriv direction.
        """
        if self._var_offsets is None:
            offsets = self._var_offsets = {}
            vec_names = self._lin_rel_vec_name_list if self._use_derivatives else self._vec_names

            for vec_name in vec_names:
                offsets[vec_name] = off_vn = {}
                for type_ in ['input', 'output']:
                    vsizes = self._var_sizes[vec_name][type_]
                    if vsizes.size > 0:
                        csum = np.empty(vsizes.size, dtype=int)
                        csum[0] = 0
                        csum[1:] = np.cumsum(vsizes)[:-1]
                        off_vn[type_] = csum.reshape(vsizes.shape)
                    else:
                        off_vn[type_] = np.zeros(0, dtype=int).reshape((1, 0))

            if self._use_derivatives:
                offsets['nonlinear'] = offsets['linear']

        return self._var_offsets

    @property
    def nonlinear_solver(self):
        """
        Get the nonlinear solver for this system.
        """
        return self._nonlinear_solver

    @nonlinear_solver.setter
    def nonlinear_solver(self, solver):
        """
        Set this system's nonlinear solver.
        """
        self._nonlinear_solver = solver

    @property
    def linear_solver(self):
        """
        Get the linear solver for this system.
        """
        return self._linear_solver

    @linear_solver.setter
    def linear_solver(self, solver):
        """
        Set this system's linear solver.
        """
        self._linear_solver = solver

    @property
    def _force_alloc_complex(self):
        return self._problem_meta['force_alloc_complex']

    @property
    def _use_derivatives(self):
        return self._problem_meta['use_derivatives']

    @property
    def _local_vector_class(self):
        return self._problem_meta['local_vector_class']

    @property
    def _distributed_vector_class(self):
        return self._problem_meta['distributed_vector_class']

    @property
    def _vec_names(self):
        return self._problem_meta['vec_names']

    @property
    def _lin_vec_names(self):
        return self._problem_meta['lin_vec_names']

    @property
    def _recording_iter(self):
        return self._problem_meta['recording_iter']

    def _set_solver_print(self, level=2, depth=1e99, type_='all'):
        """
        Apply the given print settings to the internal solvers, recursively.

        Parameters
        ----------
        level : int
            iprint level. Set to 2 to print residuals each iteration; set to 1
            to print just the iteration totals; set to 0 to disable all printing
            except for failures, and set to -1 to disable all printing including failures.
        depth : int
            How deep to recurse. For example, you can set this to 0 if you only want
            to print the top level linear and nonlinear solver messages. Default
            prints everything.
        type_ : str
            Type of solver to set: 'LN' for linear, 'NL' for nonlinear, or 'all' for all.
        """
        if self._linear_solver is not None and type_ != 'NL':
            self._linear_solver._set_solver_print(level=level, type_=type_)
        if self.nonlinear_solver is not None and type_ != 'LN':
            self.nonlinear_solver._set_solver_print(level=level, type_=type_)

        for subsys in self._subsystems_allprocs:

            current_depth = subsys.pathname.count('.')
            if current_depth >= depth:
                continue

            subsys._set_solver_print(level=level, depth=depth - current_depth, type_=type_)

            if subsys._linear_solver is not None and type_ != 'NL':
                subsys._linear_solver._set_solver_print(level=level, type_=type_)
            if subsys.nonlinear_solver is not None and type_ != 'LN':
                subsys.nonlinear_solver._set_solver_print(level=level, type_=type_)

    def _setup_solver_print(self, recurse=True):
        """
        Apply the cached solver print settings during setup.

        Parameters
        ----------
        recurse : bool
            Whether to call this method in subsystems.
        """
        for level, depth, type_ in self._solver_print_cache:
            self._set_solver_print(level, depth, type_)

        if recurse:
            for subsys in self._subsystems_myproc:
                subsys._setup_solver_print(recurse=recurse)

    def set_solver_print(self, level=2, depth=1e99, type_='all'):
        """
        Control printing for solvers and subsolvers in the model.

        Parameters
        ----------
        level : int
            iprint level. Set to 2 to print residuals each iteration; set to 1
            to print just the iteration totals; set to 0 to disable all printing
            except for failures, and set to -1 to disable all printing including failures.
        depth : int
            How deep to recurse. For example, you can set this to 0 if you only want
            to print the top level linear and nonlinear solver messages. Default
            prints everything.
        type_ : str
            Type of solver to set: 'LN' for linear, 'NL' for nonlinear, or 'all' for all.
        """
        if (level, depth, type_) not in self._solver_print_cache:
            self._solver_print_cache.append((level, depth, type_))

    def _set_approx_partials_meta(self):
        # this will load a static coloring (if any) and will populate wrt_matches if
        # there is any coloring (static or dynamic).
        self._get_static_wrt_matches()

    def _get_static_wrt_matches(self):
        """
        Return wrt_matches for static coloring if there is one.

        Returns
        -------
        list of str or ()
            List of wrt_matches for a static coloring or () if there isn't one.
        """
        if (self._coloring_info['coloring'] is not None and
                self._coloring_info['wrt_matches'] is None):
            self._update_wrt_matches(self._coloring_info)

        # if coloring has been specified, we don't want to have multiple
        # approximations for the same subjac, so don't register any new
        # approximations when the wrt matches those used in the coloring.
        if self._get_static_coloring() is not None:  # static coloring has been specified
            return self._coloring_info['wrt_matches']

        return ()  # for dynamic coloring or no coloring

    def system_iter(self, include_self=False, recurse=True, typ=None):
        """
        Yield a generator of local subsystems of this system.

        Parameters
        ----------
        include_self : bool
            If True, include this system in the iteration.
        recurse : bool
            If True, iterate over the whole tree under this system.
        typ : type
            If not None, only yield Systems that match that are instances of the
            given type.
        """
        if include_self and (typ is None or isinstance(self, typ)):
            yield self

        for s in self._subsystems_myproc:
            if typ is None or isinstance(s, typ):
                yield s
            if recurse:
                for sub in s.system_iter(recurse=True, typ=typ):
                    yield sub

    def add_design_var(self, name, lower=None, upper=None, ref=None, ref0=None, indices=None,
                       adder=None, scaler=None, units=None,
                       parallel_deriv_color=None, vectorize_derivs=False,
                       cache_linear_solution=False):
        r"""
        Add a design variable to this system.

        Parameters
        ----------
        name : string
            Name of the design variable in the system.
        lower : float or ndarray, optional
            Lower boundary for the param
        upper : upper or ndarray, optional
            Upper boundary for the param
        ref : float or ndarray, optional
            Value of design var that scales to 1.0 in the driver.
        ref0 : float or ndarray, optional
            Value of design var that scales to 0.0 in the driver.
        indices : iter of int, optional
            If a param is an array, these indicate which entries are of
            interest for this particular design variable.  These may be
            positive or negative integers.
        units : str, optional
            Units to convert to before applying scaling.
        adder : float or ndarray, optional
            Value to add to the model value to get the scaled value for the driver. adder
            is first in precedence.  adder and scaler are an alterantive to using ref
            and ref0.
        scaler : float or ndarray, optional
            value to multiply the model value to get the scaled value for the driver. scaler
            is second in precedence. adder and scaler are an alterantive to using ref
            and ref0.
        parallel_deriv_color : string
            If specified, this design var will be grouped for parallel derivative
            calculations with other variables sharing the same parallel_deriv_color.
        vectorize_derivs : bool
            If True, vectorize derivative calculations.
        cache_linear_solution : bool
            If True, store the linear solution vectors for this variable so they can
            be used to start the next linear solution with an initial guess equal to the
            solution from the previous linear solve.

        Notes
        -----
        The response can be scaled using ref and ref0.
        The argument :code:`ref0` represents the physical value when the scaled value is 0.
        The argument :code:`ref` represents the physical value when the scaled value is 1.
        """
        if name in self._design_vars or name in self._static_design_vars:
            msg = "{}: Design Variable '{}' already exists."
            raise RuntimeError(msg.format(self.msginfo, name))

        # Name must be a string
        if not isinstance(name, str):
            raise TypeError('{}: The name argument should be a string, got {}'.format(self.msginfo,
                                                                                      name))

        # Convert ref/ref0 to ndarray/float as necessary
        ref = format_as_float_or_array('ref', ref, val_if_none=None, flatten=True)
        ref0 = format_as_float_or_array('ref0', ref0, val_if_none=None, flatten=True)

        # determine adder and scaler based on args
        adder, scaler = determine_adder_scaler(ref0, ref, adder, scaler)

        # Convert lower to ndarray/float as necessary
        lower = format_as_float_or_array('lower', lower, val_if_none=-openmdao.INF_BOUND,
                                         flatten=True)

        # Convert upper to ndarray/float as necessary
        upper = format_as_float_or_array('upper', upper, val_if_none=openmdao.INF_BOUND,
                                         flatten=True)

        # Apply scaler/adder to lower and upper
        lower = (lower + adder) * scaler
        upper = (upper + adder) * scaler

        if self._static_mode:
            design_vars = self._static_design_vars
        else:
            design_vars = self._design_vars

        dvs = OrderedDict()

        if isinstance(scaler, np.ndarray):
            if np.all(scaler == 1.0):
                scaler = None
        elif scaler == 1.0:
            scaler = None
        dvs['scaler'] = scaler

        if isinstance(adder, np.ndarray):
            if not np.any(adder):
                adder = None
        elif adder == 0.0:
            adder = None
        dvs['adder'] = adder

        dvs['name'] = name
        dvs['upper'] = upper
        dvs['lower'] = lower
        dvs['ref'] = ref
        dvs['ref0'] = ref0
        dvs['units'] = units
        dvs['cache_linear_solution'] = cache_linear_solution

        if indices is not None:

            if isinstance(indices, slice):
                pass
            # If given, indices must be a sequence
            elif not (isinstance(indices, Iterable) and
                      all([isinstance(i, Integral) for i in indices])):
                raise ValueError("{}: If specified, design var indices must be a sequence of "
                                 "integers.".format(self.msginfo))
            else:
                indices = np.atleast_1d(indices)
                dvs['size'] = size = len(indices)

            # All refs: check the shape if necessary
            for item, item_name in zip([ref, ref0, scaler, adder, upper, lower],
                                       ['ref', 'ref0', 'scaler', 'adder', 'upper', 'lower']):
                if isinstance(item, np.ndarray):
                    if item.size != size:
                        raise ValueError("%s: When adding design var '%s', %s should have size "
                                         "%d but instead has size %d." % (self.msginfo, name,
                                                                          item_name, size,
                                                                          item.size))

        dvs['indices'] = indices
        dvs['parallel_deriv_color'] = parallel_deriv_color
        dvs['vectorize_derivs'] = vectorize_derivs

        design_vars[name] = dvs

    def add_response(self, name, type_, lower=None, upper=None, equals=None,
                     ref=None, ref0=None, indices=None, index=None, units=None,
                     adder=None, scaler=None, linear=False, parallel_deriv_color=None,
                     vectorize_derivs=False, cache_linear_solution=False):
        r"""
        Add a response variable to this system.

        The response can be scaled using ref and ref0.
        The argument :code:`ref0` represents the physical value when the scaled value is 0.
        The argument :code:`ref` represents the physical value when the scaled value is 1.

        Parameters
        ----------
        name : string
            Name of the response variable in the system.
        type_ : string
            The type of response. Supported values are 'con' and 'obj'
        lower : float or ndarray, optional
            Lower boundary for the variable
        upper : upper or ndarray, optional
            Upper boundary for the variable
        equals : equals or ndarray, optional
            Equality constraint value for the variable
        ref : float or ndarray, optional
            Value of response variable that scales to 1.0 in the driver.
        ref0 : upper or ndarray, optional
            Value of response variable that scales to 0.0 in the driver.
        indices : sequence of int, optional
            If variable is an array, these indicate which entries are of
            interest for this particular response.
        index : int, optional
            If variable is an array, this indicates which entry is of
            interest for this particular response.
        units : str, optional
            Units to convert to before applying scaling.
        adder : float or ndarray, optional
            Value to add to the model value to get the scaled value for the driver. adder
            is first in precedence.  adder and scaler are an alterantive to using ref
            and ref0.
        scaler : float or ndarray, optional
            value to multiply the model value to get the scaled value for the driver. scaler
            is second in precedence. adder and scaler are an alterantive to using ref
            and ref0.
        linear : bool
            Set to True if constraint is linear. Default is False.
        parallel_deriv_color : string
            If specified, this design var will be grouped for parallel derivative
            calculations with other variables sharing the same parallel_deriv_color.
        vectorize_derivs : bool
            If True, vectorize derivative calculations.
        cache_linear_solution : bool
            If True, store the linear solution vectors for this variable so they can
            be used to start the next linear solution with an initial guess equal to the
            solution from the previous linear solve.
        """
        # Name must be a string
        if not isinstance(name, str):
            raise TypeError('{}: The name argument should be a string, '
                            'got {}'.format(self.msginfo, name))

        # Type must be a string and one of 'con' or 'obj'
        if not isinstance(type_, str):
            raise TypeError('{}: The type argument should be a string'.format(self.msginfo))
        elif type_ not in ('con', 'obj'):
            raise ValueError('{}: The type must be one of \'con\' or \'obj\': '
                             'Got \'{}\' instead'.format(self.msginfo, name))

        if name in self._responses or name in self._static_responses:
            typemap = {'con': 'Constraint', 'obj': 'Objective'}
            msg = "{}: {} '{}' already exists.".format(self.msginfo, typemap[type_], name)
            raise RuntimeError(msg.format(name))

        # Convert ref/ref0 to ndarray/float as necessary
        ref = format_as_float_or_array('ref', ref, val_if_none=None, flatten=True)
        ref0 = format_as_float_or_array('ref0', ref0, val_if_none=None, flatten=True)

        # determine adder and scaler based on args
        adder, scaler = determine_adder_scaler(ref0, ref, adder, scaler)

        # A constraint cannot be an equality and inequality constraint
        if equals is not None and (lower is not None or upper is not None):
            msg = "{}: Constraint '{}' cannot be both equality and inequality."
            raise ValueError(msg.format(self.msginfo, name))

        if isinstance(indices, slice):
            pass
        # If given, indices must be a sequence
        elif (indices is not None and not (
                isinstance(indices, Iterable) and all([isinstance(i, Integral) for i in indices]))):
            raise ValueError("{}: If specified, response indices must be a sequence of "
                             "integers.".format(self.msginfo))

        if self._static_mode:
            responses = self._static_responses
        else:
            responses = self._responses

        resp = OrderedDict()

        if type_ == 'con':

            # Convert lower to ndarray/float as necessary
            try:
                lower = format_as_float_or_array('lower', lower, val_if_none=-openmdao.INF_BOUND,
                                                 flatten=True)
            except (TypeError, ValueError):
                raise TypeError("Argument 'lower' can not be a string ('{}' given). You can not "
                                "specify a variable as lower bound. You can only provide constant "
                                "float values".format(lower))

            # Convert upper to ndarray/float as necessary
            try:
                upper = format_as_float_or_array('upper', upper, val_if_none=openmdao.INF_BOUND,
                                                 flatten=True)
            except (TypeError, ValueError):
                raise TypeError("Argument 'upper' can not be a string ('{}' given). You can not "
                                "specify a variable as upper bound. You can only provide constant "
                                "float values".format(upper))
            # Convert equals to ndarray/float as necessary
            if equals is not None:
                try:
                    equals = format_as_float_or_array('equals', equals, flatten=True)
                except (TypeError, ValueError):
                    raise TypeError("Argument 'equals' can not be a string ('{}' given). You can "
                                    "not specify a variable as equals bound. You can only provide "
                                    "constant float values".format(equals))

            # Scale the bounds
            if lower is not None:
                lower = (lower + adder) * scaler

            if upper is not None:
                upper = (upper + adder) * scaler

            if equals is not None:
                equals = (equals + adder) * scaler

            resp['lower'] = lower
            resp['upper'] = upper
            resp['equals'] = equals
            resp['linear'] = linear
            if indices is not None:
                indices = np.atleast_1d(indices)
                resp['size'] = len(indices)
            resp['indices'] = indices
        else:  # 'obj'
            if index is not None:
                resp['size'] = 1
                index = np.array([index], dtype=INT_DTYPE)
            resp['indices'] = index

        if isinstance(scaler, np.ndarray):
            if np.all(scaler == 1.0):
                scaler = None
        elif scaler == 1.0:
            scaler = None
        resp['scaler'] = scaler

        if isinstance(adder, np.ndarray):
            if not np.any(adder):
                adder = None
        elif adder == 0.0:
            adder = None
        resp['adder'] = adder

        if resp['indices'] is not None:
            size = resp['indices'].size
            vlist = [ref, ref0, scaler, adder]
            nlist = ['ref', 'ref0', 'scaler', 'adder']
            if type_ == 'con':
                tname = 'constraint'
                vlist.extend([upper, lower, equals])
                nlist.extend(['upper', 'lower', 'equals'])
            else:
                tname = 'objective'

            # All refs: check the shape if necessary
            for item, item_name in zip(vlist, nlist):
                if isinstance(item, np.ndarray):
                    if item.size != size:
                        raise ValueError("%s: When adding %s '%s', %s should have size "
                                         "%d but instead has size %d." % (self.msginfo, tname,
                                                                          name, item_name, size,
                                                                          item.size))
        resp['name'] = name
        resp['ref'] = ref
        resp['ref0'] = ref0
        resp['type'] = type_
        resp['units'] = units
        resp['cache_linear_solution'] = cache_linear_solution

        resp['parallel_deriv_color'] = parallel_deriv_color
        resp['vectorize_derivs'] = vectorize_derivs

        responses[name] = resp

    def add_constraint(self, name, lower=None, upper=None, equals=None,
                       ref=None, ref0=None, adder=None, scaler=None, units=None,
                       indices=None, linear=False, parallel_deriv_color=None,
                       vectorize_derivs=False, cache_linear_solution=False):
        r"""
        Add a constraint variable to this system.

        Parameters
        ----------
        name : string
            Name of the response variable in the system.
        lower : float or ndarray, optional
            Lower boundary for the variable
        upper : float or ndarray, optional
            Upper boundary for the variable
        equals : float or ndarray, optional
            Equality constraint value for the variable
        ref : float or ndarray, optional
            Value of response variable that scales to 1.0 in the driver.
        ref0 : float or ndarray, optional
            Value of response variable that scales to 0.0 in the driver.
        adder : float or ndarray, optional
            Value to add to the model value to get the scaled value for the driver. adder
            is first in precedence.  adder and scaler are an alterantive to using ref
            and ref0.
        scaler : float or ndarray, optional
            value to multiply the model value to get the scaled value for the driver. scaler
            is second in precedence. adder and scaler are an alterantive to using ref
            and ref0.
        units : str, optional
            Units to convert to before applying scaling.
        indices : sequence of int, optional
            If variable is an array, these indicate which entries are of
            interest for this particular response.  These may be positive or
            negative integers.
        linear : bool
            Set to True if constraint is linear. Default is False.
        parallel_deriv_color : string
            If specified, this design var will be grouped for parallel derivative
            calculations with other variables sharing the same parallel_deriv_color.
        vectorize_derivs : bool
            If True, vectorize derivative calculations.
        cache_linear_solution : bool
            If True, store the linear solution vectors for this variable so they can
            be used to start the next linear solution with an initial guess equal to the
            solution from the previous linear solve.

        Notes
        -----
        The response can be scaled using ref and ref0.
        The argument :code:`ref0` represents the physical value when the scaled value is 0.
        The argument :code:`ref` represents the physical value when the scaled value is 1.
        The arguments (:code:`lower`, :code:`upper`, :code:`equals`) can not be strings or variable
        names.
        """
        self.add_response(name=name, type_='con', lower=lower, upper=upper,
                          equals=equals, scaler=scaler, adder=adder, ref=ref,
                          ref0=ref0, indices=indices, linear=linear, units=units,
                          parallel_deriv_color=parallel_deriv_color,
                          vectorize_derivs=vectorize_derivs,
                          cache_linear_solution=cache_linear_solution)

    def add_objective(self, name, ref=None, ref0=None, index=None, units=None,
                      adder=None, scaler=None, parallel_deriv_color=None,
                      vectorize_derivs=False, cache_linear_solution=False):
        r"""
        Add a response variable to this system.

        Parameters
        ----------
        name : string
            Name of the response variable in the system.
        ref : float or ndarray, optional
            Value of response variable that scales to 1.0 in the driver.
        ref0 : float or ndarray, optional
            Value of response variable that scales to 0.0 in the driver.
        index : int, optional
            If variable is an array, this indicates which entry is of
            interest for this particular response. This may be a positive
            or negative integer.
        units : str, optional
            Units to convert to before applying scaling.
        adder : float or ndarray, optional
            Value to add to the model value to get the scaled value for the driver. adder
            is first in precedence.  adder and scaler are an alterantive to using ref
            and ref0.
        scaler : float or ndarray, optional
            value to multiply the model value to get the scaled value for the driver. scaler
            is second in precedence. adder and scaler are an alterantive to using ref
            and ref0.
        parallel_deriv_color : string
            If specified, this design var will be grouped for parallel derivative
            calculations with other variables sharing the same parallel_deriv_color.
        vectorize_derivs : bool
            If True, vectorize derivative calculations.
        cache_linear_solution : bool
            If True, store the linear solution vectors for this variable so they can
            be used to start the next linear solution with an initial guess equal to the
            solution from the previous linear solve.

        Notes
        -----
        The objective can be scaled using scaler and adder, where

        .. math::

            x_{scaled} = scaler(x + adder)

        or through the use of ref/ref0, which map to scaler and adder through
        the equations:

        .. math::

            0 = scaler(ref_0 + adder)

            1 = scaler(ref + adder)

        which results in:

        .. math::

            adder = -ref_0

            scaler = \frac{1}{ref + adder}
        """
        if index is not None and not isinstance(index, int):
            raise TypeError('{}: If specified, objective index must be '
                            'an int.'.format(self.msginfo))
        self.add_response(name, type_='obj', scaler=scaler, adder=adder,
                          ref=ref, ref0=ref0, index=index, units=units,
                          parallel_deriv_color=parallel_deriv_color,
                          vectorize_derivs=vectorize_derivs,
                          cache_linear_solution=cache_linear_solution)

    def get_design_vars(self, recurse=True, get_sizes=True, use_prom_ivc=True):
        """
        Get the DesignVariable settings from this system.

        Retrieve all design variable settings from the system and, if recurse
        is True, all of its subsystems.

        Parameters
        ----------
        recurse : bool
            If True, recurse through the subsystems and return the path of
            all design vars relative to the this system.
        get_sizes : bool, optional
            If True, compute the size of each design variable.
        use_prom_ivc : bool
            Translate auto_ivc_names to their promoted input names.

        Returns
        -------
        dict
            The design variables defined in the current system and, if
            recurse=True, its subsystems.

        """
        pro2abs_out = self._var_allprocs_prom2abs_list['output']
        pro2abs_in = self._var_allprocs_prom2abs_list['input']
        conns = self._problem_meta.get('connections', {})

        # Human readable error message during Driver setup.
        out = OrderedDict()
        try:
            for name, data in self._design_vars.items():
                if name in pro2abs_out:

                    # This is an output name, most likely a manual indepvarcomp.
                    abs_name = pro2abs_out[name][0]
                    out[abs_name] = data
                    out[abs_name]['ivc_source'] = abs_name

                else:  # assume an input name else KeyError

                    # Design variable on an auto_ivc input, so use connected output name.
                    in_abs = pro2abs_in[name][0]
                    ivc_path = conns[in_abs]
                    if use_prom_ivc:
                        out[name] = data
                        out[name]['ivc_source'] = ivc_path
                    else:
                        out[ivc_path] = data
                        out[ivc_path]['ivc_source'] = ivc_path

        except KeyError as err:
            msg = "{}: Output not found for design variable {}."
            raise RuntimeError(msg.format(self.msginfo, str(err)))

        if get_sizes:
            # Size them all
            sizes = self._var_sizes['nonlinear']['output']
            abs2idx = self._var_allprocs_abs2idx['nonlinear']
            for name, meta in out.items():

                src_name = name
                if meta['ivc_source'] is not None:
                    src_name = meta['ivc_source']

                if 'size' not in meta:
                    if src_name in abs2idx:
                        meta['size'] = sizes[self._owning_rank[src_name], abs2idx[src_name]]
                    else:
                        meta['size'] = 0  # discrete var, don't know size

                if src_name in abs2idx:
                    meta = self._var_allprocs_abs2meta[src_name]
                    out[name]['distributed'] = meta['distributed']
                    out[name]['global_size'] = meta['global_size']

        if recurse:
            for subsys in self._subsystems_myproc:
                out.update(subsys.get_design_vars(recurse=recurse, get_sizes=get_sizes,
                                                  use_prom_ivc=False))

            if self.comm.size > 1 and self._subsystems_allprocs:
                allouts = self.comm.allgather(out)
                out = OrderedDict()
                for all_out in allouts:
                    out.update(all_out)

        return out

    def get_responses(self, recurse=True, get_sizes=True, use_prom_ivc=False):
        """
        Get the response variable settings from this system.

        Retrieve all response variable settings from the system as a dict,
        keyed by variable name.

        Parameters
        ----------
        recurse : bool, optional
            If True, recurse through the subsystems and return the path of
            all responses relative to the this system.
        get_sizes : bool, optional
            If True, compute the size of each response.
        use_prom_ivc : bool
            Translate auto_ivc_names to their promoted input names.

        Returns
        -------
        dict
            The responses defined in the current system and, if
            recurse=True, its subsystems.

        """
        prom2abs = self._var_allprocs_prom2abs_list['output']
        prom2abs_in = self._var_allprocs_prom2abs_list['input']
        conns = self._problem_meta.get('connections', {})

        # Human readable error message during Driver setup.
        try:
            out = {}
            for name, data in self._responses.items():
                if name in prom2abs:
                    abs_name = prom2abs[name][0]
                    out[abs_name] = data
                    out[abs_name]['ivc_source'] = abs_name

                else:
                    # A constraint can actaully be on an auto_ivc input, so use connected
                    # output name.
                    in_abs = prom2abs_in[name][0]
                    ivc_path = conns[in_abs]
                    if use_prom_ivc:
                        out[name] = data
                        out[name]['ivc_source'] = ivc_path
                    else:
                        out[ivc_path] = data
                        out[ivc_path]['ivc_source'] = ivc_path

        except KeyError as err:
            msg = "{}: Output not found for response {}."
            raise RuntimeError(msg.format(self.msginfo, str(err)))

        if get_sizes:
            # Size them all
            sizes = self._var_sizes['nonlinear']['output']
            abs2idx = self._var_allprocs_abs2idx['nonlinear']
            for prom_name, response in out.items():
                name = response['ivc_source']

                # Discrete vars
                if name not in abs2idx:
                    response['size'] = 0  # discrete var, we don't know the size
                    continue

                meta = self._var_allprocs_abs2meta[name]
                response['distributed'] = meta['distributed']

                if response['indices'] is not None:
                    # Index defined in this response.
                    response['global_size'] = len(response['indices']) if meta['distributed'] \
                        else meta['global_size']

                else:
                    response['size'] = sizes[self._owning_rank[name], abs2idx[name]]
                    response['global_size'] = meta['global_size']

        if recurse:
            for subsys in self._subsystems_myproc:
                out.update(subsys.get_responses(recurse=recurse, get_sizes=get_sizes))

            if self.comm.size > 1 and self._subsystems_allprocs:
                all_outs = self.comm.allgather(out)
                out = OrderedDict()
                for rank, all_out in enumerate(all_outs):
                    out.update(all_out)

        return out

    def get_constraints(self, recurse=True):
        """
        Get the Constraint settings from this system.

        Retrieve the constraint settings for the current system as a dict,
        keyed by variable name.

        Parameters
        ----------
        recurse : bool, optional
            If True, recurse through the subsystems and return the path of
            all constraints relative to the this system.

        Returns
        -------
        dict
            The constraints defined in the current system.

        """
        return OrderedDict((key, response) for (key, response) in
                           self.get_responses(recurse=recurse).items()
                           if response['type'] == 'con')

    def get_objectives(self, recurse=True):
        """
        Get the Objective settings from this system.

        Retrieve all objectives settings from the system as a dict, keyed
        by variable name.

        Parameters
        ----------
        recurse : bool, optional
            If True, recurse through the subsystems and return the path of
            all objective relative to the this system.

        Returns
        -------
        dict
            The objectives defined in the current system.

        """
        return OrderedDict((key, response) for (key, response) in
                           self.get_responses(recurse=recurse).items()
                           if response['type'] == 'obj')

    def run_apply_nonlinear(self):
        """
        Compute residuals.

        This calls _apply_nonlinear, but with the model assumed to be in an unscaled state.
        """
        with self._scaled_context_all():
            self._apply_nonlinear()

    def list_inputs(self,
                    values=True,
                    prom_name=False,
                    units=False,
                    shape=False,
                    global_shape=False,
                    desc=False,
                    hierarchical=True,
                    print_arrays=False,
                    tags=None,
                    includes=None,
                    excludes=None,
                    all_procs=False,
                    out_stream=_DEFAULT_OUT_STREAM):
        """
        Return and optionally log a list of input names and other optional information.

        If the model is parallel, only the local variables are returned to the process.
        Also optionally logs the information to a user defined output stream. If the model is
        parallel, the rank 0 process logs information about all variables across all processes.

        Parameters
        ----------
        values : bool, optional
            When True, display/return input values. Default is True.
        prom_name : bool, optional
            When True, display/return the promoted name of the variable.
            Default is False.
        units : bool, optional
            When True, display/return units. Default is False.
        shape : bool, optional
            When True, display/return the shape of the value. Default is False.
        global_shape : bool, optional
            When True, display/return the global shape of the value. Default is False.
        desc : bool, optional
            When True, display/return description. Default is False.
        hierarchical : bool, optional
            When True, human readable output shows variables in hierarchical format.
        print_arrays : bool, optional
            When False, in the columnar display, just display norm of any ndarrays with size > 1.
            The norm is surrounded by vertical bars to indicate that it is a norm.
            When True, also display full values of the ndarray below the row. Format is affected
            by the values set with numpy.set_printoptions
            Default is False.
        tags : str or list of strs
            User defined tags that can be used to filter what gets listed. Only inputs with the
            given tags will be listed.
            Default is None, which means there will be no filtering based on tags.
        includes : None or list_like
            List of glob patterns for pathnames to include in the check. Default is None, which
            includes all components in the model.
        excludes : None or list_like
            List of glob patterns for pathnames to exclude from the check. Default is None, which
            excludes nothing.
        all_procs : bool, optional
            When True, display output on all processors. Default is False.
        out_stream : file-like object
            Where to send human readable output. Default is sys.stdout.
            Set to None to suppress.

        Returns
        -------
        list
            list of input names and other optional information about those inputs
        """
        if self._inputs is None:
            # final setup has not been performed
            from openmdao.core.group import Group
            if isinstance(self, Group):
                raise RuntimeError("{}: Unable to list inputs on a Group until model has "
                                   "been run.".format(self.msginfo))

            # this is a component; use relative names, including discretes
            meta = self._var_rel2meta
            var_names = self._var_rel_names['input'] + list(self._var_discrete['input'].keys())
            abs2prom = {}
        else:
            # final setup has been performed
            # use absolute names, discretes handled separately
            # Only gathering up values and metadata from this proc, if MPI
            meta = self._var_abs2meta
            var_names = self._inputs._abs_iter()
            abs2prom = self._var_abs2prom['input']

        allprocs_meta = self._var_allprocs_abs2meta

        inputs = []

        for var_name in var_names:
            # Filter based on tags
            if tags and not (make_set(tags) & meta[var_name]['tags']):
                continue

            if abs2prom:
                var_name_prom = abs2prom[var_name]
            else:
                var_name_prom = var_name

            if not match_includes_excludes(var_name, var_name_prom, includes, excludes):
                continue

            if self._inputs:
                val = self._inputs._abs_get_val(var_name, False)
            else:
                val = meta[var_name]['value']

            var_meta = {}
            if values:
                var_meta['value'] = val
            if prom_name:
                var_meta['prom_name'] = var_name_prom
            if units:
                var_meta['units'] = meta[var_name]['units']
            if shape:
                var_meta['shape'] = val.shape
            if global_shape:
                if var_name in allprocs_meta:
                    var_meta['global_shape'] = allprocs_meta[var_name]['global_shape']
                else:
                    var_meta['global_shape'] = 'Unavailable'
            if desc:
                var_meta['desc'] = meta[var_name]['desc']

            inputs.append((var_name, var_meta))

        if self._inputs is not None and self._discrete_inputs:
            disc_meta = self._discrete_inputs._dict

            for var_name, val in self._discrete_inputs.items():
                # Filter based on tags
                if tags and not (make_set(tags) & disc_meta[var_name]['tags']):
                    continue

                var_name_prom = abs2prom[var_name]

                if not match_includes_excludes(var_name, var_name_prom, includes, excludes):
                    continue

                var_meta = {}
                if values:
                    var_meta['value'] = val
                if prom_name:
                    var_meta['prom_name'] = var_name_prom

                # remaining items do not apply for discrete vars
                if units:
                    var_meta['units'] = ''
                if shape:
                    var_meta['shape'] = ''

                abs_name = self.pathname + '.' + var_name if self.pathname else var_name

                inputs.append((abs_name, var_meta))

        if out_stream is _DEFAULT_OUT_STREAM:
            out_stream = sys.stdout

        if out_stream:
            self._write_table('input', inputs, hierarchical, print_arrays, all_procs, out_stream)

        return inputs

    def list_outputs(self,
                     explicit=True, implicit=True,
                     values=True,
                     prom_name=False,
                     residuals=False,
                     residuals_tol=None,
                     units=False,
                     shape=False,
                     global_shape=False,
                     bounds=False,
                     scaling=False,
                     desc=False,
                     hierarchical=True,
                     print_arrays=False,
                     tags=None,
                     includes=None,
                     excludes=None,
                     all_procs=False,
                     list_autoivcs=False,
                     out_stream=_DEFAULT_OUT_STREAM):
        """
        Return and optionally log a list of output names and other optional information.

        If the model is parallel, only the local variables are returned to the process.
        Also optionally logs the information to a user defined output stream. If the model is
        parallel, the rank 0 process logs information about all variables across all processes.

        Parameters
        ----------
        explicit : bool, optional
            include outputs from explicit components. Default is True.
        implicit : bool, optional
            include outputs from implicit components. Default is True.
        values : bool, optional
            When True, display/return output values. Default is True.
        prom_name : bool, optional
            When True, display/return the promoted name of the variable.
            Default is False.
        residuals : bool, optional
            When True, display/return residual values. Default is False.
        residuals_tol : float, optional
            If set, limits the output of list_outputs to only variables where
            the norm of the resids array is greater than the given 'residuals_tol'.
            Default is None.
        units : bool, optional
            When True, display/return units. Default is False.
        shape : bool, optional
            When True, display/return the shape of the value. Default is False.
        global_shape : bool, optional
            When True, display/return the global shape of the value. Default is False.
        bounds : bool, optional
            When True, display/return bounds (lower and upper). Default is False.
        scaling : bool, optional
            When True, display/return scaling (ref, ref0, and res_ref). Default is False.
        desc : bool, optional
            When True, display/return description. Default is False.
        hierarchical : bool, optional
            When True, human readable output shows variables in hierarchical format.
        print_arrays : bool, optional
            When False, in the columnar display, just display norm of any ndarrays with size > 1.
            The norm is surrounded by vertical bars to indicate that it is a norm.
            When True, also display full values of the ndarray below the row. Format  is affected
            by the values set with numpy.set_printoptions
            Default is False.
        tags : str or list of strs
            User defined tags that can be used to filter what gets listed. Only outputs with the
            given tags will be listed.
            Default is None, which means there will be no filtering based on tags.
        includes : None or list_like
            List of glob patterns for pathnames to include in the check. Default is None, which
            includes all components in the model.
        excludes : None or list_like
            List of glob patterns for pathnames to exclude from the check. Default is None, which
            excludes nothing.
        all_procs : bool, optional
            When True, display output on all processors. Default is False.
        list_autoivcs : bool
            If True, include auto_ivc outputs in the listing.  Defaults to False.
        out_stream : file-like
            Where to send human readable output. Default is sys.stdout.
            Set to None to suppress.

        Returns
        -------
        list
            list of output names and other optional information about those outputs
        """
        if self._outputs is None:
            # final setup has not been performed
            from openmdao.core.group import Group
            if isinstance(self, Group):
                raise RuntimeError("{}: Unable to list outputs on a Group until model has "
                                   "been run.".format(self.msginfo))

            # this is a component; use relative names, including discretes
            meta = self._var_rel2meta
            var_names = self._var_rel_names['output'] + list(self._var_discrete['output'].keys())
            abs2prom = {}
        else:
            # final setup has been performed
            # use absolute names, discretes handled separately
            # Only gathering up values and metadata from this proc, if MPI
            meta = self._var_abs2meta
            var_names = self._outputs._abs_iter()
            if not list_autoivcs:
                var_names = [v for v in var_names if not v.startswith('_auto_ivc.')]
            abs2prom = self._var_abs2prom['output']

        allprocs_meta = self._var_allprocs_abs2meta
        states = self._list_states()

        # Go though the hierarchy. Printing Systems
        # If the System owns an output directly, show its output
        expl_outputs = []
        impl_outputs = []
        for var_name in var_names:
            # Filter based on tags
            if tags and not (make_set(tags) & meta[var_name]['tags']):
                continue

            if abs2prom:
                var_name_prom = abs2prom[var_name]
            else:
                var_name_prom = var_name

            if not match_includes_excludes(var_name, var_name_prom, includes, excludes):
                continue

            if residuals_tol and self._residuals and \
               np.linalg.norm(self._residuals._abs_get_val(var_name)) < residuals_tol:
                continue

            if self._outputs:
                val = self._outputs._abs_get_val(var_name, False)
            else:
                val = meta[var_name]['value']

            var_meta = {}
            if values:
                var_meta['value'] = val
            if prom_name:
                var_meta['prom_name'] = var_name_prom
            if residuals and self._residuals:
                var_meta['resids'] = self._residuals._abs_get_val(var_name, False)
            if units:
                var_meta['units'] = meta[var_name]['units']
            if shape:
                var_meta['shape'] = val.shape
            if global_shape:
                if var_name in allprocs_meta:
                    var_meta['global_shape'] = allprocs_meta[var_name]['global_shape']
                else:
                    var_meta['global_shape'] = 'Unavailable'
            if bounds:
                var_meta['lower'] = meta[var_name]['lower']
                var_meta['upper'] = meta[var_name]['upper']
            if scaling:
                var_meta['ref'] = meta[var_name]['ref']
                var_meta['ref0'] = meta[var_name]['ref0']
                var_meta['res_ref'] = meta[var_name]['res_ref']
            if desc:
                var_meta['desc'] = meta[var_name]['desc']
            if var_name in states:
                impl_outputs.append((var_name, var_meta))
            else:
                expl_outputs.append((var_name, var_meta))

        if self._outputs is not None and self._discrete_outputs and not residuals_tol:
            disc_meta = self._discrete_outputs._dict

            for var_name, val in self._discrete_outputs.items():
                # Filter based on tags
                if tags and not (make_set(tags) & disc_meta[var_name]['tags']):
                    continue

                var_name_prom = abs2prom[var_name]

                if not match_includes_excludes(var_name, var_name_prom, includes, excludes):
                    continue

                var_meta = {}
                if values:
                    var_meta['value'] = val
                if prom_name and var_name in abs2prom:
                    var_meta['prom_name'] = var_name_prom

                # remaining items do not apply for discrete vars
                if residuals:
                    var_meta['resids'] = ''
                if units:
                    var_meta['units'] = ''
                if shape:
                    var_meta['shape'] = ''
                if bounds:
                    var_meta['lower'] = ''
                    var_meta['upper'] = ''
                if scaling:
                    var_meta['ref'] = ''
                    var_meta['ref0'] = ''
                    var_meta['res_ref'] = ''

                abs_name = self.pathname + '.' + var_name if self.pathname else var_name

                if var_name in states:
                    impl_outputs.append((abs_name, var_meta))
                else:
                    expl_outputs.append((abs_name, var_meta))

        if out_stream is _DEFAULT_OUT_STREAM:
            out_stream = sys.stdout

        if out_stream:
            if explicit:
                self._write_table('explicit', expl_outputs, hierarchical, print_arrays,
                                  all_procs, out_stream)
            if implicit:
                self._write_table('implicit', impl_outputs, hierarchical, print_arrays,
                                  all_procs, out_stream)

        if explicit and implicit:
            return expl_outputs + impl_outputs
        elif explicit:
            return expl_outputs
        elif implicit:
            return impl_outputs
        else:
            raise RuntimeError(self.msginfo +
                               ': You have excluded both Explicit and Implicit components.')

    def _write_table(self, var_type, var_data, hierarchical, print_arrays, all_procs, out_stream):
        """
        Write table of variable names, values, residuals, and metadata to out_stream.

        Parameters
        ----------
        var_type : 'input', 'explicit' or 'implicit'
            Indicates type of variables, input or explicit/implicit output.
        var_data : list
            List of (name, dict of vals and metadata) tuples.
        hierarchical : bool
            When True, human readable output shows variables in hierarchical format.
        print_arrays : bool
            When False, in the columnar display, just display norm of any ndarrays with size > 1.
            The norm is surrounded by vertical bars to indicate that it is a norm.
            When True, also display full values of the ndarray below the row. Format  is affected
            by the values set with numpy.set_printoptions
            Default is False.
        all_procs : bool, optional
            When True, display output on all processors.
        out_stream : file-like object
            Where to send human readable output.
            Set to None to suppress.
        """
        if out_stream is None:
            return

        # determine whether setup has been performed
        if self._outputs is not None:
            after_final_setup = True
        else:
            after_final_setup = False

        # Make a dict of variables. Makes it easier to work with in this method
        var_dict = OrderedDict()
        for name, vals in var_data:
            var_dict[name] = vals

        # If parallel, gather up the vars.
        if MPI and self.comm.size > 1:
            # All procs must call this. Returns a list, one per proc.
            all_var_dicts = self.comm.gather(var_dict, root=0) if not all_procs \
                else self.comm.allgather(var_dict)

            # unless all_procs is requested, only the root process should print
            if not all_procs and self.comm.rank > 0:
                return

            if after_final_setup:
                meta = self._var_abs2meta
            else:
                meta = self._var_rel2meta

            allprocs_meta = self._var_allprocs_abs2meta

            var_dict = all_var_dicts[self.comm.rank]  # start with metadata from current rank

            distrib = {'value': {}, 'resids': {}}     # dictionary to collect distributed values

            # Go through data from all procs in order by rank and collect distributed values
            for rank, proc_vars in enumerate(all_var_dicts):
                for name in proc_vars:
                    if name not in var_dict:     # If not in the merged dict, add it
                        var_dict[name] = proc_vars[name]
                    else:
                        try:
                            is_distributed = meta[name]['distributed']
                        except KeyError:
                            is_distributed = allprocs_meta[name]['distributed']

                        if is_distributed and name in allprocs_meta:
                            # TODO no support for > 1D arrays
                            #   meta.src_indices has the info we need to piece together arrays

                            global_shape = allprocs_meta[name]['global_shape']

                            if allprocs_meta[name]['shape'] != global_shape:
                                # if the local shape is different than the global shape and the
                                # global shape matches the concatenation of values from all procs,
                                # then assume the concatenation, otherwise just use the value from
                                # the current proc
                                for key in ('value', 'resids'):
                                    if key in var_dict[name]:
                                        if rank == 0:
                                            distrib[key][name] = proc_vars[name][key]
                                        else:
                                            distrib[key][name] = np.append(distrib[key][name],
                                                                           proc_vars[name][key])

                                        if rank == self.comm.size - 1:
                                            if distrib[key][name].shape == global_shape:
                                                var_dict[name][key] = distrib[key][name]

        if after_final_setup:
            inputs = var_type == 'input'
            outputs = not inputs
            var_list = self._get_vars_exec_order(inputs=inputs, outputs=outputs, variables=var_dict)
            top_name = 'model'
        else:
            var_list = var_dict.keys()
            top_name = self.name

        write_var_table(self.pathname, var_list, var_type, var_dict,
                        hierarchical, top_name, print_arrays, out_stream)

    def _get_vars_exec_order(self, inputs=False, outputs=False, variables=None):
        """
        Get list of variable names in execution order, based on the order subsystems were setup.

        Parameters
        ----------
        outputs : bool, optional
            Get names of output variables. Default is False.
        inputs : bool, optional
            Get names of input variables. Default is False.
        variables : Collection (list or dict)
            Absolute path names of the subset of variables to include.
            If None then all variables will be included. Default is None.

        Returns
        -------
        list
            list of variable names in execution order
        """
        var_list = []

        real_vars = self._var_allprocs_abs_names
        disc_vars = self._var_allprocs_discrete

        in_or_out = []
        if inputs:
            in_or_out.append('input')
        if outputs:
            in_or_out.append('output')

        if self._subsystems_allprocs:
            for subsys in self._subsystems_allprocs:
                # subsys.pathname will only be defined properly if a subsystem is local,
                # but subsys.name will be properly defined.
                path = '.'.join((self.pathname, subsys.name)) if self.pathname else subsys.name
                path += '.'
                for var_type in in_or_out:
                    for var_name in real_vars[var_type]:
                        if (not variables or var_name in variables) and var_name.startswith(path):
                            var_list.append(var_name)
                    for var_name in disc_vars[var_type]:
                        if (not variables or var_name in variables) and var_name.startswith(path):
                            var_list.append(var_name)
        else:
            # For components with no children, self._subsystems_allprocs is empty.
            for var_type in in_or_out:
                for var_name in real_vars[var_type]:
                    if not variables or var_name in variables:
                        var_list.append(var_name)
                for var_name in disc_vars[var_type]:
                    if not variables or var_name in variables:
                        var_list.append(var_name)

        return var_list

    def run_solve_nonlinear(self):
        """
        Compute outputs.

        This calls _solve_nonlinear, but with the model assumed to be in an unscaled state.

        """
        with self._scaled_context_all():
            self._solve_nonlinear()

    def run_apply_linear(self, vec_names, mode, scope_out=None, scope_in=None):
        """
        Compute jac-vec product.

        This calls _apply_linear, but with the model assumed to be in an unscaled state.

        Parameters
        ----------
        vec_names : [str, ...]
            list of names of the right-hand-side vectors.
        mode : str
            'fwd' or 'rev'.
        scope_out : set or None
            Set of absolute output names in the scope of this mat-vec product.
            If None, all are in the scope.
        scope_in : set or None
            Set of absolute input names in the scope of this mat-vec product.
            If None, all are in the scope.
        """
        with self._scaled_context_all():
            self._apply_linear(None, vec_names, ContainsAll(), mode, scope_out, scope_in)

    def run_solve_linear(self, vec_names, mode):
        """
        Apply inverse jac product.

        This calls _solve_linear, but with the model assumed to be in an unscaled state.

        Parameters
        ----------
        vec_names : [str, ...]
            list of names of the right-hand-side vectors.
        mode : str
            'fwd' or 'rev'.
        """
        with self._scaled_context_all():
            self._solve_linear(vec_names, mode, ContainsAll())

    def run_linearize(self, sub_do_ln=True):
        """
        Compute jacobian / factorization.

        This calls _linearize, but with the model assumed to be in an unscaled state.

        Parameters
        ----------
        sub_do_ln : boolean
            Flag indicating if the children should call linearize on their linear solvers.
        """
        with self._scaled_context_all():
            do_ln = self._linear_solver is not None and self._linear_solver._linearize_children()
            self._linearize(self._assembled_jac, sub_do_ln=do_ln)
            if self._linear_solver is not None:
                self._linear_solver._linearize()

    def _apply_nonlinear(self):
        """
        Compute residuals. The model is assumed to be in a scaled state.
        """
        pass

    def check_config(self, logger):
        """
        Perform optional error checks.

        Parameters
        ----------
        logger : object
            The object that manages logging output.
        """
        pass

    def _apply_linear(self, jac, vec_names, rel_systems, mode, scope_in=None, scope_out=None):
        """
        Compute jac-vec product. The model is assumed to be in a scaled state.

        Parameters
        ----------
        jac : Jacobian or None
            If None, use local jacobian, else use assembled jacobian jac.
        vec_names : [str, ...]
            list of names of the right-hand-side vectors.
        rel_systems : set of str
            Set of names of relevant systems based on the current linear solve.
        mode : str
            'fwd' or 'rev'.
        scope_out : set or None
            Set of absolute output names in the scope of this mat-vec product.
            If None, all are in the scope.
        scope_in : set or None
            Set of absolute input names in the scope of this mat-vec product.
            If None, all are in the scope.
        """
        raise NotImplementedError(self.msginfo + ": _apply_linear has not been overridden")

    def _solve_linear(self, vec_names, mode, rel_systems):
        """
        Apply inverse jac product. The model is assumed to be in a scaled state.

        Parameters
        ----------
        vec_names : [str, ...]
            list of names of the right-hand-side vectors.
        mode : str
            'fwd' or 'rev'.
        rel_systems : set of str
            Set of names of relevant systems based on the current linear solve.
        """
        pass

    def _linearize(self, jac, sub_do_ln=True):
        """
        Compute jacobian / factorization. The model is assumed to be in a scaled state.

        Parameters
        ----------
        jac : Jacobian or None
            If None, use local jacobian, else use assembled jacobian jac.
        sub_do_ln : boolean
            Flag indicating if the children should call linearize on their linear solvers.
        """
        pass

    def _list_states(self):
        """
        Return list of all states at and below this system.

        Returns
        -------
        list
            List of all states.
        """
        return []

    def _list_states_allprocs(self):
        """
        Return list of all states at and below this system across all procs.

        Returns
        -------
        list
            List of all states.
        """
        return []

    def add_recorder(self, recorder, recurse=False):
        """
        Add a recorder to the system.

        Parameters
        ----------
        recorder : <CaseRecorder>
           A recorder instance.
        recurse : boolean
            Flag indicating if the recorder should be added to all the subsystems.
        """
        if MPI:
            raise RuntimeError(self.msginfo + ": Recording of Systems when running parallel "
                               "code is not supported yet")

        self._rec_mgr.append(recorder)

        if recurse:
            for s in self.system_iter(include_self=False, recurse=recurse):
                s._rec_mgr.append(recorder)

    def record_iteration(self):
        """
        Record an iteration of the current System.
        """
        global _recordable_funcs

        if self._rec_mgr._recorders:
            parallel = self._rec_mgr._check_parallel() if self.comm.size > 1 else False
            options = self.recording_options
            metadata = create_local_meta(self.pathname)

            # Get the data to record
            stack_top = self._recording_iter.stack[-1][0]
            method = stack_top.rsplit('.', 1)[-1]

            if method not in _recordable_funcs:
                raise ValueError("{}: {} must be one of: {}".format(self.msginfo, method,
                                                                    sorted(_recordable_funcs)))

            if 'nonlinear' in method:
                inputs, outputs, residuals = self.get_nonlinear_vectors()
                vec_name = 'nonlinear'
            else:
                inputs, outputs, residuals = self.get_linear_vectors()
                vec_name = 'linear'

            discrete_inputs = self._discrete_inputs
            discrete_outputs = self._discrete_outputs
            filt = self._filtered_vars_to_record

            data = {'input': {}, 'output': {}, 'residual': {}}
            if options['record_inputs'] and (inputs._names or len(discrete_inputs) > 0):
                data['input'] = self._retrieve_data_of_kind(filt, 'input', vec_name, parallel)

            if options['record_outputs'] and (outputs._names or len(discrete_outputs) > 0):
                data['output'] = self._retrieve_data_of_kind(filt, 'output', vec_name, parallel)

            if options['record_residuals'] and residuals._names:
                data['residual'] = self._retrieve_data_of_kind(filt, 'residual', vec_name, parallel)

            self._rec_mgr.record_iteration(self, data, metadata)

        self.iter_count += 1

    def is_active(self):
        """
        Determine if the system is active on this rank.

        Returns
        -------
        bool
            If running under MPI, returns True if this `System` has a valid
            communicator. Always returns True if not running under MPI.
        """
        return MPI is None or not (self.comm is None or
                                   self.comm == MPI.COMM_NULL)

    def _clear_iprint(self):
        """
        Clear out the iprint stack from the solvers.
        """
        self.nonlinear_solver._solver_info.clear()

    def _reset_iter_counts(self):
        """
        Recursively reset iteration counter for all systems and solvers.
        """
        for s in self.system_iter(include_self=True, recurse=True):
            s.iter_count = 0
            if s._linear_solver:
                s._linear_solver._iter_count = 0
            if s._nonlinear_solver:
                nl = s._nonlinear_solver
                nl._iter_count = 0
                if hasattr(nl, 'linesearch') and nl.linesearch:
                    nl.linesearch._iter_count = 0

    def _set_complex_step_mode(self, active):
        """
        Turn on or off complex stepping mode.

        Recurses to turn on or off complex stepping mode in all subsystems and their vectors.

        Parameters
        ----------
        active : bool
            Complex mode flag; set to True prior to commencing complex step.
        """
        for sub in self.system_iter(include_self=True, recurse=True):
            sub.under_complex_step = active
            sub._inputs.set_complex_step_mode(active)
            sub._outputs.set_complex_step_mode(active)
            sub._residuals.set_complex_step_mode(active)

            if sub._vectors['output']['linear']._alloc_complex:
                sub._vectors['output']['linear'].set_complex_step_mode(active)
                sub._vectors['input']['linear'].set_complex_step_mode(active)
                sub._vectors['residual']['linear'].set_complex_step_mode(active)

                if sub.linear_solver:
                    sub.linear_solver._set_complex_step_mode(active)

                if sub.nonlinear_solver:
                    sub.nonlinear_solver._set_complex_step_mode(active)

                if sub._owns_approx_jac:
                    sub._jacobian.set_complex_step_mode(active)

                if sub._assembled_jac:
                    sub._assembled_jac.set_complex_step_mode(active)

    def cleanup(self):
        """
        Clean up resources prior to exit.
        """
        # shut down all recorders
        self._rec_mgr.shutdown()

        # do any required cleanup on solvers
        if self._nonlinear_solver:
            self._nonlinear_solver.cleanup()
        if self._linear_solver:
            self._linear_solver.cleanup()

    def _get_partials_varlists(self):
        """
        Get lists of 'of' and 'wrt' variables that form the partial jacobian.

        Returns
        -------
        tuple(list, list)
            'of' and 'wrt' variable lists.
        """
        of = list(self._var_allprocs_prom2abs_list['output'])
        wrt = list(self._var_allprocs_prom2abs_list['input'])

        # wrt should include implicit states
        return of, of + wrt

    def _get_partials_var_sizes(self):
        """
        Get sizes of 'of' and 'wrt' variables that form the partial jacobian.

        Returns
        -------
        tuple(ndarray, ndarray, is_implicit)
            'of' and 'wrt' variable sizes.
        """
        iproc = self.comm.rank
        out_sizes = self._var_sizes['nonlinear']['output'][iproc]
        in_sizes = self._var_sizes['nonlinear']['input'][iproc]
        return out_sizes, np.hstack((out_sizes, in_sizes))

    def _get_gradient_nl_solver_systems(self):
        """
        Return a set of all Systems, including this one, that have a gradient nonlinear solver.

        Returns
        -------
        set
            Set of Systems containing nonlinear solvers that compute gradients.
        """
        return set(s for s in self.system_iter(include_self=True, recurse=True)
                   if s.nonlinear_solver and s.nonlinear_solver.supports['gradients'])

    def _jac_var_info_abs2prom(self, var_info):
        """
        Return a new list with tuples' [0] entry converted from absolute to promoted names.

        Parameters
        ----------
        var_info : list of (name, offset, end, idxs)
            The list that uses absolute names.

        Returns
        -------
        list
            The new list with promoted names.
        """
        new_list = []
        abs2prom_in = self._var_allprocs_abs2prom['input']
        abs2prom_out = self._var_allprocs_abs2prom['output']
        for abs_name, offset, end, idxs in var_info:
            if abs_name in abs2prom_out:
                new_list.append((abs2prom_out[abs_name], offset, end, idxs))
            else:
                new_list.append((abs2prom_in[abs_name], offset, end, idxs))
        return new_list

    def _abs_get_val(self, abs_name, get_remote=False, rank=None, vec_name=None, kind=None,
                     flat=False, from_root=False):
        """
        Return the value of the variable specified by the given absolute name.

        Parameters
        ----------
        abs_name : str
            The absolute name of the variable.
        get_remote : bool
            If True, return the value even if the variable is remote. NOTE: This function must be
            called in all procs in the Problem's MPI communicator.
        rank : int or None
            If not None, specifies that the value is to be gathered to the given rank only.
            Otherwise, if get_remote is specified, the value will be broadcast to all procs
            in the MPI communicator.
        vec_name : str
            Name of the vector to use.
        kind : str or None
            Kind of variable ('input', 'output', or 'residual').  If None, returned value
            will be either an input or output.
        flat : bool
            If True, return the flattened version of the value.
        from_root : bool
            If True, resolve variables from top level scope.

        Returns
        -------
        object or None
            The value of the requested output/input/resid variable.  None if variable is not found.
        """
        discrete = distrib = False
        val = _undefined
        typ = 'output' if abs_name in self._var_allprocs_abs2prom['output'] else 'input'
        if from_root:
            all_meta = self._problem_meta['all_meta']
            my_meta = self._problem_meta['meta']
        else:
            all_meta = self._var_allprocs_abs2meta
            my_meta = self._var_abs2meta

        try:
            if get_remote:
                meta = all_meta[abs_name]
                distrib = meta['distributed']
            else:
                meta = my_meta[abs_name]
        except KeyError:
            discrete = True
            relname = abs_name[len(self.pathname) + 1:] if self.pathname else abs_name
            if relname in self._discrete_outputs:
                val = self._discrete_outputs[relname]
            elif relname in self._discrete_inputs:
                val = self._discrete_inputs[relname]
            elif abs_name in self._var_allprocs_discrete['output']:
                pass  # non-local discrete output
            elif abs_name in self._var_allprocs_discrete['input']:
                pass  # non-local discrete input
            elif get_remote:
                raise ValueError(f"{self.msginfo}: Can't find variable named '{abs_name}'.")
            else:
                return _undefined

        if kind is None:
            kind = typ

        if not discrete:
            try:
                vec = self._vectors[kind][vec_name]
            except KeyError:
                if abs_name in my_meta:
                    if vec_name != 'nonlinear':
                        raise ValueError(f"{self.msginfo}: Can't get variable named '{abs_name}' "
                                         "because linear vectors are not available before "
                                         "final_setup.")
                    val = my_meta[abs_name]['value']
            else:
                if from_root:
                    vec = vec._root_vector
                if vec._contains_abs(abs_name):
                    val = vec._abs_get_val(abs_name, flat)

        if get_remote and self.comm.size > 1:
            owner = self._owning_rank[abs_name]
            myrank = self.comm.rank
            if rank is None:   # bcast
                if distrib:
                    idx = self._var_allprocs_abs2idx[vec_name][abs_name]
                    sizes = self._var_sizes[vec_name][typ][:, idx]
                    # TODO: could cache these offsets
                    offsets = np.zeros(sizes.size, dtype=INT_DTYPE)
                    offsets[1:] = np.cumsum(sizes[:-1])
                    loc_val = val if val is not _undefined else np.zeros(sizes[myrank])
                    val = np.zeros(np.sum(sizes))
                    self.comm.Allgatherv(loc_val, [val, sizes, offsets, MPI.DOUBLE])
                else:
                    if owner != self.comm.rank:
                        val = None
                    # TODO: use Bcast if not discrete for speed
                    new_val = self.comm.bcast(val, root=owner)
                    val = new_val
            else:   # retrieve to rank
                if distrib:
                    idx = self._var_allprocs_abs2idx[vec_name][abs_name]
                    sizes = self._var_sizes[vec_name][typ][:, idx]
                    # TODO: could cache these offsets
                    offsets = np.zeros(sizes.size, dtype=INT_DTYPE)
                    offsets[1:] = np.cumsum(sizes[:-1])
                    loc_val = val if val is not _undefined else np.zeros(sizes[idx])
                    val = np.zeros(np.sum(sizes))
                    self.comm.Gatherv(loc_val, [val, sizes, offsets, MPI.DOUBLE], root=rank)
                else:
                    if rank != owner:
                        tag = self._var_allprocs_abs2idx[vec_name][abs_name]
                        # avoid tag collisions between inputs, outputs, and resids
                        if kind != 'output':
                            tag += len(self._var_allprocs_abs_names['output'])
                            if kind == 'residual':
                                tag += len(self._var_allprocs_abs_names['input'])
                        if self.comm.rank == owner:
                            self.comm.send(val, dest=rank, tag=tag)
                        elif self.comm.rank == rank:
                            val = self.comm.recv(source=owner, tag=tag)

        if not flat and val is not _undefined and not discrete and not np.isscalar(val):
            val.shape = meta['global_shape'] if get_remote and distrib else meta['shape']

        return val

    def get_val(self, name, units=None, indices=None, get_remote=False, rank=None,
                vec_name='nonlinear', kind=None, flat=False, from_src=True):
        """
        Get an output/input/residual variable.

        Function is used if you want to specify display units.

        Parameters
        ----------
        name : str
            Promoted or relative variable name in the root system's namespace.
        units : str, optional
            Units to convert to before return.
        indices : int or list of ints or tuple of ints or int ndarray or Iterable or None, optional
            Indices or slice to return.
        get_remote : bool
            If True, retrieve the value even if it is on a remote process.  Note that if the
            variable is remote on ANY process, this function must be called on EVERY process
            in the Problem's MPI communicator.
        rank : int or None
            If not None, only gather the value to this rank.
        vec_name : str
            Name of the vector to use.   Defaults to 'nonlinear'.
        kind : str or None
            Kind of variable ('input', 'output', or 'residual').  If None, returned value
            will be either an input or output.
        flat : bool
            If True, return the flattened version of the value.
        from_src : bool
            If True, retrieve value of an input variable from its connected source.

        Returns
        -------
        object
            The value of the requested output/input variable.
        """
        abs_names = name2abs_names(self, name)
        if not abs_names:
            raise KeyError('{}: Variable "{}" not found.'.format(self.msginfo, name))

        conns = self._problem_meta['connections']
        if from_src and abs_names[0] in conns:  # pull input from source
            return self._get_input_from_src(name, abs_names, conns, units=units, indices=indices,
                                            get_remote=get_remote, rank=rank, vec_name='nonlinear',
                                            kind='output', flat=flat)
        else:
            val = self._abs_get_val(abs_names[0], get_remote, rank, vec_name, kind, flat)

            if indices is not None:
                val = val[indices]

            if units is not None:
                val = self.convert2units(abs_names[0], val, units)

        return val

    def _get_input_from_src(self, name, abs_names, conns, units=None, indices=None,
                            get_remote=False, rank=None, vec_name='nonlinear', kind=None,
                            flat=False):
        abs_name = abs_names[0]
        src = conns[abs_name]
        if src in self._var_allprocs_discrete['output']:
            return self._abs_get_val(src, get_remote, rank, vec_name, kind, flat, from_root=True)

        # if we have multiple promoted inputs that are explicitly connected to an output and units
        # have not been specified, look for group input to disambiguate
        if units is None and len(abs_names) > 1:
            if abs_name not in self._var_allprocs_discrete['input']:
                # can't get here unless self is a Group because len(abs_names) always == 1 for comp
                try:
                    units = self._group_inputs[name]['units']
                except KeyError:
                    self._show_ambiguity_msg(name, ('units',), abs_names)

        val = self._abs_get_val(src, get_remote, rank, vec_name, kind, flat, from_root=True)

        if abs_name in self._var_abs2meta:  # input is local
            vmeta = self._var_abs2meta[abs_name]
            src_indices = vmeta['src_indices']
            has_src_indices = src_indices is not None
        else:
            vmeta = self._var_allprocs_abs2meta[abs_name]
            src_indices = None  # FIXME: remote var could have src_indices
            has_src_indices = vmeta['has_src_indices']

        if has_src_indices:
            distrib = vmeta['distributed']
            if src_indices is None:  # input is remote
                val = np.zeros(0)
            else:
                if not get_remote and distrib and src.startswith('_auto_ivc.'):
                    val = val.ravel()[src_indices - src_indices[0]]
                else:
                    val = val.ravel()[src_indices]

            if get_remote:
                if distrib:
                    if rank is None:
                        parts = self.comm.allgather(val)
                        parts = [p for p in parts if p.size > 0]
                        val = np.hstack(parts)
                    else:
                        parts = self.comm.gather(val, root=rank)
                        if rank == self.comm.rank:
                            parts = [p for p in parts if p.size > 0]
                            val = np.hstack(parts)
                        else:
                            val = None
                else:  # non-distrib input
                    if self.comm.rank == self._owning_rank[abs_name]:
                        self.comm.bcast(val, root=self.comm.rank)
                    else:
                        val = self.comm.bcast(None, root=self._owning_rank[abs_name])

            if distrib and get_remote:
                val.shape = self._var_allprocs_abs2meta[abs_name]['global_shape']
            elif val.size > 0:
                val.shape = vmeta['shape']
        else:
            val = val.reshape(vmeta['shape'])

        if indices is not None:
            val = val[indices]

        smeta = self._problem_meta['all_meta'][src]
        if units is not None:
            if smeta['units'] is not None:
                try:
                    val = self.convert2units(src, val, units)
                except TypeError:  # just call this to get the right error message
                    self.convert2units(abs_name, val, units)
            else:
                val = self.convert2units(abs_name, val, units)
        elif (vmeta['units'] is not None and smeta['units'] is not None and
                vmeta['units'] != smeta['units']):
            val = self.convert2units(src, val, vmeta['units'])

        return val

    def _retrieve_data_of_kind(self, filtered_vars, kind, vec_name, parallel=False):
        """
        Retrieve variables, either local or remote, in the filtered_vars list.

        Parameters
        ----------
        filtered_vars : dict
            Dictionary containing entries for 'input', 'output', and/or 'residual'.
        kind : str
            Either 'input', 'output', or 'residual'.
        vec_name : str
            Either 'nonlinear' or 'linear'.
        parallel : bool
            If True, recorders are parallel, so only local values should be saved in each proc.

        Returns
        -------
        dict
            Variable values keyed on absolute name.
        """
        prom2abs_in = self._var_allprocs_prom2abs_list['input']
        conns = self._problem_meta.get('connections', {})
        vdict = {}
        variables = filtered_vars.get(kind)
        if variables:
            vec = self._vectors[kind][vec_name]
            srcvec = self._vectors['output'][vec_name]
            get = vec._abs_get_val
            rank = self.comm.rank
            discrete_vec = None if kind == 'residual' else self._var_discrete[kind]
            offset = len(self.pathname) + 1 if self.pathname else 0

            if self.comm.size == 1:
                vdict = {}
                if discrete_vec:
<<<<<<< HEAD
                    for name in variables:
                        if vec._contains_abs(name):
                            vdict[name] = get(name, False)
                        else:  # discrete
                            vdict[name] = discrete_vec[name[offset:]]['value']
=======
                    for n in variables:
                        if n in views:
                            vdict[n] = views[n]
                        elif n[offset:] in discrete_vec:
                            vdict[n] = discrete_vec[n[offset:]]['value']
                        else:
                            ivc_path = conns[prom2abs_in[n][0]]
                            if ivc_path in views:
                                vdict[ivc_path] = views[ivc_path]
                            elif ivc_path[offset:] in discrete_vec:
                                vdict[ivc_path] = discrete_vec[ivc_path[offset:]]['value']
>>>>>>> 6bb8a6d7
                else:
                    for name in variables:
                        if vec._contains_abs(name):
                            vdict[name] = get(name, False)
                        else:
                            ivc_path = conns[prom2abs_in[name][0]]
                            vdict[ivc_path] = srcvec._abs_get_val(ivc_path, False)
            elif parallel:
                vdict = {}
                if discrete_vec:
                    for name in variables:
                        if vec._contains_abs(name):
                            val = get(name, False)
                            if val.size > 0:
                                vdict[name] = val
                        elif name[offset:] in discrete_vec and self._owning_rank[name] == rank:
                            vdict[name] = discrete_vec[name[offset:]]['value']
                else:
                    for name in variables:
                        if vec._contains_abs(name):
                            val = get(name, False)
                            if val.size > 0:
                                vdict[name] = val
                        else:
                            ivc_path = conns[prom2abs_in[name][0]]
                            val = srcvec._abs_get_val(ivc_path, False)
                            if val.size > 0:
                                vdict[ivc_path] = val
            else:
                meta = self._var_allprocs_abs2meta
                for name in variables:
                    if self._owning_rank[name] == 0 and not meta[name]['distributed']:
                        # if using a serial recorder and rank 0 owns the variable,
                        # use local value on rank 0 and do nothing on other ranks.
                        if rank == 0:
                            if vec._contains_abs(name):
                                vdict[name] = vec._abs_get_val(name, flat=False)
                            elif name[offset:] in discrete_vec:
                                vdict[name] = discrete_vec[name[offset:]]['value']
                    else:
                        vdict[name] = self.get_val(name, get_remote=True, rank=0,
                                                   vec_name=vec_name, kind=kind, from_src=False)

        return vdict

    def convert2units(self, name, val, units):
        """
        Convert the given value to the specified units.

        Parameters
        ----------
        name : str
            Name of the variable.
        val : float or ndarray of float
            The value of the variable.
        units : str
            The units to convert to.

        Returns
        -------
        float or ndarray of float
            The value converted to the specified units.
        """
        meta = self._get_var_meta(name)

        base_units = meta['units']

        try:
            scale, offset = unit_conversion(base_units, units)
        except Exception:
            msg = "{}: Can't express variable '{}' with units of '{}' in units of '{}'."
            raise TypeError(msg.format(self.msginfo, name, base_units, units))

        return (val + offset) * scale

    def convert_from_units(self, name, val, units):
        """
        Convert the given value from the specified units to those of the named variable.

        Parameters
        ----------
        name : str
            Name of the variable.
        val : float or ndarray of float
            The value of the variable.
        units : str
            The units to convert to.

        Returns
        -------
        float or ndarray of float
            The value converted to the specified units.
        """
        base_units = self._get_var_meta(name)['units']

        try:
            scale, offset = unit_conversion(units, base_units)
        except Exception:
            msg = "{}: Can't express variable '{}' with units of '{}' in units of '{}'."
            raise TypeError(msg.format(self.msginfo, name, base_units, units))

        return (val + offset) * scale

    def convert_units(self, name, val, units_from, units_to):
        """
        Wrap the utilty convert_units and give a good error message.

        Parameters
        ----------
        name : str
            Name of the variable.
        val : float or ndarray of float
            The value of the variable.
        units_from : str
            The units to convert from.
        units_to : str
            The units to convert to.

        Returns
        -------
        float or ndarray of float
            The value converted to the specified units.
        """
        try:
            scale, offset = unit_conversion(units_from, units_to)
        except Exception:
            raise TypeError(f"{self.msginfo}: Can't set variable '{name}' with units "
                            f"'{units_from}' to value with units '{units_to}'.")

        return (val + offset) * scale

    def _get_var_meta(self, name):
        """
        Get the metadata for a variable.

        Parameters
        ----------
        name : str
            Variable name (promoted, relative, or absolute) in the root system's namespace.

        Returns
        -------
        dict
            The metadata dictionary for the named variable.
        """
        meta = self._problem_meta['all_meta']
        if name in meta:
            return meta[name]

        abs_name = name2abs_name(self, name)
        if abs_name is not None:
            return meta[abs_name]

        raise KeyError('{}: Metadata for variable "{}" not found.'.format(self.msginfo, name))

    def _resolve_connected_input_defaults(self):
        pass


def get_relevant_vars(connections, desvars, responses, mode):
    """
    Find all relevant vars between desvars and responses.

    Both vars are assumed to be outputs (either design vars or responses).

    Parameters
    ----------
    connections : dict
        Mapping of targets to their sources.
    desvars : list of str
        Names of design variables.
    responses : list of str
        Names of response variables.
    mode : str
        Direction of derivatives, either 'fwd' or 'rev'.

    Returns
    -------
    dict
        Dict of ({'outputs': dep_outputs, 'inputs': dep_inputs, dep_systems)
        keyed by design vars and responses.
    """
    relevant = defaultdict(dict)

    # Create a hybrid graph with components and all connected vars.  If a var is connected,
    # also connect it to its corresponding component.
    graph = nx.DiGraph()
    for tgt, src in connections.items():
        if src not in graph:
            graph.add_node(src, type_='out')
        graph.add_node(tgt, type_='in')

        src_sys = src.rsplit('.', 1)[0]
        graph.add_edge(src_sys, src)

        tgt_sys = tgt.rsplit('.', 1)[0]
        graph.add_edge(tgt, tgt_sys)

        graph.add_edge(src, tgt)

    for dv in desvars:
        if dv not in graph:
            graph.add_node(dv, type_='out')
            parts = dv.rsplit('.', 1)
            if len(parts) == 1:
                system = ''  # this happens when a component is the model
                graph.add_edge(dv, system)
            else:
                system = parts[0]
                graph.add_edge(system, dv)

    for res in responses:
        if res not in graph:
            graph.add_node(res, type_='out')
            parts = res.rsplit('.', 1)
            if len(parts) == 1:
                system = ''  # this happens when a component is the model
            else:
                system = parts[0]
            graph.add_edge(system, res)

    nodes = graph.nodes
    grev = graph.reverse(copy=False)
    dvcache = {}
    rescache = {}

    for desvar in desvars:
        if desvar not in dvcache:
            dvcache[desvar] = set(all_connected_nodes(graph, desvar))

        for response in responses:
            if response not in rescache:
                rescache[response] = set(all_connected_nodes(grev, response))

            common = dvcache[desvar].intersection(rescache[response])

            if common:
                input_deps = set()
                output_deps = set()
                sys_deps = set()
                for node in common:
                    if 'type_' in nodes[node]:
                        typ = nodes[node]['type_']
                        parts = node.rsplit('.', 1)
                        if len(parts) == 1:
                            system = ''
                        else:
                            system = parts[0]
                        if typ == 'in':  # input var
                            input_deps.add(node)
                            if system not in sys_deps:
                                sys_deps.update(all_ancestors(system))
                        else:  # output var
                            output_deps.add(node)
                            if system not in sys_deps:
                                sys_deps.update(all_ancestors(system))

            elif desvar == response:
                input_deps = set()
                output_deps = set([response])
                parts = desvar.rsplit('.', 1)
                if len(parts) == 1:
                    s = ''
                else:
                    s = parts[0]
                sys_deps = set(all_ancestors(s))

            if common or desvar == response:
                if mode == 'fwd' or mode == 'auto':
                    relevant[desvar][response] = ({'input': input_deps,
                                                   'output': output_deps}, sys_deps)
                if mode == 'rev' or mode == 'auto':
                    relevant[response][desvar] = ({'input': input_deps,
                                                   'output': output_deps}, sys_deps)

                sys_deps.add('')  # top level Group is always relevant

    voi_lists = []
    if mode == 'fwd' or mode == 'auto':
        voi_lists.append((desvars, responses))
    if mode == 'rev' or mode == 'auto':
        voi_lists.append((responses, desvars))

    # now calculate dependencies between each VOI and all other VOIs of the
    # other type, e.g for each input VOI wrt all output VOIs.  This is only
    # done for design vars in fwd mode or responses in rev mode. In auto mode,
    # we combine the results for fwd and rev modes.
    for inputs, outputs in voi_lists:
        for inp in inputs:
            relinp = relevant[inp]
            if relinp:
                if '@all' in relinp:
                    dct, total_systems = relinp['@all']
                    total_inps = dct['input']
                    total_outs = dct['output']
                else:
                    total_inps = set()
                    total_outs = set()
                    total_systems = set()
                for out in outputs:
                    if out in relinp:
                        dct, systems = relinp[out]
                        total_inps.update(dct['input'])
                        total_outs.update(dct['output'])
                        total_systems.update(systems)
                relinp['@all'] = ({'input': total_inps, 'output': total_outs},
                                  total_systems)
            else:
                relinp['@all'] = ({'input': set(), 'output': set()}, set())

    relevant['linear'] = {'@all': ({'input': ContainsAll(), 'output': ContainsAll()},
                                   ContainsAll())}
    relevant['nonlinear'] = relevant['linear']

    return relevant<|MERGE_RESOLUTION|>--- conflicted
+++ resolved
@@ -4250,41 +4250,33 @@
         variables = filtered_vars.get(kind)
         if variables:
             vec = self._vectors[kind][vec_name]
-            srcvec = self._vectors['output'][vec_name]
+            srcget = self._vectors['output'][vec_name]._abs_get_val
             get = vec._abs_get_val
             rank = self.comm.rank
-            discrete_vec = None if kind == 'residual' else self._var_discrete[kind]
+            discrete_vec = () if kind == 'residual' else self._var_discrete[kind]
             offset = len(self.pathname) + 1 if self.pathname else 0
 
             if self.comm.size == 1:
                 vdict = {}
                 if discrete_vec:
-<<<<<<< HEAD
-                    for name in variables:
-                        if vec._contains_abs(name):
-                            vdict[name] = get(name, False)
-                        else:  # discrete
-                            vdict[name] = discrete_vec[name[offset:]]['value']
-=======
                     for n in variables:
-                        if n in views:
-                            vdict[n] = views[n]
+                        if vec._contains_abs(n):
+                            vdict[n] = get(n, False)
                         elif n[offset:] in discrete_vec:
                             vdict[n] = discrete_vec[n[offset:]]['value']
                         else:
                             ivc_path = conns[prom2abs_in[n][0]]
-                            if ivc_path in views:
-                                vdict[ivc_path] = views[ivc_path]
+                            if vec._contains_abs(ivc_path):
+                                vdict[ivc_path] = srcget(ivc_path, False)
                             elif ivc_path[offset:] in discrete_vec:
                                 vdict[ivc_path] = discrete_vec[ivc_path[offset:]]['value']
->>>>>>> 6bb8a6d7
                 else:
                     for name in variables:
                         if vec._contains_abs(name):
                             vdict[name] = get(name, False)
                         else:
                             ivc_path = conns[prom2abs_in[name][0]]
-                            vdict[ivc_path] = srcvec._abs_get_val(ivc_path, False)
+                            vdict[ivc_path] = srcget(ivc_path, False)
             elif parallel:
                 vdict = {}
                 if discrete_vec:
@@ -4303,7 +4295,7 @@
                                 vdict[name] = val
                         else:
                             ivc_path = conns[prom2abs_in[name][0]]
-                            val = srcvec._abs_get_val(ivc_path, False)
+                            val = srcget(ivc_path, False)
                             if val.size > 0:
                                 vdict[ivc_path] = val
             else:
