"""Define the base System class."""
import sys
import os
import hashlib
import time

from contextlib import contextmanager
from collections import OrderedDict, defaultdict
from collections.abc import Iterable
from itertools import chain
from enum import IntEnum

import re
from fnmatch import fnmatchcase

from numbers import Integral

import numpy as np
import networkx as nx

from openmdao.core.configinfo import _ConfigInfo
from openmdao.core.constants import _DEFAULT_OUT_STREAM, _UNDEFINED, INT_DTYPE, INF_BOUND
from openmdao.jacobians.assembled_jacobian import DenseJacobian, CSCJacobian
from openmdao.recorders.recording_manager import RecordingManager
from openmdao.vectors.vector import _full_slice
from openmdao.utils.mpi import MPI
from openmdao.utils.options_dictionary import OptionsDictionary
from openmdao.utils.record_util import create_local_meta, check_path
from openmdao.utils.units import is_compatible, unit_conversion, simplify_unit
from openmdao.utils.variable_table import write_var_table
from openmdao.utils.array_utils import evenly_distrib_idxs, _flatten_src_indices
from openmdao.utils.name_maps import name2abs_name, name2abs_names
from openmdao.utils.coloring import _compute_coloring, Coloring, \
    _STD_COLORING_FNAME, _DEF_COMP_SPARSITY_ARGS, _ColSparsityJac
import openmdao.utils.coloring as coloring_mod
from openmdao.utils.indexer import indexer
from openmdao.warnings import issue_warning, DerivativesWarning, PromotionWarning,\
    UnusedOptionWarning, warn_deprecation
from openmdao.utils.general_utils import determine_adder_scaler, \
    format_as_float_or_array, ContainsAll, all_ancestors, _slice_indices, \
    make_set, match_prom_or_abs, _is_slicer_op, shape_from_idx
from openmdao.utils.notebook_utils import notebook, tabulate
from openmdao.approximation_schemes.complex_step import ComplexStep
from openmdao.approximation_schemes.finite_difference import FiniteDifference


_empty_frozen_set = frozenset()

_asm_jac_types = {
    'csc': CSCJacobian,
    'dense': DenseJacobian,
}

# Suppored methods for derivatives
_supported_methods = {
    'fd': FiniteDifference,
    'cs': ComplexStep,
    'exact': None
}

_DEFAULT_COLORING_META = {
    'wrt_patterns': ('*',),  # patterns used to match wrt variables
    'method': 'fd',          # finite differencing method  ('fd' or 'cs')
    'wrt_matches': None,     # where matched wrt names are stored
    'per_instance': True,    # assume each instance can have a different coloring
    'coloring': None,        # this will contain the actual Coloring object
    'dynamic': False,        # True if dynamic coloring is being used
    'static': None,          # either _STD_COLORING_FNAME, a filename, or a Coloring object
                             # if use_fixed_coloring was called
}

_DEFAULT_COLORING_META.update(_DEF_COMP_SPARSITY_ARGS)

_recordable_funcs = frozenset(['_apply_linear', '_apply_nonlinear', '_solve_linear',
                               '_solve_nonlinear'])

# the following are local metadata that will also be accessible for vars on all procs
global_meta_names = {
    'input': ('units', 'shape', 'size', 'distributed', 'tags', 'desc', 'shape_by_conn',
              'copy_shape'),
    'output': ('units', 'shape', 'size', 'desc',
               'ref', 'ref0', 'res_ref', 'distributed', 'lower', 'upper', 'tags', 'shape_by_conn',
               'copy_shape'),
}

allowed_meta_names = {
    'value',
    'global_shape',
    'global_size',
    'src_indices',
    'src_slice',
    'flat_src_indices',
    'type',
    'res_units',
}
allowed_meta_names.update(global_meta_names['input'])
allowed_meta_names.update(global_meta_names['output'])

resp_size_checks = {
    'con': ['ref', 'ref0', 'scaler', 'adder', 'upper', 'lower', 'equals'],
    'obj': ['ref', 'ref0', 'scaler', 'adder']
}
resp_types = {'con': 'constraint', 'obj': 'objective'}


class _MatchType(IntEnum):
    """
    Class used to define different types of promoted name matches.

    Attributes
    ----------
    NAME : int
        Literal name match.
    RENAME : int
        Rename match.
    PATTERN : int
        Glob pattern match.
    """

    NAME = 0
    RENAME = 1
    PATTERN = 2


class System(object):
    """
    Base class for all systems in OpenMDAO.

    Never instantiated; subclassed by <Group> or <Component>.
    All subclasses have their attributes defined here.

    In attribute names:
        abs / abs_name: absolute, unpromoted variable name, seen from root (unique).
        rel / rel_name: relative, unpromoted variable name, seen from current system (unique).
        prom / prom_name: relative, promoted variable name, seen from current system (non-unique).
        idx: global variable index among variables on all procs (I/O indices separate).
        my_idx: index among variables in this system, on this processor (I/O indices separate).
        io: indicates explicitly that input and output variables are combined in the same dict.

    Attributes
    ----------
    name : str
        Name of the system, must be different from siblings.
    pathname : str
        Global name of the system, including the path.
    comm : MPI.Comm or <FakeComm>
        MPI communicator object.
    options : OptionsDictionary
        options dictionary
    recording_options : OptionsDictionary
        Recording options dictionary
    _problem_meta : dict
        Problem level metadata.
    under_complex_step : bool
        When True, this system is undergoing complex step.
    under_finite_difference : bool
        When True, this system is undergoing finite differencing.
    under_approx : bool
        When True, this system is undergoing approximation.
    iter_count : int
        Counts the number of times this system has called _solve_nonlinear. This also
        corresponds to the number of times that the system's outputs are recorded if a recorder
        is present.
    iter_count_apply : int
        Counts the number of times the system has called _apply_nonlinear. For ExplicitComponent,
        calls to apply_nonlinear also call compute, so number of executions can be found by adding
        this and iter_count together. Recorders do no record calls to apply_nonlinear.
    iter_count_without_approx : int
        Counts the number of times the system has iterated but excludes any that occur during
        approximation of derivatives.
    cite : str
        Listing of relevant citations that should be referenced when
        publishing work that uses this class.
    _full_comm : MPI.Comm or None
        MPI communicator object used when System's comm is split for parallel FD.
    _solver_print_cache : list
        Allows solver iprints to be set to requested values after setup calls.
    _subsystems_allprocs : OrderedDict
        Dict mapping subsystem name to SysInfo(system, index) for children of this system.
    _subsystems_myproc : [<System>, ...]
        List of local subsystems that exist on this proc.
    _var_promotes : { 'any': [], 'input': [], 'output': [] }
        Dictionary of lists of variable names/wildcards specifying promotion
        (used to calculate promoted names)
    _var_prom2inds : dict
        Maps promoted name to src_indices in scope of system.
    _var_allprocs_prom2abs_list : {'input': dict, 'output': dict}
        Dictionary mapping promoted names to list of all absolute names.
        For outputs, the list will have length one since promoted output names are unique.
    _var_abs2prom : {'input': dict, 'output': dict}
        Dictionary mapping absolute names to promoted names, on current proc.
    _var_allprocs_abs2prom : {'input': dict, 'output': dict}
        Dictionary mapping absolute names to promoted names, on all procs.
    _var_allprocs_abs2meta : dict
        Dictionary mapping absolute names to metadata dictionaries for allprocs variables.
        The keys are
        ('units', 'shape', 'size') for inputs and
        ('units', 'shape', 'size', 'ref', 'ref0', 'res_ref', 'distributed') for outputs.
    _var_abs2meta : dict
        Dictionary mapping absolute names to metadata dictionaries for myproc variables.
    _var_discrete : dict
        Dictionary of discrete var metadata and values local to this process.
    _var_allprocs_discrete : dict
        Dictionary of discrete var metadata and values for all processes.
    _discrete_inputs : dict-like or None
        Storage for discrete input values.
    _discrete_outputs : dict-like or None
        Storage for discrete output values.
    _var_allprocs_abs2idx : dict
        Dictionary mapping absolute names to their indices among this system's allprocs variables.
        Therefore, the indices range from 0 to the total number of this system's variables.
    _var_sizes : {'input': ndarray, 'output': ndarray}
        Array of local sizes of this system's allprocs variables.
        The array has size nproc x num_var where nproc is the number of processors
        owned by this system and num_var is the number of allprocs variables.
    _owned_sizes : ndarray
        Array of local sizes for 'owned' or distributed vars only.
    _var_offsets : {<vecname>: {'input': dict of ndarray, 'output': dict of ndarray}, ...} or None
        Dict of distributed offsets, keyed by var name.  Offsets are stored in an array
        of size nproc x num_var where nproc is the number of processors
        in this System's communicator and num_var is the number of allprocs variables
        in the given system.  This is only defined in a Group that owns one or more interprocess
        connections or a top level Group or System that is used to compute total derivatives
        across multiple processes.
    _vars_to_gather : dict
        Contains names of non-distributed variables that are remote on at least one proc in the comm
    _conn_global_abs_in2out : {'abs_in': 'abs_out'}
        Dictionary containing all explicit & implicit connections (continuous and discrete)
        owned by this system or any descendant system. The data is the same across all processors.
    _vectors : {'input': dict, 'output': dict, 'residual': dict}
        Dictionaries of vectors keyed by vec_name.
    _inputs : <Vector>
        The inputs vector; points to _vectors['input']['nonlinear'].
    _outputs : <Vector>
        The outputs vector; points to _vectors['output']['nonlinear'].
    _residuals : <Vector>
        The residuals vector; points to _vectors['residual']['nonlinear'].
    _nonlinear_solver : <NonlinearSolver>
        Nonlinear solver to be used for solve_nonlinear.
    _linear_solver : <LinearSolver>
        Linear solver to be used for solve_linear; not the Newton system.
    _approx_schemes : OrderedDict
        A mapping of approximation types to the associated ApproximationScheme.
    _jacobian : <Jacobian>
        <Jacobian> object to be used in apply_linear.
    _owns_approx_jac : bool
        If True, this system approximated its Jacobian
    _owns_approx_jac_meta : dict
        Stores approximation metadata (e.g., step_size) from calls to approx_totals
    _owns_approx_of : list or None
        Overrides aproximation outputs. This is set when calculating system derivatives, and serves
        as a way to communicate the driver's output quantities to the approximation objects so that
        we only take derivatives of variables that the driver needs.
    _owns_approx_of_idx : dict
        Index for override 'of' approximations if declared. When the user calls  `add_objective`
        or `add_constraint`, they may optionally specify an "indices" argument. This argument must
        also be communicated to the approximations when they are set up so that 1) the Jacobian is
        the correct size, and 2) we don't perform any extra unnecessary calculations.
    _owns_approx_wrt : list or None
        Overrides aproximation inputs. This is set when calculating system derivatives, and serves
        as a way to communicate the driver's input quantities to the approximation objects so that
        we only take derivatives with respect to variables that the driver needs.
    _owns_approx_wrt_idx : dict
        Index for override 'wrt' approximations if declared. When the user calls  `add_designvar`
        they may optionally specify an "indices" argument. This argument must also be communicated
        to the approximations when they are set up so that 1) the Jacobian is the correct size, and
        2) we don't perform any extra unnecessary calculations.
    _subjacs_info : dict of dict
        Sub-jacobian metadata for each (output, input) pair added using
        declare_partials. Members of each pair may be glob patterns.
    _approx_subjac_keys : list
        List of subjacobian keys used for approximated derivatives.
    _design_vars : dict of dict
        dict of all driver design vars added to the system.
    _responses : dict of dict
        dict of all driver responses added to the system.
    _rec_mgr : <RecordingManager>
        object that manages all recorders added to this system.
    _static_subsystems_allprocs : OrderedDict
        Dict of SysInfo(subsys, index) that stores all subsystems added outside of setup.
    _static_design_vars : dict of dict
        Driver design variables added outside of setup.
    _static_responses : dict of dict
        Driver responses added outside of setup.
    matrix_free : bool
        This is set to True if the component overrides the appropriate function with a user-defined
        matrix vector product with the Jacobian or any of its subsystems do.
    _relevant : dict
        Mapping of a VOI to a tuple containing dependent inputs, dependent outputs,
        and dependent systems.
    _vois : dict
        Either design vars or responses metadata, depending on the direction of
        derivatives.
    _mode : str
        Indicates derivative direction for the model, either 'fwd' or 'rev'.
    _scope_cache : dict
        Cache for variables in the scope of various mat-vec products.
    _has_guess : bool
        True if this system has or contains a system with a `guess_nonlinear` method defined.
    _has_output_scaling : bool
        True if this system has output scaling.
    _has_output_adder : bool
        True if this system has scaling that includes an adder term.
    _has_resid_scaling : bool
        True if this system has resid scaling.
    _has_input_scaling : bool
        True if this system has input scaling.
    _has_input_adder : bool
        True if this system has scaling that includes an adder term.
    _has_bounds : bool
        True if this system has upper or lower bounds on outputs.
    _has_distrib_vars : bool
        If True, this System contains at least one distributed variable. Used to determine if a
        parallel group or distributed component is below a DirectSolver so that we can raise an
        exception.
    _owning_rank : dict
        Dict mapping var name to the lowest rank where that variable is local.
    _filtered_vars_to_record : Dict
        Dict of list of var names to record
    _vector_class : class
        Class to use for data vectors.  After setup will contain the value of either
        _problem_meta['distributed_vector_class'] or _problem_meta['local_vector_class'].
    _assembled_jac : AssembledJacobian or None
        If not None, this is the AssembledJacobian owned by this system's linear_solver.
    _num_par_fd : int
        If FD is active, and the value is > 1, turns on parallel FD and specifies the number of
        concurrent FD solves.
    _par_fd_id : int
        ID used to determine which columns in the jacobian will be computed when using parallel FD.
    _has_approx : bool
        If True, this system or its descendent has declared approximated partial or semi-total
        derivatives.
    _coloring_info : tuple
        Metadata that defines how to perform coloring of this System's approx jacobian. Not
        used if this System does no partial or semi-total coloring.
    _first_call_to_linearize : bool
        If True, this is the first call to _linearize.
    _is_local : bool
        If True, this system is local to this mpi process.
    """

    def __init__(self, num_par_fd=1, **kwargs):
        """
        Initialize all attributes.

        Parameters
        ----------
        num_par_fd : int
            If FD is active, number of concurrent FD solves.
        **kwargs : dict of keyword arguments
            Keyword arguments that will be mapped into the System options.
        """
        self.name = ''
        self.pathname = None
        self.comm = None
        self._is_local = False

        # System options
        self.options = OptionsDictionary(parent_name=type(self).__name__)

        self.options.declare('assembled_jac_type', values=['csc', 'dense'], default='csc',
                             desc='Linear solver(s) in this group, if using an assembled '
                                  'jacobian, will use this type.')

        # Case recording options
        self.recording_options = OptionsDictionary(parent_name=type(self).__name__)
        self.recording_options.declare('record_inputs', types=bool, default=True,
                                       desc='Set to True to record inputs at the system level')
        self.recording_options.declare('record_outputs', types=bool, default=True,
                                       desc='Set to True to record outputs at the system level')
        self.recording_options.declare('record_residuals', types=bool, default=True,
                                       desc='Set to True to record residuals at the system level')
        self.recording_options.declare('record_metadata', types=bool,
                                       desc='Deprecated. Recording of metadata will always be done',
                                       default=True,
                                       deprecation="The recording option, record_metadata, "
                                       "on System is "
                                       "deprecated. Recording of metadata will always be done")
        self.recording_options.declare('record_model_metadata', types=bool,
                                       desc='Deprecated. Recording of model metadata will always '
                                       'be done',
                                       deprecation="The recording option, record_model_metadata, "
                                       "on System is deprecated. Recording of model metadata will "
                                       "always be done",
                                       default=True)
        self.recording_options.declare('includes', types=list, default=['*'],
                                       desc='Patterns for variables to include in recording. \
                                       Uses fnmatch wildcards')
        self.recording_options.declare('excludes', types=list, default=[],
                                       desc='Patterns for vars to exclude in recording '
                                       '(processed post-includes). Uses fnmatch wildcards')
        self.recording_options.declare('options_excludes', types=list, default=[],
                                       desc='User-defined metadata to exclude in recording')

        self._problem_meta = None

        # Counting iterations.
        self.iter_count = 0
        self.iter_count_apply = 0
        self.iter_count_without_approx = 0

        self.cite = ""

        self._solver_print_cache = []

        self._subsystems_allprocs = {}
        self._subsystems_myproc = []
        self._vars_to_gather = {}

        self._var_promotes = {'input': [], 'output': [], 'any': []}

        self._var_allprocs_prom2abs_list = None
        self._var_prom2inds = {}
        self._var_abs2prom = {'input': {}, 'output': {}}
        self._var_allprocs_abs2prom = {'input': {}, 'output': {}}
        self._var_allprocs_abs2meta = {'input': {}, 'output': {}}
        self._var_abs2meta = {'input': {}, 'output': {}}
        self._var_discrete = {'input': {}, 'output': {}}
        self._var_allprocs_discrete = {'input': {}, 'output': {}}

        self._var_allprocs_abs2idx = {}

        self._var_sizes = None
        self._owned_sizes = None
        self._var_offsets = None

        self._full_comm = None

        self._vectors = {'input': {}, 'output': {}, 'residual': {}}

        self._inputs = None
        self._outputs = None
        self._residuals = None
        self._discrete_inputs = None
        self._discrete_outputs = None

        self._nonlinear_solver = None
        self._linear_solver = None

        self._jacobian = None
        self._approx_schemes = OrderedDict()
        self._subjacs_info = {}
        self._approx_subjac_keys = None
        self.matrix_free = False

        self.under_approx = False
        self._owns_approx_jac = False
        self._owns_approx_jac_meta = {}
        self._owns_approx_wrt = None
        self._owns_approx_of = None
        self._owns_approx_wrt_idx = {}
        self._owns_approx_of_idx = {}

        self.under_complex_step = False
        self.under_finite_difference = False

        self._design_vars = OrderedDict()
        self._responses = OrderedDict()
        self._rec_mgr = RecordingManager()

        self._conn_global_abs_in2out = {}

        self._static_subsystems_allprocs = {}
        self._static_design_vars = OrderedDict()
        self._static_responses = OrderedDict()

        self._mode = None

        self._scope_cache = {}

        self._num_par_fd = num_par_fd

        self._declare_options()
        self.initialize()

        self.options.update(kwargs)

        self._has_guess = False
        self._has_output_scaling = False
        self._has_output_adder = False
        self._has_resid_scaling = False
        self._has_input_scaling = False
        self._has_input_adder = False
        self._has_bounds = False
        self._has_distrib_vars = False
        self._has_approx = False

        self._vector_class = None

        self._assembled_jac = None

        self._par_fd_id = 0

        self._filtered_vars_to_record = {}
        self._owning_rank = None
        self._coloring_info = _DEFAULT_COLORING_META.copy()
        self._first_call_to_linearize = True   # will check in first call to _linearize

    @property
    def msginfo(self):
        """
        Our instance pathname, if available, or our class name.  For use in error messages.

        Returns
        -------
        str
            Either our instance pathname or class name.
        """
        if self.pathname is not None:
            if self.pathname == '':
                return f"<model> <class {type(self).__name__}>"
            return f"'{self.pathname}' <class {type(self).__name__}>"
        if self.name:
            return f"'{self.name}' <class {type(self).__name__}>"
        return f"<class {type(self).__name__}>"

    def _get_inst_id(self):
        return self.pathname

    def abs_name_iter(self, iotype, local=True, cont=True, discrete=False):
        """
        Iterate over absolute variable names for this System.

        By setting appropriate values for 'cont' and 'discrete', yielded variable
        names can be continuous only, discrete only, or both.

        Parameters
        ----------
        iotype : str
            Either 'input' or 'output'.
        local : bool
            If True, include only names of local variables. Default is True.
        cont : bool
            If True, include names of continuous variables.  Default is True.
        discrete : bool
            If True, include names of discrete variables.  Default is False.
        """
        if cont:
            if local:
                yield from self._var_abs2meta[iotype]
            else:
                yield from self._var_allprocs_abs2meta[iotype]

        if discrete:
            if local:
                prefix = self.pathname + '.' if self.pathname else ''
                for name in self._var_discrete[iotype]:
                    yield prefix + name
            else:
                yield from self._var_allprocs_discrete[iotype]

    def _jac_of_iter(self):
        """
        Iterate over (name, offset, end, slice) for each 'of' (row) var in the system's jacobian.

        The slice is internal to the given variable in the result, and this is always a full
        slice except possible for groups where _owns_approx_of_idx is defined.
        """
        start = end = 0
        for of, meta in self._var_abs2meta['output'].items():
            end += meta['size']
            yield of, start, end, _full_slice
            start = end

    def _jac_wrt_iter(self, wrt_matches=None):
        """
        Iterate over (name, offset, end, idxs) for each 'wrt' (column) var in the system's jacobian.

        Parameters
        ----------
        wrt_matches : set or None
            Only include row vars that are contained in this set.  This will determine what
            the actual offsets are, i.e. the offsets will be into a reduced jacobian
            containing only the matching columns.
        """
        local_ins = self._var_abs2meta['input']
        local_outs = self._var_abs2meta['output']

        start = end = 0
        for of, _start, _end, _ in self._jac_of_iter():
            if wrt_matches is None or of in wrt_matches:
                end += (_end - _start)
                vec = self._outputs if of in local_outs else None
                yield of, start, end, vec, _full_slice
                start = end

        for wrt, meta in self._var_abs2meta['input'].items():
            if wrt_matches is None or wrt in wrt_matches:
                end += meta['size']
                vec = self._inputs if wrt in local_ins else None
                yield wrt, start, end, vec, _full_slice
                start = end

    def _declare_options(self):
        """
        Declare options before kwargs are processed in the init method.

        This is optionally implemented by subclasses of Component or Group
        that themselves are intended to be subclassed by the end user. The
        options of the intermediate class are declared here leaving the
        `initialize` method available for user-defined options.
        """
        pass

    def initialize(self):
        """
        Perform any one-time initialization run at instantiation.
        """
        pass

    def _configure(self):
        """
        Configure this system to assign children settings.
        """
        pass

    def _get_root_vectors(self):
        """
        Get the root vectors for the nonlinear and linear vectors for the model.

        Returns
        -------
        dict of dict of Vector
            Root vectors: first key is 'input', 'output', or 'residual'; second key is vec_name.
        """
        # save root vecs as an attribute so that we can reuse the nonlinear scaling vecs in the
        # linear root vec
        self._root_vecs = root_vectors = {'input': OrderedDict(),
                                          'output': OrderedDict(),
                                          'residual': OrderedDict()}

        force_alloc_complex = self._problem_meta['force_alloc_complex']

        # Check for complex step to set vectors up appropriately.
        # If any subsystem needs complex step, then we need to allocate it everywhere.
        nl_alloc_complex = force_alloc_complex
        for sub in self.system_iter(include_self=True, recurse=True):
            nl_alloc_complex |= 'cs' in sub._approx_schemes
            if nl_alloc_complex:
                break

        # Linear vectors allocated complex only if subsolvers require derivatives.
        if nl_alloc_complex:
            from openmdao.error_checking.check_config import check_allocate_complex_ln
            ln_alloc_complex = check_allocate_complex_ln(self, force_alloc_complex)
        else:
            ln_alloc_complex = False

        if self._has_input_scaling or self._has_output_scaling or self._has_resid_scaling:
            self._scale_factors = self._compute_root_scale_factors()
        else:
            self._scale_factors = None

        if self._vector_class is None:
            self._vector_class = self._local_vector_class

        for vec_name in ('nonlinear', 'linear'):
            sizes = self._var_sizes['output']
            ncol = 1
            if vec_name == 'nonlinear':
                alloc_complex = nl_alloc_complex
            else:
                alloc_complex = ln_alloc_complex

            for key in ['input', 'output', 'residual']:
                root_vectors[key][vec_name] = self._vector_class(vec_name, key, self,
                                                                 alloc_complex=alloc_complex)
        return root_vectors

    def _get_approx_scheme(self, method):
        """
        Return the approximation scheme associated with the given method, creating one if needed.

        Parameters
        ----------
        method : str
            Name of the type of approxmation scheme.

        Returns
        -------
        ApproximationScheme
            The ApproximationScheme associated with the given method.
        """
        if method == 'exact':
            return None
        if method not in _supported_methods:
            msg = '{}: Method "{}" is not supported, method must be one of {}'
            raise ValueError(msg.format(self.msginfo, method,
                             [m for m in _supported_methods if m != 'exact']))
        if method not in self._approx_schemes:
            self._approx_schemes[method] = _supported_methods[method]()
        return self._approx_schemes[method]

    def get_source(self, name):
        """
        Return the source variable connected to the given named variable.

        The name can be a promoted name or an absolute name.
        If the given variable is an input, the absolute name of the connected source will
        be returned.  If the given variable itself is a source, its own absolute name will
        be returned.

        Parameters
        ----------
        name : str
            Absolute or promoted name of the variable.

        Returns
        -------
        str
            The absolute name of the source variable.
        """
        try:
            prom2abs = self._problem_meta['prom2abs']
        except StandardError:
            raise RuntimeError(f"{self.msginfo}: get_source cannot be called for variable {name} "
                               "before Problem.setup has been called.")

        if name in prom2abs['output']:
            return prom2abs['output'][name][0]

        if name in prom2abs['input']:
            name = prom2abs['input'][name][0]
        model = self._problem_meta['model_ref']()
        if name in model._conn_global_abs_in2out:
            return model._conn_global_abs_in2out[name]

        return name

    def _setup(self, comm, mode, prob_meta):
        """
        Perform setup for this system and its descendant systems.

        Parameters
        ----------
        comm : MPI.Comm or <FakeComm> or None
            The global communicator.
        mode : str
            Derivative direction, either 'fwd', or 'rev', or 'auto'
        prob_meta : dict
            Problem level metadata dictionary.
        """
        # save a ref to the problem level options.
        self._problem_meta = prob_meta

        # reset any coloring if a Coloring object was not set explicitly
        if self._coloring_info['dynamic'] or self._coloring_info['static'] is not None:
            self._coloring_info['coloring'] = None

        self.pathname = ''
        self.comm = comm
        self._mode = mode

        # Besides setting up the processors, this method also builds the model hierarchy.
        self._setup_procs(self.pathname, comm, mode, self._problem_meta)

        prob_meta['config_info'] = _ConfigInfo()

        try:
            # Recurse model from the bottom to the top for configuring.
            self._configure()
        finally:
            prob_meta['config_info'] = None

        self._configure_check()

        self._setup_var_data()

        self._setup_vec_names()

        # promoted names must be known to determine implicit connections so this must be
        # called after _setup_var_data, and _setup_var_data will have to be partially redone
        # after auto_ivcs have been added, but auto_ivcs can't be added until after we know all of
        # the connections.
        self._setup_global_connections()
        self._setup_dynamic_shapes()

        self._top_level_post_connections(mode)

        self._problem_meta['relevant'] = self._init_relevance(mode)
        self._setup_var_sizes()

        self._top_level_post_sizes()

        # determine which connections are managed by which group, and check validity of connections
        self._setup_connections()

    def _top_level_post_connections(self, mode):
        # this runs after all connections are known
        pass

    def _top_level_post_sizes(self):
        # this runs after the variable sizes are known
        self._setup_global_shapes()

    def _setup_check(self):
        """
        Do any error checking on user's setup, before any other recursion happens.
        """
        pass

    def _configure_check(self):
        """
        Do any error checking on i/o and connections.
        """
        pass

    def _setup_dynamic_shapes(self):
        pass

    def _final_setup(self, comm):
        """
        Perform final setup for this system and its descendant systems.

        This part of setup is called automatically at the start of run_model or run_driver.

        Parameters
        ----------
        comm : MPI.Comm or <FakeComm> or None
            The global communicator.
        """
        if self._use_derivatives:
            # must call this before vector setup because it determines if we need to alloc commplex
            self._setup_partials()

        self._setup_vectors(self._get_root_vectors())

        # Transfers do not require recursion, but they have to be set up after the vector setup.
        self._setup_transfers()

        # Same situation with solvers, partials, and Jacobians.
        # If we're updating, we just need to re-run setup on these, but no recursion necessary.
        self._setup_solvers()
        self._setup_solver_print()
        if self._use_derivatives:
            self._setup_jacobians()

        self._setup_recording()

        self.set_initial_values()

    def _get_approx_subjac_keys(self):
        """
        Return a list of (of, wrt) keys needed for approx derivs for this group.

        Returns
        -------
        list
            List of approx derivative subjacobian keys.
        """
        if self._approx_subjac_keys is None:
            self._approx_subjac_keys = list(self._approx_subjac_keys_iter())

        return self._approx_subjac_keys

    def use_fixed_coloring(self, coloring=_STD_COLORING_FNAME, recurse=True):
        """
        Use a precomputed coloring for this System.

        Parameters
        ----------
        coloring : str
            A coloring filename.  If no arg is passed, filename will be determined
            automatically.
        recurse : bool
            If True, set fixed coloring in all subsystems that declare a coloring. Ignored
            if a specific coloring is passed in.
        """
        if coloring_mod._force_dyn_coloring and coloring is _STD_COLORING_FNAME:
            self._coloring_info['dynamic'] = True
            return  # don't use static this time

        self._coloring_info['static'] = coloring
        self._coloring_info['dynamic'] = False

        if coloring is not _STD_COLORING_FNAME:
            if recurse:
                issue_warning('recurse was passed to use_fixed_coloring but a specific coloring '
                              'was set, so recurse was ignored.',
                              prefix=self.pathname,
                              category=UnusedOptionWarning)
            if isinstance(coloring, Coloring):
                approx = self._get_approx_scheme(coloring._meta['method'])
                # force regen of approx groups on next call to compute_approximations
                approx._reset()
            return

        if recurse:
            for s in self._subsystems_myproc:
                s.use_fixed_coloring(coloring, recurse)

    def declare_coloring(self,
                         wrt=_DEFAULT_COLORING_META['wrt_patterns'],
                         method=_DEFAULT_COLORING_META['method'],
                         form=None,
                         step=None,
                         per_instance=_DEFAULT_COLORING_META['per_instance'],
                         num_full_jacs=_DEFAULT_COLORING_META['num_full_jacs'],
                         tol=_DEFAULT_COLORING_META['tol'],
                         orders=_DEFAULT_COLORING_META['orders'],
                         perturb_size=_DEFAULT_COLORING_META['perturb_size'],
                         min_improve_pct=_DEFAULT_COLORING_META['min_improve_pct'],
                         show_summary=_DEFAULT_COLORING_META['show_summary'],
                         show_sparsity=_DEFAULT_COLORING_META['show_sparsity']):
        """
        Set options for deriv coloring of a set of wrt vars matching the given pattern(s).

        Parameters
        ----------
        wrt : str or list of str
            The name or names of the variables that derivatives are taken with respect to.
            This can contain input names, output names, or glob patterns.
        method : str
            Method used to compute derivative: "fd" for finite difference, "cs" for complex step.
        form : str
            Finite difference form, can be "forward", "central", or "backward". Leave
            undeclared to keep unchanged from previous or default value.
        step : float
            Step size for finite difference. Leave undeclared to keep unchanged from previous
            or default value.
        per_instance : bool
            If True, a separate coloring will be generated for each instance of a given class.
            Otherwise, only one coloring for a given class will be generated and all instances
            of that class will use it.
        num_full_jacs : int
            Number of times to repeat partial jacobian computation when computing sparsity.
        tol : float
            Tolerance used to determine if an array entry is nonzero during sparsity determination.
        orders : int
            Number of orders above and below the tolerance to check during the tolerance sweep.
        perturb_size : float
            Size of input/output perturbation during generation of sparsity.
        min_improve_pct : float
            If coloring does not improve (decrease) the number of solves more than the given
            percentage, coloring will not be used.
        show_summary : bool
            If True, display summary information after generating coloring.
        show_sparsity : bool
            If True, display sparsity with coloring info after generating coloring.
        """
        if method not in ('fd', 'cs'):
            raise RuntimeError("{}: method must be one of ['fd', 'cs'].".format(self.msginfo))

        self._has_approx = True
        approx = self._get_approx_scheme(method)

        # start with defaults
        options = _DEFAULT_COLORING_META.copy()
        options.update(approx.DEFAULT_OPTIONS)

        if self._coloring_info['static'] is None:
            options['dynamic'] = True
        else:
            options['dynamic'] = False
            options['static'] = self._coloring_info['static']

        options['wrt_patterns'] = [wrt] if isinstance(wrt, str) else wrt
        options['method'] = method
        options['per_instance'] = per_instance
        options['num_full_jacs'] = num_full_jacs
        options['tol'] = tol
        options['orders'] = orders
        options['perturb_size'] = perturb_size
        options['min_improve_pct'] = min_improve_pct
        options['show_summary'] = show_summary
        options['show_sparsity'] = show_sparsity
        options['coloring'] = self._coloring_info['coloring']
        if form is not None:
            options['form'] = form
        if step is not None:
            options['step'] = step

        self._coloring_info = options

    def _compute_approx_coloring(self, recurse=False, **overrides):
        """
        Compute a coloring of the approximated derivatives.

        This assumes that the current System is in a proper state for computing approximated
        derivatives.

        Parameters
        ----------
        recurse : bool
            If True, recurse from this system down the system hierarchy.  Whenever a group
            is encountered that has specified its coloring metadata, we don't recurse below
            that group unless that group has a subsystem that has a nonlinear solver that uses
            gradients.
        **overrides : dict
            Any args that will override either default coloring settings or coloring settings
            resulting from an earlier call to declare_coloring.

        Returns
        -------
        list of Coloring
            The computed colorings.
        """
        if recurse:
            colorings = []
            my_coloring = self._coloring_info['coloring']
            grad_systems = self._get_gradient_nl_solver_systems()
            for s in self.system_iter(include_self=True, recurse=True):
                if my_coloring is None or s in grad_systems:
                    if s._coloring_info['coloring'] is not None:
                        coloring = s._compute_approx_coloring(recurse=False, **overrides)[0]
                        colorings.append(coloring)
                        if coloring is not None:
                            coloring._meta['pathname'] = s.pathname
                            coloring._meta['class'] = type(s).__name__
            return [c for c in colorings if c is not None] or [None]

        # don't override metadata if it's already declared
        info = self._coloring_info

        info.update(**overrides)
        if isinstance(info['wrt_patterns'], str):
            info['wrt_patterns'] = [info['wrt_patterns']]

        if info['method'] is None and self._approx_schemes:
            info['method'] = list(self._approx_schemes)[0]

        if info['coloring'] is None:
            # check to see if any approx derivs have been declared
            for meta in self._subjacs_info.values():
                if 'method' in meta and meta['method']:
                    break
            else:  # no approx derivs found
                if not (self._owns_approx_of or self._owns_approx_wrt):
                    issue_warning("No approx partials found but coloring was requested.  "
                                  "Declaring ALL partials as dense and approx "
                                  "(method='{}')".format(info['method']),
                                  prefix=self.msginfo, category=DerivativesWarning)
                    try:
                        self.declare_partials('*', '*', method=info['method'])
                    except AttributeError:  # this system must be a group
                        from openmdao.core.component import Component
                        from openmdao.core.indepvarcomp import IndepVarComp
                        from openmdao.components.exec_comp import ExecComp
                        for s in self.system_iter(recurse=True, typ=Component):
                            if not isinstance(s, ExecComp) and not isinstance(s, IndepVarComp):
                                s.declare_partials('*', '*', method=info['method'])
                    self._setup_partials()

        approx_scheme = self._get_approx_scheme(info['method'])

        if info['coloring'] is None and info['static'] is None:
            info['dynamic'] = True

        coloring_fname = self.get_approx_coloring_fname()

        # if we find a previously computed class coloring for our class, just use that
        # instead of regenerating a coloring.
        if not info['per_instance'] and coloring_fname in coloring_mod._CLASS_COLORINGS:
            info['coloring'] = coloring = coloring_mod._CLASS_COLORINGS[coloring_fname]
            if coloring is None:
                print("\nClass coloring for class '{}' wasn't good enough, "
                      "so skipping for '{}'".format(type(self).__name__, self.pathname))
                info['static'] = None
            else:
                print("\n{} using class coloring for class '{}'".format(self.pathname,
                                                                        type(self).__name__))
                info.update(coloring._meta)
                # force regen of approx groups during next compute_approximations
                approx_scheme._reset()
            return [coloring]

        from openmdao.core.group import Group
        is_total = isinstance(self, Group)

        # compute perturbations
        starting_inputs = self._inputs.asarray(copy=True)
        in_offsets = starting_inputs.copy()
        in_offsets[in_offsets == 0.0] = 1.0
        in_offsets *= info['perturb_size']

        starting_outputs = self._outputs.asarray(copy=True)
        out_offsets = starting_outputs.copy()
        out_offsets[out_offsets == 0.0] = 1.0
        out_offsets *= info['perturb_size']

        starting_resids = self._residuals.asarray(copy=True)

        # for groups, this does some setup of approximations
        self._setup_approx_coloring()

        save_first_call = self._first_call_to_linearize
        self._first_call_to_linearize = False
        sparsity_start_time = time.time()

        # tell approx scheme to limit itself to only colored columns
        approx_scheme._reset()
        approx_scheme._during_sparsity_comp = True

        self._update_wrt_matches(info)

        save_jac = self._jacobian

        # use special sparse jacobian to collect sparsity info
        self._jacobian = _ColSparsityJac(self, info)

        for i in range(info['num_full_jacs']):
            # randomize inputs (and outputs if implicit)
            if i > 0:
                self._inputs.set_val(starting_inputs +
                                     in_offsets * np.random.random(in_offsets.size))
                self._outputs.set_val(starting_outputs +
                                      out_offsets * np.random.random(out_offsets.size))
                if is_total:
                    self._solve_nonlinear()
                else:
                    self._apply_nonlinear()

                for scheme in self._approx_schemes.values():
                    scheme._reset()  # force a re-initialization of approx
                    approx_scheme._during_sparsity_comp = True

            self.run_linearize(sub_do_ln=False)

        sparsity, sp_info = self._jacobian.get_sparsity()

        self._jacobian = save_jac

        # revert uncolored approx back to normal
        approx_scheme._reset()

        sparsity_time = time.time() - sparsity_start_time

        ordered_wrt_info = list(self._jac_wrt_iter(info['wrt_matches']))
        ordered_of_info = list(self._jac_of_iter())

        sp_info['sparsity_time'] = sparsity_time
        sp_info['pathname'] = self.pathname
        sp_info['class'] = type(self).__name__
        sp_info['type'] = 'semi-total' if self._subsystems_allprocs else 'partial'

        if self.pathname:
            ordered_of_info = self._jac_var_info_abs2prom(ordered_of_info)
            ordered_wrt_info = self._jac_var_info_abs2prom(ordered_wrt_info)

        coloring = _compute_coloring(sparsity, 'fwd')

        # if the improvement wasn't large enough, don't use coloring
        pct = coloring._solves_info()[-1]
        if info['min_improve_pct'] > pct:
            info['coloring'] = info['static'] = None
            msg = f"Coloring was deactivated.  Improvement of {pct:.1f}% was less than min " \
                  f"allowed ({info['min_improve_pct']:.1f}%)."
            issue_warning(msg, prefix=self.msginfo, category=DerivativesWarning)
            if not info['per_instance']:
                coloring_mod._CLASS_COLORINGS[coloring_fname] = None
            return [None]

        coloring._row_vars = [t[0] for t in ordered_of_info]
        coloring._col_vars = [t[0] for t in ordered_wrt_info]
        coloring._row_var_sizes = [t[2] - t[1] for t in ordered_of_info]
        coloring._col_var_sizes = [t[2] - t[1] for t in ordered_wrt_info]

        coloring._meta.update(info)  # save metadata we used to create the coloring
        del coloring._meta['coloring']
        coloring._meta.update(sp_info)

        info['coloring'] = coloring

        approx = self._get_approx_scheme(coloring._meta['method'])
        # force regen of approx groups during next compute_approximations
        approx._reset()

        if info['show_sparsity'] or info['show_summary']:
            print("\nApprox coloring for '%s' (class %s)" % (self.pathname, type(self).__name__))

        if info['show_sparsity']:
            coloring.display_txt()
        if info['show_summary']:
            coloring.summary()

        self._save_coloring(coloring)

        if not info['per_instance']:
            # save the class coloring for other instances of this class to use
            coloring_mod._CLASS_COLORINGS[coloring_fname] = coloring

        # restore original inputs/outputs
        self._inputs.set_val(starting_inputs)
        self._outputs.set_val(starting_outputs)
        self._residuals.set_val(starting_resids)

        self._first_call_to_linearize = save_first_call

        return [coloring]

    def _setup_approx_coloring(self):
        pass

    def get_approx_coloring_fname(self):
        """
        Return the full pathname to a coloring file.

        Parameters
        ----------
        system : System
            The System having its coloring saved or loaded.

        Returns
        -------
        str
            Full pathname of the coloring file.
        """
        directory = self._problem_meta['coloring_dir']
        if not self.pathname:
            # total coloring
            return os.path.join(directory, 'total_coloring.pkl')

        if self._coloring_info.get('per_instance'):
            # base the name on the instance pathname
            fname = 'coloring_' + self.pathname.replace('.', '_') + '.pkl'
        else:
            # base the name on the class name
            fname = 'coloring_' + '_'.join(
                [self.__class__.__module__.replace('.', '_'), self.__class__.__name__]) + '.pkl'

        return os.path.join(directory, fname)

    def _save_coloring(self, coloring):
        """
        Save the coloring to a file based on this system's class or pathname.

        Parameters
        ----------
        coloring : Coloring
            See Coloring class docstring.
        """
        # under MPI, only save on proc 0
        if ((self._full_comm is not None and self._full_comm.rank == 0) or
                (self._full_comm is None and self.comm.rank == 0)):
            coloring.save(self.get_approx_coloring_fname())

    def _get_static_coloring(self):
        """
        Get the Coloring for this system.

        If necessary, load the Coloring from a file.

        Returns
        -------
        Coloring or None
            Coloring object, possible loaded from a file, or None
        """
        info = self._coloring_info
        coloring = info['coloring']
        if coloring is not None:
            return coloring

        static = info['static']
        if static is _STD_COLORING_FNAME or isinstance(static, str):
            if static is _STD_COLORING_FNAME:
                fname = self.get_approx_coloring_fname()
            else:
                fname = static
            print("%s: loading coloring from file %s" % (self.msginfo, fname))
            info['coloring'] = coloring = Coloring.load(fname)
            if info['wrt_patterns'] != coloring._meta['wrt_patterns']:
                raise RuntimeError("%s: Loaded coloring has different wrt_patterns (%s) than "
                                   "declared ones (%s)." %
                                   (self.msginfo, coloring._meta['wrt_patterns'],
                                    info['wrt_patterns']))
            info.update(info['coloring']._meta)
            approx = self._get_approx_scheme(info['method'])
            # force regen of approx groups during next compute_approximations
            approx._reset()
        elif isinstance(static, coloring_mod.Coloring):
            info['coloring'] = coloring = static

        if coloring is not None:
            info['dynamic'] = False

        info['static'] = coloring

        return coloring

    def _get_coloring(self):
        """
        Get the Coloring for this system.

        If necessary, load the Coloring from a file or dynamically generate it.

        Returns
        -------
        Coloring or None
            Coloring object, possible loaded from a file or dynamically generated, or None
        """
        coloring = self._get_static_coloring()
        if coloring is None and self._coloring_info['dynamic']:
            self._coloring_info['coloring'] = coloring = self._compute_approx_coloring()[0]
            if coloring is not None:
                self._coloring_info.update(coloring._meta)

        return coloring

    def _setup_par_fd_procs(self, comm):
        """
        Split up the comm for use in parallel FD.

        Parameters
        ----------
        comm : MPI.Comm or <FakeComm>
            MPI communicator object.

        Returns
        -------
        MPI.Comm or <FakeComm>
            MPI communicator object.
        """
        num_par_fd = self._num_par_fd
        if comm.size < num_par_fd:
            raise ValueError("%s: num_par_fd must be <= communicator size (%d)" %
                             (self.msginfo, comm.size))

        self._full_comm = comm

        if num_par_fd > 1:
            sizes, offsets = evenly_distrib_idxs(num_par_fd, comm.size)

            # a 'color' is assigned to each subsystem, with
            # an entry for each processor it will be given
            # e.g. [0, 0, 0, 1, 1, 1, 2, 2, 2, 3, 3, 3]
            color = np.empty(comm.size, dtype=INT_DTYPE)
            for i in range(num_par_fd):
                color[offsets[i]:offsets[i] + sizes[i]] = i

            self._par_fd_id = color[comm.rank]

            comm = self._full_comm.Split(self._par_fd_id)

        return comm

    def _setup_recording(self):
        if self._rec_mgr._recorders:
            myinputs = myoutputs = myresiduals = []

            options = self.recording_options
            incl = options['includes']
            excl = options['excludes']

            # includes and excludes for inputs are specified using _absolute_ names
            # vectors are keyed on absolute name, discretes on relative/promoted name
            if options['record_inputs']:
                myinputs = sorted([n for n in self._var_abs2prom['input']
                                   if check_path(n, incl, excl)])

            # includes and excludes for outputs are specified using _promoted_ names
            # vectors are keyed on absolute name, discretes on relative/promoted name
            if options['record_outputs']:
                myoutputs = sorted([n for n, prom in self._var_abs2prom['output'].items()
                                    if check_path(prom, incl, excl)])

                if self._var_discrete['output']:
                    # if we have discrete outputs then residual name set doesn't match output one
                    if options['record_residuals']:
                        contains = self._residuals._contains_abs
                        myresiduals = [n for n in myoutputs if contains(n)]
                elif options['record_residuals']:
                    myresiduals = myoutputs

            elif options['record_residuals']:
                abs2prom = self._var_abs2prom['output']
                myresiduals = [n for n in self._residuals._abs_iter()
                               if check_path(abs2prom[n], incl, excl)]

            self._filtered_vars_to_record = {
                'input': myinputs,
                'output': myoutputs,
                'residual': myresiduals
            }

            self._rec_mgr.startup(self)

        for subsys in self._subsystems_myproc:
            subsys._setup_recording()

    def _setup_procs(self, pathname, comm, mode, prob_meta):
        """
        Execute first phase of the setup process.

        Distribute processors, assign pathnames, and call setup on the component.
        Also reset internal data structures.

        Parameters
        ----------
        pathname : str
            Global name of the system, including the path.
        comm : MPI.Comm or <FakeComm>
            MPI communicator object.
        mode : string
            Derivatives calculation mode, 'fwd' for forward, and 'rev' for
            reverse (adjoint). Default is 'rev'.
        prob_meta : dict
            Problem level options.
        """
        self.pathname = pathname
        self._problem_meta = prob_meta
        self._first_call_to_linearize = True
        self._is_local = True
        self._vectors = {}
        self._full_comm = None
        self._approx_subjac_keys = None

        self.options._parent_name = self.msginfo
        self.recording_options._parent_name = self.msginfo
        self._mode = mode
        self._design_vars = OrderedDict()
        self._responses = OrderedDict()
        self._design_vars.update(self._static_design_vars)
        self._responses.update(self._static_responses)

    def _setup_var_data(self):
        """
        Compute the list of abs var names, abs/prom name maps, and metadata dictionaries.
        """
        self._var_prom2inds = {}
        self._var_allprocs_prom2abs_list = {'input': OrderedDict(), 'output': OrderedDict()}
        self._var_abs2prom = {'input': {}, 'output': {}}
        self._var_allprocs_abs2prom = {'input': {}, 'output': {}}
        self._var_allprocs_abs2meta = {'input': {}, 'output': {}}
        self._var_abs2meta = {'input': {}, 'output': {}}
        self._var_allprocs_discrete = {'input': {}, 'output': {}}
        self._var_allprocs_abs2idx = {}
        self._owning_rank = defaultdict(int)
        self._var_sizes = {}
        self._owned_sizes = None

    def _setup_var_index_maps(self):
        """
        Compute maps from abs var names to their index among allprocs variables in this system.

        Parameters
        ----------
        vec_name : str
            Name of vector.
        """
        abs2idx = self._var_allprocs_abs2idx = {}
        for io in ['input', 'output']:
            for i, abs_name in enumerate(self._var_allprocs_abs2meta[io]):
                abs2idx[abs_name] = i

    def _setup_global_shapes(self):
        """
        Compute the global size and shape of all variables on this system.
        """
        loc_meta = self._var_abs2meta

        for io in ('input', 'output'):
            # now set global sizes and shapes into metadata for distributed variables
            sizes = self._var_sizes[io]
            for idx, (abs_name, mymeta) in enumerate(self._var_allprocs_abs2meta[io].items()):
                local_shape = mymeta['shape']
                if mymeta['distributed']:
                    global_size = np.sum(sizes[:, idx])
                    mymeta['global_size'] = global_size

                    # assume that all but the first dimension of the shape of a
                    # distributed variable is the same on all procs
                    high_dims = local_shape[1:]
                    if high_dims:
                        high_size = np.prod(high_dims)
                        dim1 = global_size // high_size
                        if global_size % high_size != 0:
                            raise RuntimeError("%s: Global size of output '%s' (%s) does not agree "
                                               "with local shape %s" % (self.msginfo, abs_name,
                                                                        global_size, local_shape))
                        mymeta['global_shape'] = tuple([dim1] + list(high_dims))
                    else:
                        mymeta['global_shape'] = (global_size,)

                else:
                    # not distributed, just use local shape and size
                    mymeta['global_size'] = mymeta['size']
                    mymeta['global_shape'] = local_shape

                if abs_name in loc_meta[io]:
                    loc_meta[io][abs_name]['global_shape'] = mymeta['global_shape']
                    loc_meta[io][abs_name]['global_size'] = mymeta['global_size']

    def _setup_global_connections(self, conns=None):
        """
        Compute dict of all connections between this system's inputs and outputs.

        The connections come from 4 sources:
        1. Implicit connections owned by the current system
        2. Explicit connections declared by the current system
        3. Explicit connections declared by parent systems
        4. Implicit / explicit from subsystems

        Parameters
        ----------
        conns : dict
            Dictionary of connections passed down from parent group.
        """
        pass

    def _setup_vec_names(self):
        """
        Compute the list of vec_names.

        This is only called on the top level System during initial setup.
        """
        if self._use_derivatives:
            self._problem_meta['vec_names'] = ['nonlinear', 'linear']
        else:
            self._problem_meta['vec_names'] = ['nonlinear']

    def _init_relevance(self, mode):
        """
        Create the relevance dictionary.

        This is only called on the top level System.

        Parameters
        ----------
        mode : str
            Derivative direction, either 'fwd' or 'rev'.

        Returns
        -------
        dict
            The relevance dictionary.
        """
        if self._use_derivatives:
            desvars = self.get_design_vars(recurse=True, get_sizes=False, use_prom_ivc=False)
            responses = self.get_responses(recurse=True, get_sizes=False, use_prom_ivc=False)
            return self.get_relevant_vars(desvars, responses, mode)

        return {'@all': ({'input': ContainsAll(), 'output': ContainsAll()}, ContainsAll())}

    def _setup_driver_units(self):
        """
        Compute unit conversions for driver variables.
        """
        abs2meta = self._var_allprocs_abs2meta['output']
        pro2abs = self._var_allprocs_prom2abs_list['output']
        pro2abs_in = self._var_allprocs_prom2abs_list['input']

        dv = self._design_vars
        for name, meta in dv.items():

            units = meta['units']
            dv[name]['total_adder'] = dv[name]['adder']
            dv[name]['total_scaler'] = dv[name]['scaler']

            if units is not None:
                # If derivatives are not being calculated, then you reach here before ivc_source
                # is placed in the meta.
                try:
                    units_src = meta['ivc_source']
                except KeyError:
                    units_src = self.get_source(name)

                var_units = abs2meta[units_src]['units']

                if var_units == units:
                    continue

                if var_units is None:
                    msg = "{}: Target for design variable {} has no units, but '{}' units " + \
                          "were specified."
                    raise RuntimeError(msg.format(self.msginfo, name, units))

                if not is_compatible(var_units, units):
                    msg = "{}: Target for design variable {} has '{}' units, but '{}' units " + \
                          "were specified."
                    raise RuntimeError(msg.format(self.msginfo, name, var_units, units))

                factor, offset = unit_conversion(var_units, units)
                base_adder, base_scaler = determine_adder_scaler(None, None,
                                                                 dv[name]['adder'],
                                                                 dv[name]['scaler'])

                dv[name]['total_adder'] = offset + base_adder / factor
                dv[name]['total_scaler'] = base_scaler * factor

        resp = self._responses
        type_dict = {'con': 'constraint', 'obj': 'objective'}
        for name, meta in resp.items():

            units = meta['units']
            resp[name]['total_scaler'] = resp[name]['scaler']
            resp[name]['total_adder'] = resp[name]['adder']

            if units is not None:
                # If derivatives are not being calculated, then you reach here before ivc_source
                # is placed in the meta.
                try:
                    units_src = meta['ivc_source']
                except KeyError:
                    units_src = self.get_source(name)

                var_units = abs2meta[units_src]['units']

                if var_units == units:
                    continue

                if var_units is None:
                    msg = "{}: Target for {} {} has no units, but '{}' units " + \
                          "were specified."
                    raise RuntimeError(msg.format(self.msginfo, type_dict[meta['type']],
                                                  name, units))

                if not is_compatible(var_units, units):
                    msg = "{}: Target for {} {} has '{}' units, but '{}' units " + \
                          "were specified."
                    raise RuntimeError(msg.format(self.msginfo, type_dict[meta['type']],
                                                  name, var_units, units))

                factor, offset = unit_conversion(var_units, units)
                base_adder, base_scaler = determine_adder_scaler(None, None,
                                                                 resp[name]['adder'],
                                                                 resp[name]['scaler'])

                resp[name]['total_scaler'] = base_scaler * factor
                resp[name]['total_adder'] = offset + base_adder / factor

        for s in self._subsystems_myproc:
            s._setup_driver_units()

    def _setup_connections(self):
        """
        Compute dict of all connections owned by this system.
        """
        pass

    def _setup_vectors(self, root_vectors):
        """
        Compute all vectors for all vec names and assign excluded variables lists.

        Parameters
        ----------
        root_vectors : dict of dict of Vector
            Root vectors: first key is 'input', 'output', or 'residual'; second key is vec_name.
        """
        self._vectors = vectors = {'input': OrderedDict(),
                                   'output': OrderedDict(),
                                   'residual': OrderedDict()}

        # Allocate complex if root vector was allocated complex.
        alloc_complex = root_vectors['output']['nonlinear']._alloc_complex

        # This happens if you reconfigure and switch to 'cs' without forcing the vectors to be
        # initially allocated as complex.
        if not alloc_complex and 'cs' in self._approx_schemes:
            raise RuntimeError("{}: In order to activate complex step during reconfiguration, "
                               "you need to set 'force_alloc_complex' to True during setup. e.g. "
                               "'problem.setup(force_alloc_complex=True)'".format(self.msginfo))

        if self._vector_class is None:
            self._vector_class = self._local_vector_class

        vector_class = self._vector_class

        for vec_name in ('nonlinear', 'linear'):

            # Only allocate complex in the vectors we need.
            vec_alloc_complex = root_vectors['output'][vec_name]._alloc_complex

            for kind in ['input', 'output', 'residual']:
                rootvec = root_vectors[kind][vec_name]
                vectors[kind][vec_name] = vector_class(
                    vec_name, kind, self, rootvec, alloc_complex=vec_alloc_complex)

        self._inputs = vectors['input']['nonlinear']
        self._outputs = vectors['output']['nonlinear']
        self._residuals = vectors['residual']['nonlinear']

        for subsys in self._subsystems_myproc:
            subsys._scale_factors = self._scale_factors
            subsys._setup_vectors(root_vectors)

    def _compute_root_scale_factors(self):
        """
        Compute scale factors for all variables.

        Returns
        -------
        dict
            Mapping of each absoute var name to its corresponding scaling factor tuple.
        """
        # make this a defaultdict to handle the case of access using unconnected inputs
        scale_factors = defaultdict(lambda: {
            'input': (0.0, 1.0),
        })

        for abs_name, meta in self._var_allprocs_abs2meta['output'].items():
            ref0 = meta['ref0']
            res_ref = meta['res_ref']
            a0 = ref0
            a1 = meta['ref'] - ref0
            scale_factors[abs_name] = {
                'output': (a0, a1),
                'residual': (0.0, res_ref),
            }
        return scale_factors

    def _setup_transfers(self):
        """
        Compute all transfers that are owned by this system.
        """
        pass

    def _setup_solvers(self):
        """
        Perform setup in all solvers.
        """
        # remove old solver error files if they exist
        if self.pathname == '':
            rank = MPI.COMM_WORLD.rank if MPI is not None else 0
            if rank == 0:
                for f in os.listdir('.'):
                    if fnmatchcase(f, 'solver_errors.*.out'):
                        os.remove(f)

        if self._nonlinear_solver is not None:
            self._nonlinear_solver._setup_solvers(self, 0)
        if self._linear_solver is not None:
            self._linear_solver._setup_solvers(self, 0)

        for subsys in self._subsystems_myproc:
            subsys._setup_solvers()

    def _setup_jacobians(self, recurse=True):
        """
        Set and populate jacobians down through the system tree.

        Parameters
        ----------
        recurse : bool
            If True, setup jacobians in all descendants.
        """
        asm_jac_solvers = set()
        if self._linear_solver is not None:
            asm_jac_solvers.update(self._linear_solver._assembled_jac_solver_iter())

        nl_asm_jac_solvers = set()
        if self.nonlinear_solver is not None:
            nl_asm_jac_solvers.update(self.nonlinear_solver._assembled_jac_solver_iter())

        asm_jac = None
        if asm_jac_solvers:
            asm_jac = _asm_jac_types[self.options['assembled_jac_type']](system=self)
            self._assembled_jac = asm_jac
            for s in asm_jac_solvers:
                s._assembled_jac = asm_jac

        if nl_asm_jac_solvers:
            if asm_jac is None:
                asm_jac = _asm_jac_types[self.options['assembled_jac_type']](system=self)
            for s in nl_asm_jac_solvers:
                s._assembled_jac = asm_jac

        if self._has_approx:
            self._set_approx_partials_meta()

        # At present, we don't support a AssembledJacobian in a group
        # if any subcomponents are matrix-free.
        if asm_jac is not None:
            if self.matrix_free:
                raise RuntimeError("%s: AssembledJacobian not supported for matrix-free "
                                   "subcomponent." % self.msginfo)

        if recurse:
            for subsys in self._subsystems_myproc:
                subsys._setup_jacobians()

    def set_initial_values(self):
        """
        Set all input and output variables to their declared initial values.
        """
        for abs_name, meta in self._var_abs2meta['input'].items():
            self._inputs.set_var(abs_name, meta['value'])

        for abs_name, meta in self._var_abs2meta['output'].items():
            self._outputs.set_var(abs_name, meta['value'])

    def _get_promotion_maps(self):
        """
        Define variable maps based on promotes lists.

        Returns
        -------
        dict of {'input': {str:(str, info), ...}, 'output': {str:(str, info), ...}}
            dictionary mapping input/output variable names
            to (promoted name, promotion_info) tuple.
        """
        from openmdao.core.group import Group
        prom_names = self._var_allprocs_prom2abs_list
        gname = self.name + '.' if self.name else ''

        def split_list(lst):
            """
            Yield match type, name/pattern/tuple info, and src_indices info.

            Parameters
            ----------
            lst : list
                List of names, patterns and/or tuples specifying promotes.

            Yields
            ------
            Enum
                match type
            str
                name or pattern string
            (str, _PromotesInfo)
                name/rename/pattern, promotion info (src_indices, etc.)
            """
            for entry in lst:
                key, pinfo = entry
                if isinstance(key, str):
                    # note, conditional here is faster than using precompiled regex
                    if '*' in key or '?' in key or '[' in key:
                        yield _MatchType.PATTERN, key, entry
                    else:
                        yield _MatchType.NAME, key, entry
                elif isinstance(key, tuple) and len(key) == 2:
                    yield _MatchType.RENAME, key[0], (key[1], pinfo)
                else:
                    raise TypeError(f"when adding subsystem '{self.pathname}', entry '{key}'"
                                    " is not a string or tuple of size 2.")

        def _dup(io, matches, match_type, name, tup):
            """
            Report error or warning when attempting to promote a variable twice.

            Parameters
            ----------
            matches : dict {'input': ..., 'output': ...}
                Dict of promoted names and associated info.
            match_type : intEnum
                Indicates whether match is an explicit name, rename, or pattern match.
            name : str
                Name of promoted variable that is specified multiple times.
            tup : tuple (?, _PromotesInfo)
                First entry can be name, rename, or pattern depending on the match type.

            Returns
            -------
            bool
                If True, ignore the new match, else replace the old with the new.
            """
            old_name, old_key, old_info, old_match_type = matches[io][name]
            _, info = tup
            if old_match_type == _MatchType.RENAME:
                old_key = (old_name, old_key)
            else:
                old_using = f"'{old_key}'"
            if match_type == _MatchType.RENAME:
                new_using = (name, tup[0])
            else:
                new_using = f"'{tup[0]}'"

            mismatch = info.compare(old_info) if info is not None else ()
            if mismatch:
                raise RuntimeError(f"{self.msginfo}: {io} variable '{name}', promoted using "
                                   f"{new_using}, was already promoted using {old_using} with "
                                   f"different values for {mismatch}.")

            if old_match_type != _MatchType.PATTERN:
                if old_key != tup[0]:
                    raise RuntimeError(f"{self.msginfo}: Can't alias promoted {io} '{name}' to "
                                       f"'{tup[0]}' because '{name}' has already been promoted as "
                                       f"'{old_key}'.")

            if old_key != '*':
                msg = f"{io} variable '{name}', promoted using {new_using}, " \
                      f"was already promoted using {old_using}."
                issue_warning(msg, prefix=self.msginfo, category=PromotionWarning)

            return match_type == _MatchType.PATTERN

        def resolve(to_match, io_types, matches, proms):
            """
            Determine the mapping of promoted names to the parent scope for a promotion type.

            This is called once for promotes or separately for promotes_inputs and promotes_outputs.
            """
            if not to_match:
                return

            # always add '*' and so we won't report if it matches nothing (in the case where the
            # system has no variables of that io type)
            found = set(('*',))

            for match_type, key, tup in split_list(to_match):
                s, pinfo = tup
                if match_type == _MatchType.PATTERN:
                    for io in io_types:
                        if io == 'output':
                            pinfo = None
                        if key == '*' and not matches[io]:  # special case. add everything
                            matches[io] = pmap = {n: (n, key, pinfo, match_type) for n in proms[io]}
                        else:
                            pmap = matches[io]
                            nmatch = len(pmap)
                            for n in proms[io]:
                                if fnmatchcase(n, key):
                                    if not (n in pmap and _dup(io, matches, match_type, n, tup)):
                                        pmap[n] = (n, key, pinfo, match_type)
                            if len(pmap) > nmatch:
                                found.add(key)
                else:  # NAME or RENAME
                    for io in io_types:
                        if io == 'output':
                            pinfo = None
                        pmap = matches[io]
                        if key in proms[io]:
                            if key in pmap:
                                _dup(io, matches, match_type, key, tup)
                            pmap[key] = (s, key, pinfo, match_type)
                            if match_type == _MatchType.NAME:
                                found.add(key)
                            else:
                                found.add((key, s))

            not_found = set(n for n, _ in to_match) - found
            if not_found:
                if (not self._var_abs2meta['input'] and not self._var_abs2meta['output'] and
                        isinstance(self, Group)):
                    empty_group_msg = ' Group contains no variables.'
                else:
                    empty_group_msg = ''
                if len(io_types) == 2:
                    call = 'promotes'
                else:
                    call = 'promotes_%ss' % io_types[0]

                not_found = sorted(not_found, key=lambda x: x if isinstance(x, str) else x[0])
                raise RuntimeError(f"{self.msginfo}: '{call}' failed to find any matches for the "
                                   f"following names or patterns: {not_found}.{empty_group_msg}")

        maps = {'input': {}, 'output': {}}

        if self._var_promotes['input'] or self._var_promotes['output']:
            if self._var_promotes['any']:
                raise RuntimeError("%s: 'promotes' cannot be used at the same time as "
                                   "'promotes_inputs' or 'promotes_outputs'." % self.msginfo)
            resolve(self._var_promotes['input'], ('input',), maps, prom_names)
            resolve(self._var_promotes['output'], ('output',), maps, prom_names)
        else:
            resolve(self._var_promotes['any'], ('input', 'output'), maps, prom_names)

        return maps

    def _get_scope(self):
        """
        Find the input and output variables that are needed for a particular matvec product.

        Returns
        -------
        (set, set)
            Sets of output and input variables.
        """
        try:
            return self._scope_cache[None]
        except KeyError:
            self._scope_cache[None] = (frozenset(self._var_abs2meta['output']), _empty_frozen_set)
            return self._scope_cache[None]

    @contextmanager
    def _unscaled_context(self, outputs=(), residuals=()):
        """
        Context manager for units and scaling for vectors.

        Temporarily puts vectors in a physical and unscaled state, because
        internally, vectors are nominally in a dimensionless and scaled state.

        Parameters
        ----------
        outputs : list of output <Vector> objects
            List of output vectors to apply the unit and scaling conversions.
        residuals : list of residual <Vector> objects
            List of residual vectors to apply the unit and scaling conversions.
        """
        if self._has_output_scaling:
            for vec in outputs:
                vec.scale_to_phys()
        if self._has_resid_scaling:
            for vec in residuals:
                vec.scale_to_phys()

        try:

            yield

        finally:

            if self._has_output_scaling:
                for vec in outputs:
                    vec.scale_to_norm()

            if self._has_resid_scaling:
                for vec in residuals:
                    vec.scale_to_norm()

    @contextmanager
    def _scaled_context_all(self):
        """
        Context manager that temporarily puts all vectors in a scaled state.
        """
        if self._has_output_scaling:
            for vec in self._vectors['output'].values():
                vec.scale_to_norm()
        if self._has_resid_scaling:
            for vec in self._vectors['residual'].values():
                vec.scale_to_norm()

        try:

            yield

        finally:

            if self._has_output_scaling:
                for vec in self._vectors['output'].values():
                    vec.scale_to_phys()
            if self._has_resid_scaling:
                for vec in self._vectors['residual'].values():
                    vec.scale_to_phys()

    @contextmanager
    def _matvec_context(self, scope_out, scope_in, mode, clear=True):
        """
        Context manager for vectors.

        For the given vec_name, return vectors that use a set of
        internal variables that are relevant to the current matrix-vector
        product.  This is called only from _apply_linear.

        Parameters
        ----------
        scope_out : frozenset or None
            Set of absolute output names in the scope of this mat-vec product.
            If None, all are in the scope.
        scope_in : frozenset or None
            Set of absolute input names in the scope of this mat-vec product.
            If None, all are in the scope.
        mode : str
            Key for specifying derivative direction. Values are 'fwd'
            or 'rev'.
        clear : bool(True)
            If True, zero out residuals (in fwd mode) or inputs and outputs
            (in rev mode).

        Yields
        ------
        (d_inputs, d_outputs, d_residuals) : tuple of Vectors
            Yields the three Vectors configured internally to deal only
            with variables relevant to the current matrix vector product.

        """
        d_inputs = self._vectors['input']['linear']
        d_outputs = self._vectors['output']['linear']
        d_residuals = self._vectors['residual']['linear']

        if clear:
            if mode == 'fwd':
                d_residuals.set_val(0.0)
            else:  # rev
                d_inputs.set_val(0.0)
                d_outputs.set_val(0.0)

        if scope_out is None and scope_in is None:
            yield d_inputs, d_outputs, d_residuals
        else:
            old_ins = d_inputs._names
            old_outs = d_outputs._names

            if scope_out is not None:
                d_outputs._names = scope_out.intersection(d_outputs._abs_iter())
            if scope_in is not None:
                d_inputs._names = scope_in.intersection(d_inputs._abs_iter())

            try:
                yield d_inputs, d_outputs, d_residuals
            finally:
                # reset _names so users will see full vector contents
                d_inputs._names = old_ins
                d_outputs._names = old_outs

    @contextmanager
    def _call_user_function(self, fname, protect_inputs=True,
                            protect_outputs=False, protect_residuals=False):
        """
        Context manager that wraps a call to a user defined function.

        Protect any vectors that should not be modified to help prevent user error
        and add information about the system to any errors that don't have it already.

        Parameters
        ----------
        fname : str
            Name of the user defined function.
        protect_inputs : bool
            If True, then set the inputs vector to be read only
        protect_outputs : bool
            If True, then set the outputs vector to be read only
        protect_residuals : bool
            If True, then set the residuals vector to be read only
        """
        self._inputs.read_only = protect_inputs
        self._outputs.read_only = protect_outputs
        self._residuals.read_only = protect_residuals

        try:
            yield
        except Exception:
            err_type, err, trace = sys.exc_info()
            if str(err).startswith(self.msginfo):
                raise err
            else:
                raise err_type(f"{self.msginfo}: Error calling {fname}(), {err}")
        finally:
            self._inputs.read_only = False
            self._outputs.read_only = False
            self._residuals.read_only = False

    def get_nonlinear_vectors(self):
        """
        Return the inputs, outputs, and residuals vectors.

        Returns
        -------
        (inputs, outputs, residuals) : tuple of <Vector> instances
            Yields the inputs, outputs, and residuals nonlinear vectors.
        """
        if self._inputs is None:
            raise RuntimeError("{}: Cannot get vectors because setup has not yet been "
                               "called.".format(self.msginfo))

        return self._inputs, self._outputs, self._residuals

    def get_linear_vectors(self):
        """
        Return the linear inputs, outputs, and residuals vectors.

        Returns
        -------
        (inputs, outputs, residuals): tuple of <Vector> instances
            Yields the linear inputs, outputs, and residuals vectors.
        """
        if self._inputs is None:
            raise RuntimeError("{}: Cannot get vectors because setup has not yet been "
                               "called.".format(self.msginfo))

        return (self._vectors['input']['linear'],
                self._vectors['output']['linear'],
                self._vectors['residual']['linear'])

    def _get_var_offsets(self):
        """
        Compute global offsets for variables.

        Returns
        -------
        dict
            Arrays of global offsets keyed by vec_name and deriv direction.
        """
        if self._var_offsets is None:
            offsets = self._var_offsets = {}
            for type_ in ['input', 'output']:
                vsizes = self._var_sizes[type_]
                if vsizes.size > 0:
                    csum = np.empty(vsizes.size, dtype=INT_DTYPE)
                    csum[0] = 0
                    csum[1:] = np.cumsum(vsizes)[:-1]
                    offsets[type_] = csum.reshape(vsizes.shape)
                else:
                    offsets[type_] = np.zeros(0, dtype=INT_DTYPE).reshape((1, 0))

        return self._var_offsets

    @property
    def nonlinear_solver(self):
        """
        Get the nonlinear solver for this system.
        """
        return self._nonlinear_solver

    @nonlinear_solver.setter
    def nonlinear_solver(self, solver):
        """
        Set this system's nonlinear solver.
        """
        self._nonlinear_solver = solver

    @property
    def linear_solver(self):
        """
        Get the linear solver for this system.
        """
        return self._linear_solver

    @linear_solver.setter
    def linear_solver(self, solver):
        """
        Set this system's linear solver.
        """
        self._linear_solver = solver

    @property
    def _force_alloc_complex(self):
        return self._problem_meta['force_alloc_complex']

    @property
    def _use_derivatives(self):
        return self._problem_meta['use_derivatives']

    @property
    def _local_vector_class(self):
        return self._problem_meta['local_vector_class']

    @property
    def _distributed_vector_class(self):
        return self._problem_meta['distributed_vector_class']

    @property
    def _vec_names(self):
        return self._problem_meta['vec_names']

    @property
    def _recording_iter(self):
        return self._problem_meta['recording_iter']

    @property
    def _relevant(self):
        return self._problem_meta['relevant']

    @property
    def _static_mode(self):
        """
        Return True if we are outside of setup.

        In this case, add_input, add_output, and add_subsystem all add to the
        '_static' versions of the respective data structures.
        These data structures are never reset during setup.

        Returns
        -------
        True if outside of setup.
        """
        return self._problem_meta is None or self._problem_meta['static_mode']

    def _set_solver_print(self, level=2, depth=1e99, type_='all'):
        """
        Apply the given print settings to the internal solvers, recursively.

        Parameters
        ----------
        level : int
            iprint level. Set to 2 to print residuals each iteration; set to 1
            to print just the iteration totals; set to 0 to disable all printing
            except for failures, and set to -1 to disable all printing including failures.
        depth : int
            How deep to recurse. For example, you can set this to 0 if you only want
            to print the top level linear and nonlinear solver messages. Default
            prints everything.
        type_ : str
            Type of solver to set: 'LN' for linear, 'NL' for nonlinear, or 'all' for all.
        """
        if self._linear_solver is not None and type_ != 'NL':
            self._linear_solver._set_solver_print(level=level, type_=type_)
        if self.nonlinear_solver is not None and type_ != 'LN':
            self.nonlinear_solver._set_solver_print(level=level, type_=type_)

        for subsys, _ in self._subsystems_allprocs.values():

            current_depth = subsys.pathname.count('.')
            if current_depth >= depth:
                continue

            subsys._set_solver_print(level=level, depth=depth - current_depth, type_=type_)

            if subsys._linear_solver is not None and type_ != 'NL':
                subsys._linear_solver._set_solver_print(level=level, type_=type_)
            if subsys.nonlinear_solver is not None and type_ != 'LN':
                subsys.nonlinear_solver._set_solver_print(level=level, type_=type_)

    def _setup_solver_print(self, recurse=True):
        """
        Apply the cached solver print settings during setup.

        Parameters
        ----------
        recurse : bool
            Whether to call this method in subsystems.
        """
        for level, depth, type_ in self._solver_print_cache:
            self._set_solver_print(level, depth, type_)

        if recurse:
            for subsys in self._subsystems_myproc:
                subsys._setup_solver_print(recurse=recurse)

    def set_solver_print(self, level=2, depth=1e99, type_='all'):
        """
        Control printing for solvers and subsolvers in the model.

        Parameters
        ----------
        level : int
            iprint level. Set to 2 to print residuals each iteration; set to 1
            to print just the iteration totals; set to 0 to disable all printing
            except for failures, and set to -1 to disable all printing including failures.
        depth : int
            How deep to recurse. For example, you can set this to 0 if you only want
            to print the top level linear and nonlinear solver messages. Default
            prints everything.
        type_ : str
            Type of solver to set: 'LN' for linear, 'NL' for nonlinear, or 'all' for all.
        """
        if (level, depth, type_) not in self._solver_print_cache:
            self._solver_print_cache.append((level, depth, type_))

    def _set_approx_partials_meta(self):
        # this will load a static coloring (if any) and will populate wrt_matches if
        # there is any coloring (static or dynamic).
        self._get_static_wrt_matches()

    def _get_static_wrt_matches(self):
        """
        Return wrt_matches for static coloring if there is one.

        Returns
        -------
        list of str or ()
            List of wrt_matches for a static coloring or () if there isn't one.
        """
        if (self._coloring_info['coloring'] is not None and
                self._coloring_info['wrt_matches'] is None):
            self._update_wrt_matches(self._coloring_info)

        # if coloring has been specified, we don't want to have multiple
        # approximations for the same subjac, so don't register any new
        # approximations when the wrt matches those used in the coloring.
        if self._get_static_coloring() is not None:  # static coloring has been specified
            return self._coloring_info['wrt_matches']

        return ()  # for dynamic coloring or no coloring

    def system_iter(self, include_self=False, recurse=True, typ=None):
        """
        Yield a generator of local subsystems of this system.

        Parameters
        ----------
        include_self : bool
            If True, include this system in the iteration.
        recurse : bool
            If True, iterate over the whole tree under this system.
        typ : type
            If not None, only yield Systems that match that are instances of the
            given type.
        """
        if include_self and (typ is None or isinstance(self, typ)):
            yield self

        for s in self._subsystems_myproc:
            if typ is None or isinstance(s, typ):
                yield s
            if recurse:
                for sub in s.system_iter(recurse=True, typ=typ):
                    yield sub

    def _create_indexer(self, indices, typename, vname):
        """
        Return an Indexer instance and it's size if possible.

        Parameters
        ----------
        indices : ndarray or sequence of ints
            The indices used to create the Indexer.
        typename : str
            Type name of the variable.  Could be 'design var', 'objective' or 'constraint'.
        vname : str
            Name of the variable.

        Returns
        -------
        Indexer
            The newly created Indexer
        int or None
            The size of the indices, if known.
        """
        if not (indices is None or _is_slicer_op(indices)):
            arr = np.asarray(indices)
            if arr.dtype.kind not in ('i', 'u') or len(arr.shape) == 0:
                raise ValueError(f"{self.msginfo}: If specified, {typename} '{vname}' indices "
                                 "must be a sequence of integers.")
        try:
            idxer = indexer[indices]
        except Exception as err:
            raise err.__class__(f"{self.msginfo}: Invalid indices {indices} for {typename} "
                                f"'{vname}'.")

        # size may not be available at this point, but get it if we can in order to allow
        # some earlier error checking
        try:
            size = idxer.size()
        except Exception:
            size = None

        return idxer, size

    def add_design_var(self, name, lower=None, upper=None, ref=None, ref0=None, indices=None,
                       adder=None, scaler=None, units=None,
                       parallel_deriv_color=None, cache_linear_solution=False):
        r"""
        Add a design variable to this system.

        Parameters
        ----------
        name : string
            Name of the design variable in the system.
        lower : float or ndarray, optional
            Lower boundary for the input
        upper : upper or ndarray, optional
            Upper boundary for the input
        ref : float or ndarray, optional
            Value of design var that scales to 1.0 in the driver.
        ref0 : float or ndarray, optional
            Value of design var that scales to 0.0 in the driver.
        indices : iter of int, optional
            If an input is an array, these indicate which entries are of
            interest for this particular design variable.  These may be
            positive or negative integers.
        units : str, optional
            Units to convert to before applying scaling.
        adder : float or ndarray, optional
            Value to add to the model value to get the scaled value for the driver. adder
            is first in precedence.  adder and scaler are an alterantive to using ref
            and ref0.
        scaler : float or ndarray, optional
            value to multiply the model value to get the scaled value for the driver. scaler
            is second in precedence. adder and scaler are an alterantive to using ref
            and ref0.
        parallel_deriv_color : string
            If specified, this design var will be grouped for parallel derivative
            calculations with other variables sharing the same parallel_deriv_color.
        cache_linear_solution : bool
            If True, store the linear solution vectors for this variable so they can
            be used to start the next linear solution with an initial guess equal to the
            solution from the previous linear solve.

        Notes
        -----
        The response can be scaled using ref and ref0.
        The argument :code:`ref0` represents the physical value when the scaled value is 0.
        The argument :code:`ref` represents the physical value when the scaled value is 1.
        """
        if name in self._design_vars or name in self._static_design_vars:
            msg = "{}: Design Variable '{}' already exists."
            raise RuntimeError(msg.format(self.msginfo, name))

        # Name must be a string
        if not isinstance(name, str):
            raise TypeError('{}: The name argument should be a string, got {}'.format(self.msginfo,
                                                                                      name))

        if units is not None:
            if not isinstance(units, str):
                raise TypeError(f"{self.msginfo}: The units argument should be a str or None for "
                                f"design_var '{name}'.")
            try:
                units = simplify_unit(units, msginfo=self.msginfo)
            except ValueError as e:
                raise(ValueError(f"{str(e)[:-1]} for design_var '{name}'."))

        # Convert ref/ref0 to ndarray/float as necessary
        ref = format_as_float_or_array('ref', ref, val_if_none=None, flatten=True)
        ref0 = format_as_float_or_array('ref0', ref0, val_if_none=None, flatten=True)

        # determine adder and scaler based on args
        adder, scaler = determine_adder_scaler(ref0, ref, adder, scaler)

        if lower is None:
            # if not set, set lower to -INF_BOUND and don't apply adder/scaler
            lower = -INF_BOUND
        else:
            # Convert lower to ndarray/float as necessary
            lower = format_as_float_or_array('lower', lower, flatten=True)
            # Apply scaler/adder
            lower = (lower + adder) * scaler

        if upper is None:
            # if not set, set upper to INF_BOUND and don't apply adder/scaler
            upper = INF_BOUND
        else:
            # Convert upper to ndarray/float as necessary
            upper = format_as_float_or_array('upper', upper, flatten=True)
            # Apply scaler/adder
            upper = (upper + adder) * scaler

        if self._static_mode:
            design_vars = self._static_design_vars
        else:
            design_vars = self._design_vars

        dv = OrderedDict()

        if isinstance(scaler, np.ndarray):
            if np.all(scaler == 1.0):
                scaler = None
        elif scaler == 1.0:
            scaler = None
        dv['scaler'] = scaler

        if isinstance(adder, np.ndarray):
            if not np.any(adder):
                adder = None
        elif adder == 0.0:
            adder = None
        dv['adder'] = adder

        dv['name'] = name
        dv['upper'] = upper
        dv['lower'] = lower
        dv['ref'] = ref
        dv['ref0'] = ref0
        dv['units'] = units
        dv['cache_linear_solution'] = cache_linear_solution

        if indices is not None:
            indices, size = self._create_indexer(indices, 'design var', name)
            if size is not None:
                dv['size'] = size

<<<<<<< HEAD
            if _is_slicer_op(indices):
                pass
            # If given, indices must be a sequence
            elif not (isinstance(indices, Iterable) and
                      all([isinstance(i, Integral) for i in indices])):
                raise ValueError("{}: If specified, design var indices must be a sequence of "
                                 "integers.".format(self.msginfo))
            else:
                indices = np.atleast_1d(indices)
                dvs['size'] = size = len(indices)

            # All refs: check the shape if necessary
            for item, item_name in zip([ref, ref0, scaler, adder, upper, lower],
                                       ['ref', 'ref0', 'scaler', 'adder', 'upper', 'lower']):
                if isinstance(item, np.ndarray):
                    if item.size != size:
                        raise ValueError("%s: When adding design var '%s', %s should have size "
                                         "%d but instead has size %d." % (self.msginfo, name,
                                                                          item_name, size,
                                                                          item.size))

        dvs['indices'] = indices
        dvs['parallel_deriv_color'] = parallel_deriv_color
=======
        dv['indices'] = indices
        dv['parallel_deriv_color'] = parallel_deriv_color
        dv['vectorize_derivs'] = vectorize_derivs
        if vectorize_derivs:
            warn_deprecation(f"{self.msginfo}: The 'vectorize_derivs' arg when adding design "
                             f"variable '{name}' is deprecated and will be removed in a future "
                             "release.")
>>>>>>> 2b762d3d

        self._check_voi_meta_sizes('design var', dv,
                                   ['ref', 'ref0', 'scaler', 'adder', 'upper', 'lower'])

        design_vars[name] = dv

    def add_response(self, name, type_, lower=None, upper=None, equals=None,
                     ref=None, ref0=None, indices=None, index=None, units=None,
                     adder=None, scaler=None, linear=False, parallel_deriv_color=None,
                     cache_linear_solution=False):
        r"""
        Add a response variable to this system.

        The response can be scaled using ref and ref0.
        The argument :code:`ref0` represents the physical value when the scaled value is 0.
        The argument :code:`ref` represents the physical value when the scaled value is 1.

        Parameters
        ----------
        name : string
            Name of the response variable in the system.
        type_ : string
            The type of response. Supported values are 'con' and 'obj'
        lower : float or ndarray, optional
            Lower boundary for the variable
        upper : upper or ndarray, optional
            Upper boundary for the variable
        equals : equals or ndarray, optional
            Equality constraint value for the variable
        ref : float or ndarray, optional
            Value of response variable that scales to 1.0 in the driver.
        ref0 : upper or ndarray, optional
            Value of response variable that scales to 0.0 in the driver.
        indices : sequence of int, optional
            If variable is an array, these indicate which entries are of
            interest for this particular response.
        index : int, optional
            If variable is an array, this indicates which entry is of
            interest for this particular response.
        units : str, optional
            Units to convert to before applying scaling.
        adder : float or ndarray, optional
            Value to add to the model value to get the scaled value for the driver. adder
            is first in precedence.  adder and scaler are an alterantive to using ref
            and ref0.
        scaler : float or ndarray, optional
            value to multiply the model value to get the scaled value for the driver. scaler
            is second in precedence. adder and scaler are an alterantive to using ref
            and ref0.
        linear : bool
            Set to True if constraint is linear. Default is False.
        parallel_deriv_color : string
            If specified, this design var will be grouped for parallel derivative
            calculations with other variables sharing the same parallel_deriv_color.
        cache_linear_solution : bool
            If True, store the linear solution vectors for this variable so they can
            be used to start the next linear solution with an initial guess equal to the
            solution from the previous linear solve.
        """
        # Name must be a string
        if not isinstance(name, str):
            raise TypeError('{}: The name argument should be a string, '
                            'got {}'.format(self.msginfo, name))

        # Type must be a string and one of 'con' or 'obj'
        if not isinstance(type_, str):
            raise TypeError('{}: The type argument should be a string'.format(self.msginfo))
        elif type_ not in ('con', 'obj'):
            raise ValueError('{}: The type must be one of \'con\' or \'obj\': '
                             'Got \'{}\' instead'.format(self.msginfo, name))

        if units is not None:
            if not isinstance(units, str):
                raise TypeError(f"{self.msginfo}: The units argument should be a str or None for "
                                f"response '{name}'.")
            try:
                units = simplify_unit(units, msginfo=self.msginfo)
            except ValueError as e:
                raise(ValueError(f"{str(e)[:-1]} for response '{name}'."))

        typemap = {'con': 'Constraint', 'obj': 'Objective'}
        if name in self._responses or name in self._static_responses:
            msg = "{}: {} '{}' already exists.".format(self.msginfo, typemap[type_], name)
            raise RuntimeError(msg.format(name))

        # Convert ref/ref0 to ndarray/float as necessary
        ref = format_as_float_or_array('ref', ref, val_if_none=None, flatten=True)
        ref0 = format_as_float_or_array('ref0', ref0, val_if_none=None, flatten=True)

        # determine adder and scaler based on args
        adder, scaler = determine_adder_scaler(ref0, ref, adder, scaler)

        # A constraint cannot be an equality and inequality constraint
        if equals is not None and (lower is not None or upper is not None):
            msg = "{}: Constraint '{}' cannot be both equality and inequality."
            raise ValueError(msg.format(self.msginfo, name))

        if self._static_mode:
            responses = self._static_responses
        else:
            responses = self._responses

        resp = OrderedDict()

        if type_ == 'con':

            # Convert lower to ndarray/float as necessary
            try:
                if lower is None:
                    # don't apply adder/scaler if lower not set
                    lower = -INF_BOUND
                else:
                    lower = format_as_float_or_array('lower', lower, flatten=True)
                    lower = (lower + adder) * scaler
            except (TypeError, ValueError):
                raise TypeError("Argument 'lower' can not be a string ('{}' given). You can not "
                                "specify a variable as lower bound. You can only provide constant "
                                "float values".format(lower))

            # Convert upper to ndarray/float as necessary
            try:
                if upper is None:
                    # don't apply adder/scaler if upper not set
                    upper = INF_BOUND
                else:
                    upper = format_as_float_or_array('upper', upper, flatten=True)
                    upper = (upper + adder) * scaler
            except (TypeError, ValueError):
                raise TypeError("Argument 'upper' can not be a string ('{}' given). You can not "
                                "specify a variable as upper bound. You can only provide constant "
                                "float values".format(upper))
            # Convert equals to ndarray/float as necessary
            if equals is not None:
                try:
                    equals = format_as_float_or_array('equals', equals, flatten=True)
                except (TypeError, ValueError):
                    raise TypeError("Argument 'equals' can not be a string ('{}' given). You can "
                                    "not specify a variable as equals bound. You can only provide "
                                    "constant float values".format(equals))
                equals = (equals + adder) * scaler

            resp['lower'] = lower
            resp['upper'] = upper
            resp['equals'] = equals
            resp['linear'] = linear
            if indices is not None:
                indices, size = self._create_indexer(indices, resp_types[type_], name)
                if size is not None:
                    resp['size'] = size
            resp['indices'] = indices
        else:  # 'obj'
            if index is not None:
                if not isinstance(index, Integral):
                    raise TypeError(f"{self.msginfo}: index must be of integral type, but type is "
                                    f"{type(index).__name__}")
                index = indexer[index]
                resp['size'] = 1
            resp['indices'] = index

        if isinstance(scaler, np.ndarray):
            if np.all(scaler == 1.0):
                scaler = None
        elif scaler == 1.0:
            scaler = None
        resp['scaler'] = scaler

        if isinstance(adder, np.ndarray):
            if not np.any(adder):
                adder = None
        elif adder == 0.0:
            adder = None
        resp['adder'] = adder

        resp['name'] = name
        resp['ref'] = ref
        resp['ref0'] = ref0
        resp['type'] = type_
        resp['units'] = units
        resp['cache_linear_solution'] = cache_linear_solution

        resp['parallel_deriv_color'] = parallel_deriv_color

        self._check_voi_meta_sizes(resp_types[resp['type']], resp, resp_size_checks[resp['type']])

        responses[name] = resp

    def add_constraint(self, name, lower=None, upper=None, equals=None,
                       ref=None, ref0=None, adder=None, scaler=None, units=None,
                       indices=None, linear=False, parallel_deriv_color=None,
                       cache_linear_solution=False):
        r"""
        Add a constraint variable to this system.

        Parameters
        ----------
        name : string
            Name of the response variable in the system.
        lower : float or ndarray, optional
            Lower boundary for the variable
        upper : float or ndarray, optional
            Upper boundary for the variable
        equals : float or ndarray, optional
            Equality constraint value for the variable
        ref : float or ndarray, optional
            Value of response variable that scales to 1.0 in the driver.
        ref0 : float or ndarray, optional
            Value of response variable that scales to 0.0 in the driver.
        adder : float or ndarray, optional
            Value to add to the model value to get the scaled value for the driver. adder
            is first in precedence.  adder and scaler are an alterantive to using ref
            and ref0.
        scaler : float or ndarray, optional
            value to multiply the model value to get the scaled value for the driver. scaler
            is second in precedence. adder and scaler are an alterantive to using ref
            and ref0.
        units : str, optional
            Units to convert to before applying scaling.
        indices : sequence of int, optional
            If variable is an array, these indicate which entries are of
            interest for this particular response.  These may be positive or
            negative integers.
        linear : bool
            Set to True if constraint is linear. Default is False.
        parallel_deriv_color : string
            If specified, this design var will be grouped for parallel derivative
            calculations with other variables sharing the same parallel_deriv_color.
        cache_linear_solution : bool
            If True, store the linear solution vectors for this variable so they can
            be used to start the next linear solution with an initial guess equal to the
            solution from the previous linear solve.

        Notes
        -----
        The response can be scaled using ref and ref0.
        The argument :code:`ref0` represents the physical value when the scaled value is 0.
        The argument :code:`ref` represents the physical value when the scaled value is 1.
        The arguments (:code:`lower`, :code:`upper`, :code:`equals`) can not be strings or variable
        names.
        """
        self.add_response(name=name, type_='con', lower=lower, upper=upper,
                          equals=equals, scaler=scaler, adder=adder, ref=ref,
                          ref0=ref0, indices=indices, linear=linear, units=units,
                          parallel_deriv_color=parallel_deriv_color,
                          cache_linear_solution=cache_linear_solution)

    def add_objective(self, name, ref=None, ref0=None, index=None, units=None,
                      adder=None, scaler=None, parallel_deriv_color=None,
                      cache_linear_solution=False):
        r"""
        Add a response variable to this system.

        Parameters
        ----------
        name : string
            Name of the response variable in the system.
        ref : float or ndarray, optional
            Value of response variable that scales to 1.0 in the driver.
        ref0 : float or ndarray, optional
            Value of response variable that scales to 0.0 in the driver.
        index : int, optional
            If variable is an array, this indicates which entry is of
            interest for this particular response. This may be a positive
            or negative integer.
        units : str, optional
            Units to convert to before applying scaling.
        adder : float or ndarray, optional
            Value to add to the model value to get the scaled value for the driver. adder
            is first in precedence.  adder and scaler are an alterantive to using ref
            and ref0.
        scaler : float or ndarray, optional
            value to multiply the model value to get the scaled value for the driver. scaler
            is second in precedence. adder and scaler are an alterantive to using ref
            and ref0.
        parallel_deriv_color : string
            If specified, this design var will be grouped for parallel derivative
            calculations with other variables sharing the same parallel_deriv_color.
        cache_linear_solution : bool
            If True, store the linear solution vectors for this variable so they can
            be used to start the next linear solution with an initial guess equal to the
            solution from the previous linear solve.

        Notes
        -----
        The objective can be scaled using scaler and adder, where

        .. math::

            x_{scaled} = scaler(x + adder)

        or through the use of ref/ref0, which map to scaler and adder through
        the equations:

        .. math::

            0 = scaler(ref_0 + adder)

            1 = scaler(ref + adder)

        which results in:

        .. math::

            adder = -ref_0

            scaler = \frac{1}{ref + adder}
        """
        if index is not None and not isinstance(index, int):
            raise TypeError('{}: If specified, objective index must be '
                            'an int.'.format(self.msginfo))
        self.add_response(name, type_='obj', scaler=scaler, adder=adder,
                          ref=ref, ref0=ref0, index=index, units=units,
                          parallel_deriv_color=parallel_deriv_color,
                          cache_linear_solution=cache_linear_solution)

    def _check_voi_meta_sizes(self, typename, meta, names):
        """
        Check that sizes of named metadata agree with meta['size'].

        Parameters
        ----------
        typename : str
            'design var', 'objective', or 'constraint'
        meta : dict
            Metadata dictionary.
        names : list of str
            The metadata entries at each of these names must match meta['size'].
        """
        if 'size' in meta and meta['size'] is not None:
            size = meta['size']
            for mname in names:
                val = meta[mname]
                if isinstance(val, np.ndarray) and size != val.size:
                    raise ValueError(f"{self.msginfo}: When adding {typename} '{meta['name']}',"
                                     f" {mname} should have size {size} but instead has size "
                                     f"{val.size}.")

    def get_design_vars(self, recurse=True, get_sizes=True, use_prom_ivc=True):
        """
        Get the DesignVariable settings from this system.

        Retrieve all design variable settings from the system and, if recurse
        is True, all of its subsystems.

        Parameters
        ----------
        recurse : bool
            If True, recurse through the subsystems and return the path of
            all design vars relative to the this system.
        get_sizes : bool, optional
            If True, compute the size of each design variable.
        use_prom_ivc : bool
            Translate auto_ivc_names to their promoted input names.

        Returns
        -------
        dict
            The design variables defined in the current system and, if
            recurse=True, its subsystems.

        """
        pro2abs_out = self._var_allprocs_prom2abs_list['output']
        pro2abs_in = self._var_allprocs_prom2abs_list['input']
        model = self._problem_meta['model_ref']()
        conns = model._conn_global_abs_in2out
        abs2meta_out = model._var_allprocs_abs2meta['output']

        # Human readable error message during Driver setup.
        out = OrderedDict()
        try:
            for name, data in self._design_vars.items():
                if 'parallel_deriv_color' in data and data['parallel_deriv_color'] is not None:
                    self._problem_meta['using_par_deriv_color'] = True

                if name in pro2abs_out:

                    # This is an output name, most likely a manual indepvarcomp.
                    abs_name = pro2abs_out[name][0]
                    out[abs_name] = data
                    out[abs_name]['ivc_source'] = abs_name
                    out[abs_name]['distributed'] = \
                        abs_name in abs2meta_out and abs2meta_out[abs_name]['distributed']

                else:  # assume an input name else KeyError

                    # Design variable on an auto_ivc input, so use connected output name.
                    in_abs = pro2abs_in[name][0]
                    ivc_path = conns[in_abs]
                    distrib = ivc_path in abs2meta_out and abs2meta_out[ivc_path]['distributed']
                    if use_prom_ivc:
                        out[name] = data
                        out[name]['ivc_source'] = ivc_path
                        out[name]['distributed'] = distrib
                    else:
                        out[ivc_path] = data
                        out[ivc_path]['ivc_source'] = ivc_path
                        out[ivc_path]['distributed'] = distrib

        except KeyError as err:
            msg = "{}: Output not found for design variable {}."
            raise RuntimeError(msg.format(self.msginfo, str(err)))

        if get_sizes:
            # Size them all
            sizes = model._var_sizes['output']
            abs2idx = model._var_allprocs_abs2idx
            owning_rank = model._owning_rank

            for name, meta in out.items():

                src_name = name
                if meta['ivc_source'] is not None:
                    src_name = meta['ivc_source']

                if 'size' not in meta:
                    if src_name in abs2idx:
                        if meta['distributed']:
                            meta['size'] = sizes[model.comm.rank, abs2idx[src_name]]
                        else:
                            meta['size'] = sizes[owning_rank[src_name], abs2idx[src_name]]
                    else:
                        meta['size'] = 0  # discrete var, don't know size
                meta['size'] = int(meta['size'])  # make default int so will be json serializable

                if src_name in abs2idx:  # var is continuous
                    indices = meta['indices']
                    vmeta = abs2meta_out[src_name]
                    meta['distributed'] = vmeta['distributed']
                    if indices is not None:
                        # Index defined in this response.
                        # update src shapes for Indexer objects
                        indices.set_src_shape(vmeta['global_shape'])
                        indices = indices.shaped_instance()
                        meta['size'] = len(indices)
                        meta['global_size'] = len(indices) if vmeta['distributed'] \
                            else vmeta['global_size']
                    else:
                        meta['global_size'] = vmeta['global_size']

                    self._check_voi_meta_sizes('design var', meta,
                                               ['ref', 'ref0', 'scaler', 'adder', 'upper', 'lower'])
                else:
                    meta['global_size'] = 0  # discrete var

        if recurse:
            abs2prom_in = self._var_allprocs_abs2prom['input']
            for subsys in self._subsystems_myproc:
                dvs = subsys.get_design_vars(recurse=recurse, get_sizes=get_sizes,
                                             use_prom_ivc=use_prom_ivc)
                if use_prom_ivc:
                    # have to promote subsystem prom name to this level
                    sub_pro2abs_in = subsys._var_allprocs_prom2abs_list['input']
                    for dv, meta in dvs.items():
                        if dv in sub_pro2abs_in:
                            abs_dv = sub_pro2abs_in[dv][0]
                            out[abs2prom_in[abs_dv]] = meta
                        else:
                            out[dv] = meta
                else:
                    out.update(dvs)

            if self.comm.size > 1 and self._subsystems_allprocs:
                my_out = out
                allouts = self.comm.allgather(out)
                out = OrderedDict()
                for rank, all_out in enumerate(allouts):
                    for name, meta in all_out.items():
                        if name not in out:
                            if name in my_out:
                                out[name] = my_out[name]
                            else:
                                out[name] = meta

        return out

    def get_responses(self, recurse=True, get_sizes=True, use_prom_ivc=False):
        """
        Get the response variable settings from this system.

        Retrieve all response variable settings from the system as a dict,
        keyed by variable name.

        Parameters
        ----------
        recurse : bool, optional
            If True, recurse through the subsystems and return the path of
            all responses relative to the this system.
        get_sizes : bool, optional
            If True, compute the size of each response.
        use_prom_ivc : bool
            Translate auto_ivc_names to their promoted input names.

        Returns
        -------
        dict
            The responses defined in the current system and, if
            recurse=True, its subsystems.

        """
        prom2abs_out = self._var_allprocs_prom2abs_list['output']
        prom2abs_in = self._var_allprocs_prom2abs_list['input']
        model = self._problem_meta['model_ref']()
        conns = model._conn_global_abs_in2out
        abs2meta_out = model._var_allprocs_abs2meta['output']

        # Human readable error message during Driver setup.
        try:
            out = {}
            for name, data in self._responses.items():
                if 'parallel_deriv_color' in data and data['parallel_deriv_color'] is not None:
                    self._problem_meta['using_par_deriv_color'] = True

                if name in prom2abs_out:
                    abs_name = prom2abs_out[name][0]
                    out[abs_name] = data
                    out[abs_name]['ivc_source'] = abs_name
                    out[abs_name]['distributed'] = \
                        abs_name in abs2meta_out and abs2meta_out[abs_name]['distributed']

                else:
                    # A constraint can be on an auto_ivc input, so use connected
                    # output name.
                    in_abs = prom2abs_in[name][0]
                    ivc_path = conns[in_abs]
                    distrib = ivc_path in abs2meta_out and abs2meta_out[ivc_path]['distributed']
                    if use_prom_ivc:
                        out[name] = data
                        out[name]['ivc_source'] = ivc_path
                        out[name]['distributed'] = distrib
                    else:
                        out[ivc_path] = data
                        out[ivc_path]['ivc_source'] = ivc_path
                        out[ivc_path]['distributed'] = distrib

        except KeyError as err:
            msg = "{}: Output not found for response {}."
            raise RuntimeError(msg.format(self.msginfo, str(err)))

        if get_sizes:
            # Size them all
            sizes = model._var_sizes['output']
            abs2idx = model._var_allprocs_abs2idx
            owning_rank = model._owning_rank
            for response in out.values():
                name = response['ivc_source']

                # Discrete vars
                if name not in abs2idx:
                    response['size'] = response['global_size'] = 0  # discrete var, don't know size
                    continue

                meta = abs2meta_out[name]
                response['distributed'] = meta['distributed']

                if response['indices'] is not None:
                    indices = response['indices']
                    indices.set_src_shape(meta['global_shape'])
                    indices = indices.shaped_instance()
                    response['size'] = sz = len(indices)
                    response['global_size'] = sz if meta['distributed'] else meta['global_size']
                else:
                    response['size'] = sizes[owning_rank[name], abs2idx[name]]
                    response['global_size'] = meta['global_size']

                self._check_voi_meta_sizes(resp_types[response['type']], response,
                                           resp_size_checks[response['type']])

        if recurse:
            abs2prom_in = self._var_allprocs_abs2prom['input']
            for subsys in self._subsystems_myproc:
                resps = subsys.get_responses(recurse=recurse, get_sizes=get_sizes,
                                             use_prom_ivc=use_prom_ivc)
                if use_prom_ivc:
                    # have to promote subsystem prom name to this level
                    sub_pro2abs_in = subsys._var_allprocs_prom2abs_list['input']
                    for dv, meta in resps.items():
                        if dv in sub_pro2abs_in:
                            abs_resp = sub_pro2abs_in[dv][0]
                            out[abs2prom_in[abs_resp]] = meta
                        else:
                            out[dv] = meta
                else:
                    out.update(resps)

            if self.comm.size > 1 and self._subsystems_allprocs:
                all_outs = self.comm.allgather(out)
                out = OrderedDict()
                for rank, all_out in enumerate(all_outs):
                    out.update(all_out)

        return out

    def get_constraints(self, recurse=True):
        """
        Get the Constraint settings from this system.

        Retrieve the constraint settings for the current system as a dict,
        keyed by variable name.

        Parameters
        ----------
        recurse : bool, optional
            If True, recurse through the subsystems and return the path of
            all constraints relative to the this system.

        Returns
        -------
        dict
            The constraints defined in the current system.

        """
        return OrderedDict((key, response) for (key, response) in
                           self.get_responses(recurse=recurse).items()
                           if response['type'] == 'con')

    def get_objectives(self, recurse=True):
        """
        Get the Objective settings from this system.

        Retrieve all objectives settings from the system as a dict, keyed
        by variable name.

        Parameters
        ----------
        recurse : bool, optional
            If True, recurse through the subsystems and return the path of
            all objective relative to the this system.

        Returns
        -------
        dict
            The objectives defined in the current system.

        """
        return OrderedDict((key, response) for (key, response) in
                           self.get_responses(recurse=recurse).items()
                           if response['type'] == 'obj')

    def run_apply_nonlinear(self):
        """
        Compute residuals.

        This calls _apply_nonlinear, but with the model assumed to be in an unscaled state.
        """
        with self._scaled_context_all():
            self._apply_nonlinear()

    def get_io_metadata(self, iotypes=('input', 'output'), metadata_keys=None,
                        includes=None, excludes=None, tags=(), get_remote=False, rank=None,
                        return_rel_names=True):
        """
        Retrieve metdata for a filtered list of variables.

        Parameters
        ----------
        iotypes : str or iter of str
            Will contain either 'input', 'output', or both.  Defaults to both.
        metadata_keys : iter of str or None
            Names of metadata entries to be retrieved or None, meaning retrieve all
            available 'allprocs' metadata.  If 'values' or 'src_indices' are required,
            their keys must be provided explicitly since they are not found in the 'allprocs'
            metadata and must be retrieved from local metadata located in each process.
        includes : str, iter of str or None
            Collection of glob patterns for pathnames of variables to include. Default is None,
            which includes all variables.
        excludes : str, iter of str or None
            Collection of glob patterns for pathnames of variables to exclude. Default is None.
        tags : str or iter of strs
            User defined tags that can be used to filter what gets listed. Only inputs with the
            given tags will be listed.
            Default is None, which means there will be no filtering based on tags.
        get_remote : bool
            If True, retrieve variables from other MPI processes as well.
        rank : int or None
            If None, and get_remote is True, retrieve values from all MPI process to all other
            MPI processes.  Otherwise, if get_remote is True, retrieve values from all MPI
            processes only to the specified rank.
        return_rel_names : bool
            If True, the names returned will be relative to the scope of this System. Otherwise
            they will be absolute names.

        Returns
        -------
        dict
            A dict of metadata keyed on name, where name is either absolute or relative
            based on the value of the `return_rel_names` arg, and metadata is a dict containing
            entries based on the value of the metadata_keys arg.  Every metadata dict will
            always contain two entries, 'promoted_name' and 'discrete', to indicate a given
            variable's promoted name and whether or not it is discrete.
        """
        prefix = self.pathname + '.' if self.pathname else ''
        rel_idx = len(prefix)

        if isinstance(iotypes, str):
            iotypes = (iotypes,)
        if isinstance(includes, str):
            includes = (includes,)
        if isinstance(excludes, str):
            excludes = (excludes,)

        loc2meta = self._var_abs2meta
        all2meta = self._var_allprocs_abs2meta

        dynset = set(('shape', 'size', 'value'))
        gather_keys = {'value', 'src_indices'}
        need_gather = get_remote and self.comm.size > 1
        if metadata_keys is not None:
            keyset = set(metadata_keys)
            diff = keyset - allowed_meta_names
            if diff:
                raise RuntimeError(f"{self.msginfo}: {sorted(diff)} are not valid metadata entry "
                                   "names.")
        need_local_meta = metadata_keys is not None and len(gather_keys.intersection(keyset)) > 0
        nodyn = metadata_keys is None or keyset.intersection(dynset)

        if need_local_meta:
            metadict = loc2meta
            disc_metadict = self._var_discrete
        else:
            metadict = all2meta
            disc_metadict = self._var_allprocs_discrete
            need_gather = False  # we can get everything from 'allprocs' dict without gathering

        if tags:
            tagset = make_set(tags)

        result = {}

        it = self._var_allprocs_abs2prom if get_remote else self._var_abs2prom

        for iotype in iotypes:
            cont2meta = metadict[iotype]
            disc2meta = disc_metadict[iotype]

            for abs_name, prom in it[iotype].items():
                if not match_prom_or_abs(abs_name, prom, includes, excludes):
                    continue

                rel_name = abs_name[rel_idx:]

                if abs_name in all2meta[iotype]:  # continuous
                    meta = cont2meta[abs_name] if abs_name in cont2meta else None
                    distrib = all2meta[iotype][abs_name]['distributed']
                    if nodyn:
                        a2m = all2meta[iotype][abs_name]
                        if a2m['shape'] is None and (a2m['shape_by_conn'] or a2m['copy_shape']):
                            raise RuntimeError(f"{self.msginfo}: Can't retrieve shape, size, or "
                                               f"value for dynamically sized variable '{prom}' "
                                               "because they aren't known yet.")
                else:  # discrete
                    if need_local_meta:  # use relative name for discretes
                        meta = disc2meta[rel_name] if rel_name in disc2meta else None
                    else:
                        meta = disc2meta[abs_name]
                    distrib = False

                if meta is None:
                    ret_meta = None
                else:
                    if metadata_keys is None:
                        ret_meta = meta.copy()
                    else:
                        ret_meta = {}
                        for key in metadata_keys:
                            try:
                                ret_meta[key] = meta[key]
                            except KeyError:
                                ret_meta[key] = 'Unavailable'

                if need_gather:
                    if distrib or abs_name in self._vars_to_gather:
                        if rank is None:
                            allproc_metas = self.comm.allgather(ret_meta)
                        else:
                            allproc_metas = self.comm.gather(ret_meta, root=rank)

                        if rank is None or self.comm.rank == rank:
                            if not ret_meta:
                                ret_meta = {}
                            if distrib:
                                if 'value' in metadata_keys:
                                    # assemble the full distributed value
                                    dist_vals = [m['value'] for m in allproc_metas
                                                 if m is not None and m['value'].size > 0]
                                    if dist_vals:
                                        ret_meta['value'] = np.concatenate(dist_vals)
                                    else:
                                        ret_meta['value'] = np.zeros(0)
                                if 'src_indices' in metadata_keys:
                                    # assemble full src_indices
                                    dist_src_inds = [m['src_indices'] for m in allproc_metas
                                                     if m is not None and m['src_indices'].size > 0]
                                    if dist_src_inds:
                                        ret_meta['src_indices'] = np.concatenate(dist_src_inds)
                                    else:
                                        ret_meta['src_indices'] = np.zeros(0, dtype=INT_DTYPE)

                            elif abs_name in self._vars_to_gather:
                                for m in allproc_metas:
                                    if m is not None:
                                        ret_meta = m
                                        break
                        else:
                            ret_meta = None

                if ret_meta is not None:
                    ret_meta['prom_name'] = prom
                    ret_meta['discrete'] = abs_name not in all2meta

                    vname = rel_name if return_rel_names else abs_name

                    if tags and not tagset & ret_meta['tags']:
                        continue

                    result[vname] = ret_meta

        return result

    def list_inputs(self,
                    values=True,
                    prom_name=False,
                    units=False,
                    shape=False,
                    global_shape=False,
                    desc=False,
                    hierarchical=True,
                    print_arrays=False,
                    tags=None,
                    includes=None,
                    excludes=None,
                    all_procs=False,
                    out_stream=_DEFAULT_OUT_STREAM):
        """
        Write a list of input names and other optional information to a specified stream.

        Parameters
        ----------
        values : bool, optional
            When True, display/return input values. Default is True.
        prom_name : bool, optional
            When True, display/return the promoted name of the variable.
            Default is False.
        units : bool, optional
            When True, display/return units. Default is False.
        shape : bool, optional
            When True, display/return the shape of the value. Default is False.
        global_shape : bool, optional
            When True, display/return the global shape of the value. Default is False.
        desc : bool, optional
            When True, display/return description. Default is False.
        hierarchical : bool, optional
            When True, human readable output shows variables in hierarchical format.
        print_arrays : bool, optional
            When False, in the columnar display, just display norm of any ndarrays with size > 1.
            The norm is surrounded by vertical bars to indicate that it is a norm.
            When True, also display full values of the ndarray below the row. Format is affected
            by the values set with numpy.set_printoptions
            Default is False.
        tags : str or list of strs
            User defined tags that can be used to filter what gets listed. Only inputs with the
            given tags will be listed.
            Default is None, which means there will be no filtering based on tags.
        includes : None or iter of str
            Collection of glob patterns for pathnames of variables to include. Default is None,
            which includes all input variables.
        excludes : None or iter of str
            Collection of glob patterns for pathnames of variables to exclude. Default is None.
        all_procs : bool, optional
            When True, display output on all ranks. Default is False, which will display
            output only from rank 0.
        out_stream : file-like object
            Where to send human readable output. Default is sys.stdout.
            Set to None to suppress.

        Returns
        -------
        list of (name, metadata)
            List of input names and other optional information about those inputs.
        """
        metavalues = values and self._inputs is None
        keynames = ['value', 'units', 'shape', 'global_shape', 'desc', 'tags']
        keyvals = [metavalues, units, shape, global_shape, desc, tags is not None]
        keys = [n for i, n in enumerate(keynames) if keyvals[i]]

        inputs = self.get_io_metadata(('input',), keys, includes, excludes, tags,
                                      get_remote=True,
                                      rank=None if all_procs or values else 0,
                                      return_rel_names=False)

        if inputs:
            to_remove = ['discrete']
            if tags:
                to_remove.append('tags')
            if not prom_name:
                to_remove.append('prom_name')

            for _, meta in inputs.items():
                for key in to_remove:
                    del meta[key]

        if values and self._inputs is not None:
            # we want value from the input vector, not from the metadata
            for n, meta in inputs.items():
                meta['value'] = self._abs_get_val(n, get_remote=True,
                                                  rank=None if all_procs else 0, kind='input')

        if not inputs or (not all_procs and self.comm.rank != 0):
            return []

        if out_stream:
            self._write_table('input', inputs, hierarchical, print_arrays, all_procs,
                              out_stream)

        if self.pathname:
            # convert to relative names
            rel_idx = len(self.pathname) + 1
            inputs = [(n[rel_idx:], meta) for n, meta in inputs.items()]
        else:
            inputs = list(inputs.items())

        return inputs

    def list_outputs(self,
                     explicit=True, implicit=True,
                     values=True,
                     prom_name=False,
                     residuals=False,
                     residuals_tol=None,
                     units=False,
                     shape=False,
                     global_shape=False,
                     bounds=False,
                     scaling=False,
                     desc=False,
                     hierarchical=True,
                     print_arrays=False,
                     tags=None,
                     includes=None,
                     excludes=None,
                     all_procs=False,
                     list_autoivcs=False,
                     out_stream=_DEFAULT_OUT_STREAM):
        """
        Write a list of output names and other optional information to a specified stream.

        Parameters
        ----------
        explicit : bool, optional
            include outputs from explicit components. Default is True.
        implicit : bool, optional
            include outputs from implicit components. Default is True.
        values : bool, optional
            When True, display output values. Default is True.
        prom_name : bool, optional
            When True, display the promoted name of the variable.
            Default is False.
        residuals : bool, optional
            When True, display residual values. Default is False.
        residuals_tol : float, optional
            If set, limits the output of list_outputs to only variables where
            the norm of the resids array is greater than the given 'residuals_tol'.
            Default is None.
        units : bool, optional
            When True, display units. Default is False.
        shape : bool, optional
            When True, display/return the shape of the value. Default is False.
        global_shape : bool, optional
            When True, display/return the global shape of the value. Default is False.
        bounds : bool, optional
            When True, display/return bounds (lower and upper). Default is False.
        scaling : bool, optional
            When True, display/return scaling (ref, ref0, and res_ref). Default is False.
        desc : bool, optional
            When True, display/return description. Default is False.
        hierarchical : bool, optional
            When True, human readable output shows variables in hierarchical format.
        print_arrays : bool, optional
            When False, in the columnar display, just display norm of any ndarrays with size > 1.
            The norm is surrounded by vertical bars to indicate that it is a norm.
            When True, also display full values of the ndarray below the row. Format  is affected
            by the values set with numpy.set_printoptions
            Default is False.
        tags : str or list of strs
            User defined tags that can be used to filter what gets listed. Only outputs with the
            given tags will be listed.
            Default is None, which means there will be no filtering based on tags.
        includes : None or iter of str
            Collection of glob patterns for pathnames of variables to include. Default is None,
            which includes all output variables.
        excludes : None or iter of str
            Collection of glob patterns for pathnames of variables to exclude. Default is None.
        all_procs : bool, optional
            When True, display output on all processors. Default is False.
        list_autoivcs : bool
            If True, include auto_ivc outputs in the listing.  Defaults to False.
        out_stream : file-like
            Where to send human readable output. Default is sys.stdout.
            Set to None to suppress.

        Returns
        -------
        list of (name, metadata)
            List of output names and other optional information about those outputs.
        """
        keynames = ['value', 'units', 'shape', 'global_shape', 'desc', 'tags']
        keyflags = [values, units, shape, global_shape, desc, tags]

        keys = [name for i, name in enumerate(keynames) if keyflags[i]]

        if bounds:
            keys.extend(('lower', 'upper'))
        if scaling:
            keys.extend(('ref', 'ref0', 'res_ref'))

        outputs = self.get_io_metadata(('output',), keys, includes, excludes, tags,
                                       get_remote=True,
                                       rank=None if all_procs or values or residuals else 0,
                                       return_rel_names=False)

        # filter auto_ivcs if requested
        if outputs and not list_autoivcs:
            outputs = {n: m for n, m in outputs.items() if not n.startswith('_auto_ivc.')}

        # get values & resids
        if self._outputs is not None and (values or residuals or residuals_tol):
            to_remove = []

            for name, meta in outputs.items():
                if values:
                    # we want value from the input vector, not from the metadata
                    meta['value'] = self._abs_get_val(name, get_remote=True,
                                                      rank=None if all_procs else 0, kind='output')
                if residuals or residuals_tol:
                    resids = self._abs_get_val(name, get_remote=True,
                                               rank=None if all_procs else 0,
                                               kind='residual')
                    if residuals_tol and np.linalg.norm(resids) < residuals_tol:
                        to_remove.append(name)
                    elif residuals:
                        meta['resids'] = resids

            # remove any outputs that don't pass the residuals_tol filter
            for name in to_remove:
                del outputs[name]

        # NOTE: calls to _abs_get_val() above are collective calls and must be done on all procs
        if not outputs or (not all_procs and self.comm.rank != 0):
            return []

        # remove metadata we don't want to show/return
        to_remove = ['discrete']
        if tags:
            to_remove.append('tags')
        if not prom_name:
            to_remove.append('prom_name')

        for _, meta in outputs.items():
            for key in to_remove:
                del meta[key]

        rel_idx = len(self.pathname) + 1 if self.pathname else 0

        states = set(self._list_states())
        if explicit:
            expl_outputs = {n: m for n, m in outputs.items() if n not in states}
            if out_stream:
                self._write_table('explicit', expl_outputs, hierarchical, print_arrays,
                                  all_procs, out_stream)

            if self.name:  # convert to relative name
                expl_outputs = [(n[rel_idx:], meta) for n, meta in expl_outputs.items()]
            else:
                expl_outputs = list(expl_outputs.items())

        if implicit:
            impl_outputs = {}
            if residuals_tol:
                for n, m in outputs.items():
                    if n in states:
                        if residuals_tol and 'resids' in m:
                            if np.linalg.norm(m['resids']) >= residuals_tol:
                                impl_outputs[n] = m
                        else:
                            impl_outputs[n] = m
            else:
                impl_outputs = {n: m for n, m in outputs.items() if n in states}
            if out_stream:
                self._write_table('implicit', impl_outputs, hierarchical, print_arrays,
                                  all_procs, out_stream)
            if self.name:  # convert to relative name
                impl_outputs = [(n[rel_idx:], meta) for n, meta in impl_outputs.items()]
            else:
                impl_outputs = list(impl_outputs.items())

        if explicit:
            if implicit:
                return expl_outputs + impl_outputs
            return expl_outputs
        elif implicit:
            return impl_outputs
        else:
            raise RuntimeError(self.msginfo +
                               ': You have excluded both Explicit and Implicit components.')

    def _write_table(self, var_type, var_data, hierarchical, print_arrays, all_procs, out_stream):
        """
        Write table of variable names, values, residuals, and metadata to out_stream.

        Parameters
        ----------
        var_type : 'input', 'explicit' or 'implicit'
            Indicates type of variables, input or explicit/implicit output.
        var_data : dict
            dict of name and metadata.
        hierarchical : bool
            When True, human readable output shows variables in hierarchical format.
        print_arrays : bool
            When False, in the columnar display, just display norm of any ndarrays with size > 1.
            The norm is surrounded by vertical bars to indicate that it is a norm.
            When True, also display full values of the ndarray below the row. Format  is affected
            by the values set with numpy.set_printoptions
            Default is False.
        all_procs : bool, optional
            When True, display output on all processors.
        out_stream : file-like object
            Where to send human readable output.
            Set to None to suppress.
        """
        if out_stream is None:
            return

        if self._outputs is None:
            var_list = var_data.keys()
            top_name = self.name
        else:
            inputs = var_type == 'input'
            outputs = not inputs
            var_list = self._get_vars_exec_order(inputs=inputs, outputs=outputs, variables=var_data)
            top_name = self.name if self.name else 'model'

        if all_procs or self.comm.rank == 0:
            write_var_table(self.pathname, var_list, var_type, var_data,
                            hierarchical, top_name, print_arrays, out_stream)

    def _get_vars_exec_order(self, inputs=False, outputs=False, variables=None):
        """
        Get list of variable names in execution order, based on the order subsystems were setup.

        Parameters
        ----------
        outputs : bool, optional
            Get names of output variables. Default is False.
        inputs : bool, optional
            Get names of input variables. Default is False.
        variables : Collection (list or dict)
            Absolute path names of the subset of variables to include.
            If None then all variables will be included. Default is None.

        Returns
        -------
        list
            list of variable names in execution order
        """
        var_list = []

        real_vars = self._var_allprocs_abs2meta
        disc_vars = self._var_allprocs_discrete

        in_or_out = []
        if inputs:
            in_or_out.append('input')
        if outputs:
            in_or_out.append('output')

        if self._subsystems_allprocs:
            for subsys, _ in self._subsystems_allprocs.values():
                prefix = subsys.pathname + '.'
                for io in in_or_out:
                    for var_name in chain(real_vars[io], disc_vars[io]):
                        if variables is None or var_name in variables:
                            if var_name.startswith(prefix):
                                var_list.append(var_name)
        else:
            # For components with no children, self._subsystems_allprocs is empty.
            for io in in_or_out:
                for var_name in chain(real_vars[io], disc_vars[io]):
                    if not variables or var_name in variables:
                        var_list.append(var_name)

        return var_list

    def run_solve_nonlinear(self):
        """
        Compute outputs.

        This calls _solve_nonlinear, but with the model assumed to be in an unscaled state.

        """
        with self._scaled_context_all():
            self._solve_nonlinear()

    def run_apply_linear(self, mode, scope_out=None, scope_in=None):
        """
        Compute jac-vec product.

        This calls _apply_linear, but with the model assumed to be in an unscaled state.

        Parameters
        ----------
        mode : str
            'fwd' or 'rev'.
        scope_out : set or None
            Set of absolute output names in the scope of this mat-vec product.
            If None, all are in the scope.
        scope_in : set or None
            Set of absolute input names in the scope of this mat-vec product.
            If None, all are in the scope.
        """
        with self._scaled_context_all():
            self._apply_linear(None, ContainsAll(), mode, scope_out, scope_in)

    def run_solve_linear(self, mode):
        """
        Apply inverse jac product.

        This calls _solve_linear, but with the model assumed to be in an unscaled state.

        Parameters
        ----------
        mode : str
            'fwd' or 'rev'.
        """
        with self._scaled_context_all():
            self._solve_linear(mode, ContainsAll())

    def run_linearize(self, sub_do_ln=True):
        """
        Compute jacobian / factorization.

        This calls _linearize, but with the model assumed to be in an unscaled state.

        Parameters
        ----------
        sub_do_ln : boolean
            Flag indicating if the children should call linearize on their linear solvers.
        """
        with self._scaled_context_all():
            do_ln = self._linear_solver is not None and self._linear_solver._linearize_children()
            self._linearize(self._assembled_jac, sub_do_ln=do_ln)
            if self._linear_solver is not None and sub_do_ln:
                self._linear_solver._linearize()

    def _apply_nonlinear(self):
        """
        Compute residuals. The model is assumed to be in a scaled state.
        """
        pass

    def check_config(self, logger):
        """
        Perform optional error checks.

        Parameters
        ----------
        logger : object
            The object that manages logging output.
        """
        pass

    def _apply_linear(self, jac, rel_systems, mode, scope_in=None, scope_out=None):
        """
        Compute jac-vec product. The model is assumed to be in a scaled state.

        Parameters
        ----------
        jac : Jacobian or None
            If None, use local jacobian, else use assembled jacobian jac.
        rel_systems : set of str
            Set of names of relevant systems based on the current linear solve.
        mode : str
            'fwd' or 'rev'.
        scope_out : set or None
            Set of absolute output names in the scope of this mat-vec product.
            If None, all are in the scope.
        scope_in : set or None
            Set of absolute input names in the scope of this mat-vec product.
            If None, all are in the scope.
        """
        raise NotImplementedError(self.msginfo + ": _apply_linear has not been overridden")

    def _solve_linear(self, mode, rel_systems):
        """
        Apply inverse jac product. The model is assumed to be in a scaled state.

        Parameters
        ----------
        mode : str
            'fwd' or 'rev'.
        rel_systems : set of str
            Set of names of relevant systems based on the current linear solve.
        """
        pass

    def _linearize(self, jac, sub_do_ln=True):
        """
        Compute jacobian / factorization. The model is assumed to be in a scaled state.

        Parameters
        ----------
        jac : Jacobian or None
            If None, use local jacobian, else use assembled jacobian jac.
        sub_do_ln : boolean
            Flag indicating if the children should call linearize on their linear solvers.
        """
        pass

    def _list_states(self):
        """
        Return list of all states at and below this system.

        Returns
        -------
        list
            List of all states.
        """
        return []

    def _list_states_allprocs(self):
        """
        Return list of all states at and below this system across all procs.

        Returns
        -------
        list
            List of all states.
        """
        return []

    def add_recorder(self, recorder, recurse=False):
        """
        Add a recorder to the system.

        Parameters
        ----------
        recorder : <CaseRecorder>
           A recorder instance.
        recurse : boolean
            Flag indicating if the recorder should be added to all the subsystems.
        """
        if MPI:
            raise RuntimeError(self.msginfo + ": Recording of Systems when running parallel "
                               "code is not supported yet")

        self._rec_mgr.append(recorder)

        if recurse:
            for s in self.system_iter(include_self=False, recurse=recurse):
                s._rec_mgr.append(recorder)

    def record_iteration(self):
        """
        Record an iteration of the current System.
        """
        global _recordable_funcs

        if self._rec_mgr._recorders:
            parallel = self._rec_mgr._check_parallel() if self.comm.size > 1 else False
            options = self.recording_options
            metadata = create_local_meta(self.pathname)

            # Get the data to record
            stack_top = self._recording_iter.stack[-1][0]
            method = stack_top.rsplit('.', 1)[-1]

            if method not in _recordable_funcs:
                raise ValueError("{}: {} must be one of: {}".format(self.msginfo, method,
                                                                    sorted(_recordable_funcs)))

            if 'nonlinear' in method:
                inputs, outputs, residuals = self.get_nonlinear_vectors()
                vec_name = 'nonlinear'
            else:
                inputs, outputs, residuals = self.get_linear_vectors()
                vec_name = 'linear'

            discrete_inputs = self._discrete_inputs
            discrete_outputs = self._discrete_outputs
            filt = self._filtered_vars_to_record

            data = {'input': {}, 'output': {}, 'residual': {}}
            if options['record_inputs'] and (inputs._names or len(discrete_inputs) > 0):
                data['input'] = self._retrieve_data_of_kind(filt, 'input', vec_name, parallel)

            if options['record_outputs'] and (outputs._names or len(discrete_outputs) > 0):
                data['output'] = self._retrieve_data_of_kind(filt, 'output', vec_name, parallel)

            if options['record_residuals'] and residuals._names:
                data['residual'] = self._retrieve_data_of_kind(filt, 'residual', vec_name, parallel)

            self._rec_mgr.record_iteration(self, data, metadata)

        # All calls to _solve_nonlinear are recorded, The counter is incremented after recording.
        self.iter_count += 1
        if not self.under_approx:
            self.iter_count_without_approx += 1

    def is_active(self):
        """
        Determine if the system is active on this rank.

        Returns
        -------
        bool
            If running under MPI, returns True if this `System` has a valid
            communicator. Always returns True if not running under MPI.
        """
        return MPI is None or not (self.comm is None or
                                   self.comm == MPI.COMM_NULL)

    def _clear_iprint(self):
        """
        Clear out the iprint stack from the solvers.
        """
        self.nonlinear_solver._solver_info.clear()

    def _reset_iter_counts(self):
        """
        Recursively reset iteration counter for all systems and solvers.
        """
        for s in self.system_iter(include_self=True, recurse=True):
            s.iter_count = 0
            s.iter_count_apply = 0
            s.iter_count_without_approx = 0

            if s._linear_solver:
                s._linear_solver._iter_count = 0
            if s._nonlinear_solver:
                nl = s._nonlinear_solver
                nl._iter_count = 0
                if hasattr(nl, 'linesearch') and nl.linesearch:
                    nl.linesearch._iter_count = 0

    def _set_finite_difference_mode(self, active):
        """
        Turn on or off finite difference mode.

        Recurses to turn on or off finite difference mode in all subsystems.

        Parameters
        ----------
        active : bool
            Finite difference flag; set to True prior to commencing finite difference.
        """
        for sub in self.system_iter(include_self=True, recurse=True):
            sub.under_finite_difference = active

    def _set_complex_step_mode(self, active):
        """
        Turn on or off complex stepping mode.

        Recurses to turn on or off complex stepping mode in all subsystems and their vectors.

        Parameters
        ----------
        active : bool
            Complex mode flag; set to True prior to commencing complex step.
        """
        for sub in self.system_iter(include_self=True, recurse=True):
            sub.under_complex_step = active
            sub._inputs.set_complex_step_mode(active)
            sub._outputs.set_complex_step_mode(active)
            sub._residuals.set_complex_step_mode(active)

            if sub._vectors['output']['linear']._alloc_complex:
                sub._vectors['output']['linear'].set_complex_step_mode(active)
                sub._vectors['input']['linear'].set_complex_step_mode(active)
                sub._vectors['residual']['linear'].set_complex_step_mode(active)

                if sub.linear_solver:
                    sub.linear_solver._set_complex_step_mode(active)

                if sub.nonlinear_solver:
                    sub.nonlinear_solver._set_complex_step_mode(active)

                if sub._owns_approx_jac:
                    sub._jacobian.set_complex_step_mode(active)

                if sub._assembled_jac:
                    sub._assembled_jac.set_complex_step_mode(active)

    def _set_approx_mode(self, active):
        """
        Turn on or off approx mode flag.

        Recurses to turn on or off approx mode flag in all subsystems.

        Parameters
        ----------
        active : bool
            Approx mode flag; set to True prior to commencing approximation.
        """
        for sub in self.system_iter(include_self=True, recurse=True):
            sub.under_approx = active

    def cleanup(self):
        """
        Clean up resources prior to exit.
        """
        # shut down all recorders
        self._rec_mgr.shutdown()

        # do any required cleanup on solvers
        if self._nonlinear_solver:
            self._nonlinear_solver.cleanup()
        if self._linear_solver:
            self._linear_solver.cleanup()

    def _get_partials_varlists(self):
        """
        Get lists of 'of' and 'wrt' variables that form the partial jacobian.

        Returns
        -------
        tuple(list, list)
            'of' and 'wrt' variable lists.
        """
        of = list(self._var_allprocs_prom2abs_list['output'])
        wrt = list(self._var_allprocs_prom2abs_list['input'])

        # filter out any discrete inputs or outputs
        if self._discrete_outputs:
            of = [n for n in of if n not in self._discrete_outputs]
        if self._discrete_inputs:
            wrt = [n for n in wrt if n not in self._discrete_inputs]

        # wrt should include implicit states
        return of, of + wrt

    def _get_gradient_nl_solver_systems(self):
        """
        Return a set of all Systems, including this one, that have a gradient nonlinear solver.

        Returns
        -------
        set
            Set of Systems containing nonlinear solvers that compute gradients.
        """
        return set(s for s in self.system_iter(include_self=True, recurse=True)
                   if s.nonlinear_solver and s.nonlinear_solver.supports['gradients'])

    def _jac_var_info_abs2prom(self, var_info):
        """
        Return a new list with tuples' [0] entry converted from absolute to promoted names.

        Parameters
        ----------
        var_info : list of (name, offset, end, idxs)
            The list that uses absolute names.

        Returns
        -------
        list
            The new list with promoted names.
        """
        new_list = []
        abs2prom_in = self._var_allprocs_abs2prom['input']
        abs2prom_out = self._var_allprocs_abs2prom['output']
        for tup in var_info:
            lst = list(tup)
            if tup[0] in abs2prom_out:
                lst[0] = abs2prom_out[tup[0]]
            else:
                lst[0] = abs2prom_in[tup[0]]
            new_list.append(lst)
        return new_list

    def _abs_get_val(self, abs_name, get_remote=False, rank=None, vec_name=None, kind=None,
                     flat=False, from_root=False):
        """
        Return the value of the variable specified by the given absolute name.

        Parameters
        ----------
        abs_name : str
            The absolute name of the variable.
        get_remote : bool or None
            If True, return the value even if the variable is remote. NOTE: This function must be
            called in all procs in the Problem's MPI communicator.
            If False, only retrieve the value if it is on the current process, or only the part
            of the value that's on the current process for a distributed variable.
            If None and the variable is remote or distributed, a RuntimeError will be raised.
        rank : int or None
            If not None, specifies that the value is to be gathered to the given rank only.
            Otherwise, if get_remote is specified, the value will be broadcast to all procs
            in the MPI communicator.
        vec_name : str
            Name of the vector to use.
        kind : str or None
            Kind of variable ('input', 'output', or 'residual').  If None, returned value
            will be either an input or output.
        flat : bool
            If True, return the flattened version of the value.
        from_root : bool
            If True, resolve variables from top level scope.

        Returns
        -------
        object or None
            The value of the requested output/input/resid variable.  None if variable is not found.
        """
        discrete = distrib = False
        val = _UNDEFINED
        if from_root:
            all_meta = self._problem_meta['model_ref']()._var_allprocs_abs2meta
            my_meta = self._problem_meta['model_ref']()._var_abs2meta
            io = 'output' if abs_name in all_meta['output'] else 'input'
            all_meta = all_meta[io]
            my_meta = my_meta[io]
        else:
            io = 'output' if abs_name in self._var_allprocs_abs2meta['output'] else 'input'
            all_meta = self._var_allprocs_abs2meta[io]
            my_meta = self._var_abs2meta[io]

        # if abs_name is non-discrete it should be found in all_meta
        if abs_name in all_meta:
            if get_remote:
                meta = all_meta[abs_name]
                distrib = meta['distributed']
            elif self.comm.size > 1:
                vars_to_gather = self._problem_meta['vars_to_gather']
                if abs_name in vars_to_gather and vars_to_gather[abs_name] != self.comm.rank:
                    raise RuntimeError(f"{self.msginfo}: Variable '{abs_name}' is not local to "
                                       f"rank {self.comm.rank}. You can retrieve values from "
                                       "other processes using `get_val(<name>, get_remote=True)`.")

                meta = my_meta[abs_name]
                distrib = meta['distributed']
                if distrib and get_remote is None:
                    raise RuntimeError(f"{self.msginfo}: Variable '{abs_name}' is a distributed "
                                       "variable. You can retrieve values from all processes "
                                       "using `get_val(<name>, get_remote=True)` or from the "
                                       "local process using `get_val(<name>, get_remote=False)`.")
        else:
            discrete = True
            relname = abs_name[len(self.pathname) + 1:] if self.pathname else abs_name
            if relname in self._discrete_outputs:
                val = self._discrete_outputs[relname]
            elif relname in self._discrete_inputs:
                val = self._discrete_inputs[relname]
            elif abs_name in self._var_allprocs_discrete['output']:
                pass  # non-local discrete output
            elif abs_name in self._var_allprocs_discrete['input']:
                pass  # non-local discrete input
            elif get_remote:
                raise ValueError(f"{self.msginfo}: Can't find variable named '{abs_name}'.")
            else:
                return _UNDEFINED

        typ = 'output' if abs_name in self._var_allprocs_abs2prom['output'] else 'input'
        if kind is None:
            kind = typ
        if vec_name is None:
            vec_name = 'nonlinear'

        if not discrete:
            try:
                vec = self._vectors[kind][vec_name]
            except KeyError:
                if abs_name in my_meta:
                    if vec_name != 'nonlinear':
                        raise ValueError(f"{self.msginfo}: Can't get variable named '{abs_name}' "
                                         "because linear vectors are not available before "
                                         "final_setup.")
                    val = my_meta[abs_name]['value']
            else:
                if from_root:
                    vec = vec._root_vector
                if vec._contains_abs(abs_name):
                    val = vec._abs_get_val(abs_name, flat)

        if get_remote and self.comm.size > 1:
            owner = self._owning_rank[abs_name]
            myrank = self.comm.rank
            if rank is None:   # bcast
                if distrib:
                    idx = self._var_allprocs_abs2idx[abs_name]
                    sizes = self._var_sizes[typ][:, idx]
                    # TODO: could cache these offsets
                    offsets = np.zeros(sizes.size, dtype=INT_DTYPE)
                    offsets[1:] = np.cumsum(sizes[:-1])
                    if val is _UNDEFINED:
                        loc_val = np.zeros(sizes[myrank])
                    else:
                        loc_val = np.ascontiguousarray(val)
                    val = np.zeros(np.sum(sizes))
                    self.comm.Allgatherv(loc_val, [val, sizes, offsets, MPI.DOUBLE])
                    if not flat:
                        val.shape = meta['global_shape'] if get_remote else meta['shape']
                else:
                    if owner != self.comm.rank:
                        val = None
                    # TODO: use Bcast if not discrete for speed
                    new_val = self.comm.bcast(val, root=owner)
                    val = new_val
            else:   # retrieve to rank
                if distrib:
                    idx = self._var_allprocs_abs2idx[abs_name]
                    sizes = self._var_sizes[typ][:, idx]
                    # TODO: could cache these offsets
                    offsets = np.zeros(sizes.size, dtype=INT_DTYPE)
                    offsets[1:] = np.cumsum(sizes[:-1])
                    if val is _UNDEFINED:
                        loc_val = np.zeros(sizes[idx])
                    else:
                        loc_val = np.ascontiguousarray(val)
                    val = np.zeros(np.sum(sizes))
                    self.comm.Gatherv(loc_val, [val, sizes, offsets, MPI.DOUBLE], root=rank)
                    if not flat:
                        val.shape = meta['global_shape'] if get_remote else meta['shape']
                else:
                    if rank != owner:
                        tag = self._var_allprocs_abs2idx[abs_name]
                        # avoid tag collisions between inputs, outputs, and resids
                        if kind != 'output':
                            tag += len(self._var_allprocs_abs2meta['output'])
                            if kind == 'residual':
                                tag += len(self._var_allprocs_abs2meta['input'])
                        if self.comm.rank == owner:
                            self.comm.send(val, dest=rank, tag=tag)
                        elif self.comm.rank == rank:
                            val = self.comm.recv(source=owner, tag=tag)

        return val

    def get_val(self, name, units=None, indices=None, get_remote=False, rank=None,
                vec_name='nonlinear', kind=None, flat=False, from_src=True):
        """
        Get an output/input/residual variable.

        Function is used if you want to specify display units.

        Parameters
        ----------
        name : str
            Promoted or relative variable name in the root system's namespace.
        units : str, optional
            Units to convert to before return.
        indices : int or list of ints or tuple of ints or int ndarray or Iterable or None, optional
            Indices or slice to return.
        get_remote : bool or None
            If True, retrieve the value even if it is on a remote process.  Note that if the
            variable is remote on ANY process, this function must be called on EVERY process
            in the Problem's MPI communicator.
            If False, only retrieve the value if it is on the current process, or only the part
            of the value that's on the current process for a distributed variable.
            If None and the variable is remote or distributed, a RuntimeError will be raised.
        rank : int or None
            If not None, only gather the value to this rank.
        vec_name : str
            Name of the vector to use.   Defaults to 'nonlinear'.
        kind : str or None
            Kind of variable ('input', 'output', or 'residual').  If None, returned value
            will be either an input or output.
        flat : bool
            If True, return the flattened version of the value.
        from_src : bool
            If True, retrieve value of an input variable from its connected source.

        Returns
        -------
        object
            The value of the requested output/input variable.
        """
        abs_names = name2abs_names(self, name)
        if not abs_names:
            raise KeyError('{}: Variable "{}" not found.'.format(self.msginfo, name))
        simp_units = simplify_unit(units)

        if from_src:
            conns = self._problem_meta['model_ref']()._conn_global_abs_in2out
        else:
            conns = []
        if from_src and abs_names[0] in conns:  # pull input from source
            src = conns[abs_names[0]]
            if src in self._var_allprocs_abs2prom['output']:
                caller = self
            else:
                # src is outside of this system so get the value from the model
                caller = self._problem_meta['model_ref']()
            return caller._get_input_from_src(name, abs_names, conns, units=simp_units,
                                              indices=indices, get_remote=get_remote, rank=rank,
                                              vec_name='nonlinear', flat=flat, scope_sys=self)
        else:
            val = self._abs_get_val(abs_names[0], get_remote, rank, vec_name, kind, flat)

            if indices is not None:
                val = val[indices]

            if units is not None:
                val = self.convert2units(abs_names[0], val, simp_units)

        return val

    def _get_input_from_src(self, name, abs_ins, conns, units=None, indices=None,
                            get_remote=False, rank=None, vec_name='nonlinear', flat=False,
                            scope_sys=None):
        """
        Given an input name, retrieve the value from its source output.

        Parameters
        ----------
        name : str
            Promoted or relative variable name in the root system's namespace.
        abs_ins : list of str
            List of absolute input names.
        conns : dict
            Mapping of absolute names of each input to its connected output across the whole model.
        units : str, optional
            Units to convert to before return.
        indices : int or list of ints or tuple of ints or int ndarray or Iterable or None, optional
            Indices or slice to return.
        get_remote : bool
            If True, retrieve the value even if it is on a remote process.  Note that if the
            variable is remote on ANY process, this function must be called on EVERY process
            in the Problem's MPI communicator.
            If False, only retrieve the value if it is on the current process, or only the part
            of the value that's on the current process for a distributed variable.
            If None and the variable is remote or distributed, a RuntimeError will be raised.
        rank : int or None
            If not None, only gather the value to this rank.
        vec_name : str
            Name of the vector to use.   Defaults to 'nonlinear'.
        flat : bool
            If True, return the flattened version of the value.
        scope_sys : <System> or None
            If not None, the System where the original get_val was called.  This situation
            happens when get_val is called on an input, and the source connected to that input
            resides in a different scope.

        Returns
        -------
        object
            The value of the requested variable.
        """
        abs_name = abs_ins[0]
        src = conns[abs_name]
        if src in self._var_allprocs_discrete['output']:
            return self._abs_get_val(src, get_remote, rank, vec_name, 'output', flat,
                                     from_root=True)

        if scope_sys is None:
            scope_sys = self

        # if we have multiple promoted inputs that are explicitly connected to an output and units
        # have not been specified, look for group input to disambiguate
        if units is None and len(abs_ins) > 1:
            if abs_name not in self._var_allprocs_discrete['input']:
                # can't get here unless Group because len(abs_ins) always == 1 for comp
                try:
                    units = scope_sys._group_inputs[name][0]['units']
                except (KeyError, IndexError):
                    unit0 = self._var_allprocs_abs2meta['input'][abs_ins[0]]['units']
                    for n in abs_ins[1:]:
                        if unit0 != self._var_allprocs_abs2meta['input'][n]['units']:
                            self._show_ambiguity_msg(name, ('units',), abs_ins)
                            break

        if abs_name in self._var_abs2meta['input']:  # input is local
            vmeta = self._var_abs2meta['input'][abs_name]
            src_indices = vmeta['src_indices']
        else:
            vmeta = self._var_allprocs_abs2meta['input'][abs_name]
            if 'src_slice' in vmeta:
                smeta = self._var_allprocs_abs2meta['output'][src]
                src_indices = _slice_indices(vmeta['src_slice'], smeta['global_size'],
                                             smeta['shape'])
            else:
                src_indices = None  # FIXME: remote var could have src_indices

        distrib = vmeta['distributed']
        vshape = vmeta['shape']
        vdynshape = vmeta['shape_by_conn']
        has_src_indices = any(self._var_allprocs_abs2meta['input'][n]['has_src_indices']
                              for n in abs_ins)

        # see if we have any 'intermediate' level src_indices when using a promoted name
        if name in scope_sys._var_prom2inds:
            src_shape, inds, flat = scope_sys._var_prom2inds[name]
            if inds is None:
                if len(abs_ins) > 1 or name != abs_ins[0]:  # using a promoted lookup
                    src_indices = None
                    vshape = None
                    has_src_indices = False
                is_slice = _is_slicer_op(src_indices)
            else:
                is_slice = _is_slicer_op(inds)
                shp = shape_from_idx(src_shape, inds, flat)
                if not flat and not _is_slicer_op(inds):
                    inds = _flatten_src_indices(inds, shp,
                                                src_shape, np.product(src_shape))
                src_indices = inds
                has_src_indices = True
                if len(abs_ins) > 1 or name != abs_name:
                    vshape = shp

        if self.comm.size > 1 and get_remote:
            if self.comm.rank == self._owning_rank[abs_name]:
                self.comm.bcast(has_src_indices, root=self.comm.rank)
            else:
                has_src_indices = self.comm.bcast(None, root=self._owning_rank[abs_name])

        if name not in scope_sys._var_prom2inds:
            is_slice = _is_slicer_op(src_indices)
            shpname = 'global_shape' if get_remote else 'shape'
            src_shape = self._var_allprocs_abs2meta['output'][src][shpname]

        model_ref = self._problem_meta['model_ref']()
        smeta = model_ref._var_allprocs_abs2meta['output'][src]
        sdistrib = smeta['distributed']
        dynshape = vdynshape or smeta['shape_by_conn']
        slocal = src in model_ref._var_abs2meta['output']

        if self.comm.size > 1:
            if distrib and get_remote is None:
                raise RuntimeError(f"{self.msginfo}: Variable '{abs_name}' is a distributed "
                                   "variable. You can retrieve values from all processes "
                                   "using `get_val(<name>, get_remote=True)` or from the "
                                   "local process using `get_val(<name>, get_remote=False)`.")

            if sdistrib and not distrib and not get_remote:
                raise RuntimeError(f"{self.msginfo}: Non-distributed variable '{abs_name}' has "
                                   f"a distributed source, '{src}', so you must retrieve its value "
                                   "using 'get_remote=True'.")

        # get value of the source
        val = self._abs_get_val(src, get_remote, rank, vec_name, 'output', flat, from_root=True)

        if has_src_indices:
            if src_indices is None:  # input is remote
                val = np.zeros(0)
            else:
                if is_slice:
                    val.shape = src_shape
                    val = val[tuple(src_indices)].ravel()
                elif distrib and (sdistrib or dynshape or not slocal) and not get_remote:
                    var_idx = self._var_allprocs_abs2idx[src]
                    # sizes for src var in each proc
                    sizes = self._var_sizes['output'][:, var_idx]
                    start = np.sum(sizes[:self.comm.rank])
                    end = start + sizes[self.comm.rank]
                    if np.all(np.logical_and(src_indices >= start, src_indices < end)):
                        if src_indices.size > 0:
                            src_indices = src_indices - start
                        val = val.ravel()[src_indices]
                        fail = 0
                    else:
                        fail = 1
                    if self.comm.allreduce(fail) > 0:
                        raise RuntimeError(f"{self.msginfo}: Can't retrieve distributed variable "
                                           f"'{abs_name}' because its src_indices reference "
                                           "entries from other processes. You can retrieve values "
                                           "from all processes using "
                                           "`get_val(<name>, get_remote=True)`.")
                else:
                    val = val.ravel()[src_indices]

            if get_remote and self.comm.size > 1:
                if distrib:
                    if rank is None:
                        parts = self.comm.allgather(val)
                        parts = [p for p in parts if p.size > 0]
                        val = np.hstack(parts)
                    else:
                        parts = self.comm.gather(val, root=rank)
                        if rank == self.comm.rank:
                            parts = [p for p in parts if p.size > 0]
                            val = np.hstack(parts)
                        else:
                            val = None
                else:  # non-distrib input
                    if self.comm.rank == self._owning_rank[abs_name]:
                        self.comm.bcast(val, root=self.comm.rank)
                    else:
                        val = self.comm.bcast(None, root=self._owning_rank[abs_name])

            if distrib and get_remote:
                val.shape = self._var_allprocs_abs2meta['input'][abs_name]['global_shape']
            elif not flat and val.size > 0:
                val.shape = vshape
        elif vshape is not None:
            val = val.reshape(vshape)

        if indices is not None:
            val = val[indices]

        if units is not None:
            if smeta['units'] is not None:
                try:
                    val = self.convert2units(src, val, units)
                except TypeError:  # just call this to get the right error message
                    self.convert2units(abs_name, val, units)
            else:
                val = self.convert2units(abs_name, val, units)
        elif (vmeta['units'] is not None and smeta['units'] is not None and
                vmeta['units'] != smeta['units']):
            val = self.convert2units(src, val, vmeta['units'])

        return val

    def _get_src_inds_array(self, varname):
        """
        Return src_indices, if any, for absolute input 'varname', converting from slice if needed.

        Parameters
        ----------
        varname : str
            Absolute name of the input variable.

        Returns
        -------
        ndarray or None
            The value of src_indices for the given input variable.
        """
        meta = self._var_abs2meta['input'][varname]
        src_indices = meta['src_indices']
        if src_indices is not None:
            src_slice = meta['src_slice']
            # if src_indices is still a slice, update it to an array
            if src_slice is src_indices:
                model = self._problem_meta['model_ref']()
                src = model._conn_global_abs_in2out[varname]
                try:
                    global_size = model._var_allprocs_abs2meta['output'][src]['global_size']
                    global_shape = model._var_allprocs_abs2meta['output'][src]['global_shape']
                except KeyError:
                    raise RuntimeError(f"{self.msginfo}: Can't compute src_indices array from "
                                       f"src_slice for input '{varname}' because we don't know "
                                       "the global shape of its source yet.")
                src_indices = _slice_indices(src_slice, global_size, global_shape)

                meta['src_indices'] = src_indices  # store converted value

        return src_indices

    def _retrieve_data_of_kind(self, filtered_vars, kind, vec_name, parallel=False):
        """
        Retrieve variables, either local or remote, in the filtered_vars list.

        Parameters
        ----------
        filtered_vars : dict
            Dictionary containing entries for 'input', 'output', and/or 'residual'.
        kind : str
            Either 'input', 'output', or 'residual'.
        vec_name : str
            Either 'nonlinear' or 'linear'.
        parallel : bool
            If True, recorders are parallel, so only local values should be saved in each proc.

        Returns
        -------
        dict
            Variable values keyed on absolute name.
        """
        prom2abs_in = self._var_allprocs_prom2abs_list['input']
        conns = self._problem_meta['model_ref']()._conn_global_abs_in2out
        vdict = {}
        variables = filtered_vars.get(kind)
        if variables:
            vec = self._vectors[kind][vec_name]
            rank = self.comm.rank
            discrete_vec = () if kind == 'residual' else self._var_discrete[kind]
            offset = len(self.pathname) + 1 if self.pathname else 0

            if self.comm.size == 1:
                get = vec._abs_get_val
                srcget = self._vectors['output'][vec_name]._abs_get_val
                vdict = {}
                if discrete_vec:
                    for n in variables:
                        if vec._contains_abs(n):
                            vdict[n] = get(n, False)
                        elif n[offset:] in discrete_vec:
                            vdict[n] = discrete_vec[n[offset:]]['value']
                        else:
                            ivc_path = conns[prom2abs_in[n][0]]
                            if vec._contains_abs(ivc_path):
                                vdict[ivc_path] = srcget(ivc_path, False)
                            elif ivc_path[offset:] in discrete_vec:
                                vdict[ivc_path] = discrete_vec[ivc_path[offset:]]['value']
                else:
                    for name in variables:
                        if vec._contains_abs(name):
                            vdict[name] = get(name, False)
                        else:
                            ivc_path = conns[prom2abs_in[name][0]]
                            vdict[ivc_path] = srcget(ivc_path, False)
            elif parallel:
                get = self._abs_get_val
                vdict = {}
                if discrete_vec:
                    for name in variables:
                        if vec._contains_abs(name):
                            vdict[name] = get(name, get_remote=True, rank=0,
                                              vec_name=vec_name, kind=kind)
                        elif name[offset:] in discrete_vec and self._owning_rank[name] == rank:
                            vdict[name] = discrete_vec[name[offset:]]['value']
                else:
                    for name in variables:
                        if vec._contains_abs(name):
                            vdict[name] = get(name, get_remote=True, rank=0,
                                              vec_name=vec_name, kind=kind)
                        else:
                            ivc_path = conns[prom2abs_in[name][0]]
                            vdict[name] = get(ivc_path, get_remote=True, rank=0,
                                              vec_name=vec_name, kind='output')
            else:
                io = 'input' if kind == 'input' else 'output'
                meta = self._var_allprocs_abs2meta[io]
                for name in variables:
                    if self._owning_rank[name] == 0 and not meta[name]['distributed']:
                        # if using a serial recorder and rank 0 owns the variable,
                        # use local value on rank 0 and do nothing on other ranks.
                        if rank == 0:
                            if vec._contains_abs(name):
                                vdict[name] = vec._abs_get_val(name, flat=False)
                            elif name[offset:] in discrete_vec:
                                vdict[name] = discrete_vec[name[offset:]]['value']
                    else:
                        vdict[name] = self.get_val(name, get_remote=True, rank=0,
                                                   vec_name=vec_name, kind=kind, from_src=False)

        return vdict

    def convert2units(self, name, val, units):
        """
        Convert the given value to the specified units.

        Parameters
        ----------
        name : str
            Name of the variable.
        val : float or ndarray of float
            The value of the variable.
        units : str
            The units to convert to.

        Returns
        -------
        float or ndarray of float
            The value converted to the specified units.
        """
        base_units = self._get_var_meta(name, 'units')

        if base_units == units:
            return val

        try:
            scale, offset = unit_conversion(base_units, units)
        except Exception:
            msg = "{}: Can't express variable '{}' with units of '{}' in units of '{}'."
            raise TypeError(msg.format(self.msginfo, name, base_units, units))

        return (val + offset) * scale

    def convert_from_units(self, name, val, units):
        """
        Convert the given value from the specified units to those of the named variable.

        Parameters
        ----------
        name : str
            Name of the variable.
        val : float or ndarray of float
            The value of the variable.
        units : str
            The units to convert to.

        Returns
        -------
        float or ndarray of float
            The value converted to the specified units.
        """
        base_units = self._get_var_meta(name, 'units')

        if base_units == units:
            return val

        try:
            scale, offset = unit_conversion(units, base_units)
        except Exception:
            msg = "{}: Can't express variable '{}' with units of '{}' in units of '{}'."
            raise TypeError(msg.format(self.msginfo, name, base_units, units))

        return (val + offset) * scale

    def convert_units(self, name, val, units_from, units_to):
        """
        Wrap the utility convert_units and give a good error message.

        Parameters
        ----------
        name : str
            Name of the variable.
        val : float or ndarray of float
            The value of the variable.
        units_from : str
            The units to convert from.
        units_to : str
            The units to convert to.

        Returns
        -------
        float or ndarray of float
            The value converted to the specified units.
        """
        if units_from == units_to:
            return val

        try:
            scale, offset = unit_conversion(units_from, units_to)
        except Exception:
            raise TypeError(f"{self.msginfo}: Can't set variable '{name}' with units "
                            f"'{units_from}' to value with units '{units_to}'.")

        return (val + offset) * scale

    def _get_var_meta(self, name, key):
        """
        Get metadata for a variable.

        Parameters
        ----------
        name : str
            Variable name (promoted, relative, or absolute) in the root system's namespace.
        key : str
            Key into the metadata dict for the given variable.

        Returns
        -------
        object
            The value stored under key in the metadata dictionary for the named variable.
        """
        if self._problem_meta is not None:
            model_ref = self._problem_meta['model_ref']()
        else:
            model_ref = None

        if model_ref is not None:
            meta_all = model_ref._var_allprocs_abs2meta
            meta_loc = model_ref._var_abs2meta
        else:
            meta_all = self._var_allprocs_abs2meta
            meta_loc = self._var_abs2meta

        meta = None
        if name in meta_all['output']:
            abs_name = name
            meta = meta_all['output'][name]
        elif name in meta_all['input']:
            abs_name = name
            meta = meta_all['input'][name]

        if meta is None:
            abs_name = name2abs_name(self, name)
            if abs_name is not None:
                if abs_name in meta_all['output']:
                    meta = meta_all['output'][abs_name]
                elif abs_name in meta_all['input']:
                    meta = meta_all['input'][abs_name]

        if meta:
            if key in meta:
                return meta[key]
            else:
                # key is either bogus or a key into the local metadata dict
                # (like 'value' or 'src_indices'). If MPI is active, this val may be remote
                # on some procs
                if self.comm.size > 1 and abs_name in self._vars_to_gather:
                    # TODO: fix this
                    # cause a failure in all procs to avoid a hang
                    raise RuntimeError(f"{self.msgifo}: No support yet for retrieving local "
                                       f"metadata key '{key}' from a remote proc.")
                elif abs_name in meta_loc['output']:
                    try:
                        return meta_loc['output'][abs_name][key]
                    except KeyError:
                        raise KeyError(f"{self.msginfo}: Metadata key '{key}' not found for "
                                       f"variable '{name}'.")
                elif abs_name in meta_loc['input']:
                    try:
                        return meta_loc['input'][abs_name][key]
                    except KeyError:
                        raise KeyError(f"{self.msginfo}: Metadata key '{key}' not found for "
                                       f"variable '{name}'.")

        if abs_name is not None:
            if abs_name in self._var_allprocs_discrete['output']:
                meta = self._var_allprocs_discrete['output'][abs_name]
            elif abs_name in self._var_allprocs_discrete['input']:
                meta = self._var_allprocs_discrete['input'][abs_name]

            if meta and key in meta:
                return meta[key]

            rel_idx = len(self.pathname) + 1 if self.pathname else 0
            relname = abs_name[rel_idx:]
            if relname in self._var_discrete['output']:
                meta = self._var_discrete['output'][relname]
            elif relname in self._var_discrete['input']:
                meta = self._var_discrete['input'][relname]

            if meta:
                try:
                    return meta[key]
                except KeyError:
                    raise KeyError(f"{self.msginfo}: Metadata key '{key}' not found for "
                                   f"variable '{name}'.")

        raise KeyError(f"{self.msginfo}: Metadata for variable '{name}' not found.")

    def _resolve_ambiguous_input_meta(self):
        pass

    def get_relevant_vars(self, desvars, responses, mode):
        """
        Find all relevant vars between desvars and responses.

        Both vars are assumed to be outputs (either design vars or responses).

        Parameters
        ----------
        desvars : dict
            Dictionary of design variable metadata.
        responses : dict
            Dictionary of response variable metadata.
        mode : str
            Direction of derivatives, either 'fwd' or 'rev'.

        Returns
        -------
        dict
            Dict of ({'outputs': dep_outputs, 'inputs': dep_inputs}, dep_systems)
            keyed by design vars and responses.
        """
        conns = self._conn_global_abs_in2out
        relevant = defaultdict(dict)

        # Create a hybrid graph with components and all connected vars.  If a var is connected,
        # also connect it to its corresponding component.  This results in a smaller graph
        # (fewer edges) than would be the case for a pure variable graph where all inputs
        # to a particular component would have to be connected to all outputs from that component.
        graph = nx.DiGraph()
        for tgt, src in conns.items():
            if src not in graph:
                graph.add_node(src, type_='out')
            graph.add_node(tgt, type_='in')

            src_sys = src.rsplit('.', 1)[0]
            graph.add_edge(src_sys, src)

            tgt_sys = tgt.rsplit('.', 1)[0]
            graph.add_edge(tgt, tgt_sys)

            graph.add_edge(src, tgt)

        for dv in desvars:
            if dv not in graph:
                graph.add_node(dv, type_='out')
                parts = dv.rsplit('.', 1)
                if len(parts) == 1:
                    system = ''  # this happens when a component is the model
                    graph.add_edge(dv, system)
                else:
                    system = parts[0]
                    graph.add_edge(system, dv)

        for res in responses:
            if res not in graph:
                graph.add_node(res, type_='out')
                parts = res.rsplit('.', 1)
                if len(parts) == 1:
                    system = ''  # this happens when a component is the model
                else:
                    system = parts[0]
                graph.add_edge(system, res)

        nodes = graph.nodes
        grev = graph.reverse(copy=False)
        rescache = {}
        pd_dv_locs = {}  # local nodes dependent on a par deriv desvar
        pd_res_locs = {}  # local nodes dependent on a par deriv response
        pd_common = defaultdict(dict)
        # for each par deriv color, keep list of all local dep nodes for each var
        pd_err_chk = defaultdict(dict)

        for desvar, dvmeta in desvars.items():
            dvset = set(self.all_connected_nodes(graph, desvar))
            parallel_deriv_color = dvmeta.get('parallel_deriv_color')
            if parallel_deriv_color:
                pd_dv_locs[desvar] = set(self.all_connected_nodes(graph, desvar, local=True))
                pd_err_chk[parallel_deriv_color][desvar] = pd_dv_locs[desvar]

            for response, resmeta in responses.items():
                if response not in rescache:
                    rescache[response] = set(self.all_connected_nodes(grev, response))
                    parallel_deriv_color = resmeta.get('parallel_deriv_color')
                    if parallel_deriv_color:
                        pd_res_locs[response] = set(self.all_connected_nodes(grev, response,
                                                                             local=True))
                        pd_err_chk[parallel_deriv_color][response] = pd_res_locs[response]

                common = dvset.intersection(rescache[response])

                if common:
                    dv = conns[desvar] if desvar in conns else desvar
                    r = conns[response] if response in conns else response
                    if desvar in pd_dv_locs and pd_dv_locs[desvar]:
                        pd_common[dv][r] = pd_dv_locs[desvar].intersection(rescache[response])
                    elif response in pd_res_locs and pd_res_locs[response]:
                        pd_common[r][dv] = pd_res_locs[response].intersection(dvset)

                    input_deps = set()
                    output_deps = set()
                    sys_deps = set()
                    for node in common:
                        if 'type_' in nodes[node]:
                            typ = nodes[node]['type_']
                            parts = node.rsplit('.', 1)
                            if len(parts) == 1:
                                system = ''
                            else:
                                system = parts[0]
                            if typ == 'in':  # input var
                                input_deps.add(node)
                                if system not in sys_deps:
                                    sys_deps.update(all_ancestors(system))
                            else:  # output var
                                output_deps.add(node)
                                if system not in sys_deps:
                                    sys_deps.update(all_ancestors(system))

                elif desvar == response:
                    input_deps = set()
                    output_deps = set([response])
                    parts = desvar.rsplit('.', 1)
                    sys_deps = set(all_ancestors('' if len(parts) == 1 else parts[0]))

                if common or desvar == response:
                    desvar = conns[desvar] if desvar in conns else desvar
                    response = conns[response] if response in conns else response
                    if mode != 'rev':  # fwd or auto
                        relevant[desvar][response] = ({'input': input_deps,
                                                       'output': output_deps}, sys_deps)
                    if mode != 'fwd':  # rev or auto
                        relevant[response][desvar] = ({'input': input_deps,
                                                       'output': output_deps}, sys_deps)

                    sys_deps.add('')  # top level Group is always relevant

        dvcache = None
        rescache = None

        if pd_dv_locs or pd_res_locs:
            # check to make sure we don't have any overlapping dependencies between vars of the
            # same color
            vtype = 'design variable' if mode == 'fwd' else 'response'
            err = (None, None)
            for pdcolor, dct in pd_err_chk.items():
                seen = set()
                for vname, nodes in dct.items():
                    if seen.intersection(nodes):
                        err = (vname, pdcolor)
                        break
                    seen.update(nodes)

            all_errs = self.comm.allgather(err)
            for n, color in all_errs:
                if n is not None:
                    raise RuntimeError(f"{self.msginfo}: {vtype} '{n}' has overlapping dependencies"
                                       f" on the same rank with other {vtype}s in "
                                       f"parallel_deriv_color '{color}'.")

            # we have some parallel deriv colors, so update relevance entries to throw out
            # any dependencies that aren't on the same rank.
            if pd_common:
                for inp, sub in relevant.items():
                    for out, tup in sub.items():
                        meta = tup[0]
                        if inp in pd_common:
                            meta['input'] = meta['input'].intersection(pd_common[inp][out])
                            meta['output'] = meta['output'].intersection(pd_common[inp][out])
                            if out not in meta['output']:
                                meta['input'] = set()
                                meta['output'] = set()

        voi_lists = []
        if mode != 'rev':
            voi_lists.append((desvars, responses))
        if mode != 'fwd':
            voi_lists.append((responses, desvars))

        # now calculate dependencies between each VOI and all other VOIs of the
        # other type, e.g for each input VOI wrt all output VOIs.  This is only
        # done for design vars in fwd mode or responses in rev mode. In auto mode,
        # we combine the results for fwd and rev modes.
        for inputs, outputs in voi_lists:
            for inp in inputs:
                if inp in conns:
                    inp = conns[inp]
                relinp = relevant[inp]
                if relinp:
                    if '@all' in relinp:
                        dct, total_systems = relinp['@all']
                        total_inps = dct['input']
                        total_outs = dct['output']
                    else:
                        total_inps = set()
                        total_outs = set()
                        total_systems = set()

                    for out in outputs:
                        if out in relinp:
                            dct, systems = relinp[out]
                            total_inps.update(dct['input'])
                            total_outs.update(dct['output'])
                            total_systems.update(systems)

                    relinp['@all'] = ({'input': total_inps, 'output': total_outs},
                                      total_systems)
                else:
                    relinp['@all'] = ({'input': set(), 'output': set()}, set())

        return relevant

    def all_connected_nodes(self, graph, start, local=False):
        """
        Yield all downstream nodes starting at the given node.

        Parameters
        ----------
        graph : network.DiGraph
            Graph being traversed.
        start : hashable object
            Identifier of the starting node.
        local : bool
            If True and a non-local node is encountered in the traversal, the traversal
            ends on that branch.

        Yields
        ------
        str
            Each node found when traversal starts at start.
        """
        if local:
            abs2meta_in = self._var_abs2meta['input']
            abs2meta_out = self._var_abs2meta['output']
            all_abs2meta_in = self._var_allprocs_abs2meta['input']
            all_abs2meta_out = self._var_allprocs_abs2meta['output']

            def is_local(name):
                return (name in abs2meta_in or name in abs2meta_out or
                        (name not in all_abs2meta_in and name not in all_abs2meta_out))

        stack = [start]
        visited = set(stack)
        if not local or is_local(start):
            yield start
        else:
            return

        while stack:
            src = stack.pop()
            for tgt in graph[src]:
                if not local or is_local(tgt):
                    yield tgt
                else:
                    continue
                if tgt not in visited:
                    visited.add(tgt)
                    stack.append(tgt)

    def _generate_md5_hash(self):
        """
        Generate an md5 hash for the data structure of this model.

        The hash is generated from an encoded string containing the physical model hiearchy,
        including all component and variable names, and all connection information.

        The hash is used by the n2 viewer to determine if a saved view can be reused. It is not
        intended to accurately track whether a model has been changed, so no options/settings are
        tracked.

        Returns
        -------
        str
            The md5 hash string for the model.
        """
        data = []

        # Model Hierarchy.
        for sys_name in self.system_iter(include_self=True, recurse=True):

            # System name and depth.
            pathname = sys_name.pathname
            if pathname:
                name_parts = pathname.split('.')
                depth = len(name_parts)

                data.append((name_parts[-1], depth))

            else:
                data.append(('model', 0))

            # Local (relative) names for Component inputs and outputs.
            try:
                data.append(sorted(sys_name._var_rel_names['input']))
                data.append(sorted(sys_name._var_rel_names['output']))
            except AttributeError:
                continue

        # All Connections.
        # Note: dictionary can be in any order, so we have to sort.
        for key in sorted(self._conn_global_abs_in2out):
            data.append(self._conn_global_abs_in2out[key])

        return hashlib.md5(str(data).encode()).hexdigest()<|MERGE_RESOLUTION|>--- conflicted
+++ resolved
@@ -2530,39 +2530,8 @@
             if size is not None:
                 dv['size'] = size
 
-<<<<<<< HEAD
-            if _is_slicer_op(indices):
-                pass
-            # If given, indices must be a sequence
-            elif not (isinstance(indices, Iterable) and
-                      all([isinstance(i, Integral) for i in indices])):
-                raise ValueError("{}: If specified, design var indices must be a sequence of "
-                                 "integers.".format(self.msginfo))
-            else:
-                indices = np.atleast_1d(indices)
-                dvs['size'] = size = len(indices)
-
-            # All refs: check the shape if necessary
-            for item, item_name in zip([ref, ref0, scaler, adder, upper, lower],
-                                       ['ref', 'ref0', 'scaler', 'adder', 'upper', 'lower']):
-                if isinstance(item, np.ndarray):
-                    if item.size != size:
-                        raise ValueError("%s: When adding design var '%s', %s should have size "
-                                         "%d but instead has size %d." % (self.msginfo, name,
-                                                                          item_name, size,
-                                                                          item.size))
-
-        dvs['indices'] = indices
-        dvs['parallel_deriv_color'] = parallel_deriv_color
-=======
         dv['indices'] = indices
         dv['parallel_deriv_color'] = parallel_deriv_color
-        dv['vectorize_derivs'] = vectorize_derivs
-        if vectorize_derivs:
-            warn_deprecation(f"{self.msginfo}: The 'vectorize_derivs' arg when adding design "
-                             f"variable '{name}' is deprecated and will be removed in a future "
-                             "release.")
->>>>>>> 2b762d3d
 
         self._check_voi_meta_sizes('design var', dv,
                                    ['ref', 'ref0', 'scaler', 'adder', 'upper', 'lower'])
