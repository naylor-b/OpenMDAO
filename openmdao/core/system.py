"""Define the base System class."""
import sys
import os
import hashlib
import time

from contextlib import contextmanager
from collections import OrderedDict, defaultdict
from collections.abc import Iterable
from itertools import chain
from enum import IntEnum

import re
from fnmatch import fnmatchcase

from numbers import Integral

import numpy as np
import networkx as nx

import openmdao
from openmdao.core.configinfo import _ConfigInfo
from openmdao.core.constants import _DEFAULT_OUT_STREAM, _UNDEFINED, INT_DTYPE
from openmdao.jacobians.assembled_jacobian import DenseJacobian, CSCJacobian
from openmdao.recorders.recording_manager import RecordingManager
from openmdao.vectors.vector import _full_slice
from openmdao.utils.mpi import MPI
from openmdao.utils.options_dictionary import OptionsDictionary
from openmdao.utils.record_util import create_local_meta, check_path
from openmdao.utils.units import is_compatible, unit_conversion, simplify_unit
from openmdao.utils.variable_table import write_var_table
from openmdao.utils.array_utils import evenly_distrib_idxs, _flatten_src_indices
from openmdao.utils.name_maps import name2abs_name, name2abs_names
from openmdao.utils.coloring import _compute_coloring, Coloring, \
    _STD_COLORING_FNAME, _DEF_COMP_SPARSITY_ARGS, _ColSparsityJac
import openmdao.utils.coloring as coloring_mod
from openmdao.warnings import issue_warning, DerivativesWarning, PromotionWarning,\
    UnusedOptionWarning, warn_deprecation
from openmdao.utils.general_utils import determine_adder_scaler, \
    format_as_float_or_array, ContainsAll, all_ancestors, _slice_indices, \
    make_set, match_prom_or_abs, _is_slicer_op, shape_from_idx
from openmdao.utils.notebook_utils import notebook, tabulate
from openmdao.approximation_schemes.complex_step import ComplexStep
from openmdao.approximation_schemes.finite_difference import FiniteDifference


_empty_frozen_set = frozenset()

_asm_jac_types = {
    'csc': CSCJacobian,
    'dense': DenseJacobian,
}

# Suppored methods for derivatives
_supported_methods = {
    'fd': FiniteDifference,
    'cs': ComplexStep,
    'exact': None
}

_DEFAULT_COLORING_META = {
    'wrt_patterns': ('*',),  # patterns used to match wrt variables
    'method': 'fd',          # finite differencing method  ('fd' or 'cs')
    'wrt_matches': None,     # where matched wrt names are stored
    'per_instance': True,    # assume each instance can have a different coloring
    'coloring': None,        # this will contain the actual Coloring object
    'dynamic': False,        # True if dynamic coloring is being used
    'static': None,          # either _STD_COLORING_FNAME, a filename, or a Coloring object
                             # if use_fixed_coloring was called
}

_DEFAULT_COLORING_META.update(_DEF_COMP_SPARSITY_ARGS)

_recordable_funcs = frozenset(['_apply_linear', '_apply_nonlinear', '_solve_linear',
                               '_solve_nonlinear'])

# the following are local metadata that will also be accessible for vars on all procs
global_meta_names = {
    'input': ('units', 'shape', 'size', 'distributed', 'tags', 'desc', 'shape_by_conn',
              'copy_shape'),
    'output': ('units', 'shape', 'size', 'desc',
               'ref', 'ref0', 'res_ref', 'distributed', 'lower', 'upper', 'tags', 'shape_by_conn',
               'copy_shape'),
}

allowed_meta_names = {
    'value',
    'global_shape',
    'global_size',
    'src_indices',
    'src_slice',
    'flat_src_indices',
    'type',
    'res_units',
}
allowed_meta_names.update(global_meta_names['input'])
allowed_meta_names.update(global_meta_names['output'])


class _MatchType(IntEnum):
    """
    Class used to define different types of promoted name matches.

    Attributes
    ----------
    NAME : int
        Literal name match.
    RENAME : int
        Rename match.
    PATTERN : int
        Glob pattern match.
    """

    NAME = 0
    RENAME = 1
    PATTERN = 2


class System(object):
    """
    Base class for all systems in OpenMDAO.

    Never instantiated; subclassed by <Group> or <Component>.
    All subclasses have their attributes defined here.

    In attribute names:
        abs / abs_name: absolute, unpromoted variable name, seen from root (unique).
        rel / rel_name: relative, unpromoted variable name, seen from current system (unique).
        prom / prom_name: relative, promoted variable name, seen from current system (non-unique).
        idx: global variable index among variables on all procs (I/O indices separate).
        my_idx: index among variables in this system, on this processor (I/O indices separate).
        io: indicates explicitly that input and output variables are combined in the same dict.

    Attributes
    ----------
    name : str
        Name of the system, must be different from siblings.
    pathname : str
        Global name of the system, including the path.
    comm : MPI.Comm or <FakeComm>
        MPI communicator object.
    options : OptionsDictionary
        options dictionary
    recording_options : OptionsDictionary
        Recording options dictionary
    _problem_meta : dict
        Problem level metadata.
    under_complex_step : bool
        When True, this system is undergoing complex step.
    under_approx : bool
        When True, this system is undergoing approximation.
    iter_count : int
        Counts the number of times this system has called _solve_nonlinear. This also
        corresponds to the number of times that the system's outputs are recorded if a recorder
        is present.
    iter_count_apply : int
        Counts the number of times the system has called _apply_nonlinear. For ExplicitComponent,
        calls to apply_nonlinear also call compute, so number of executions can be found by adding
        this and iter_count together. Recorders do no record calls to apply_nonlinear.
    iter_count_without_approx : int
        Counts the number of times the system has iterated but excludes any that occur during
        approximation of derivatives.
    cite : str
        Listing of relevant citations that should be referenced when
        publishing work that uses this class.
    _full_comm : MPI.Comm or None
        MPI communicator object used when System's comm is split for parallel FD.
    _solver_print_cache : list
        Allows solver iprints to be set to requested values after setup calls.
    _subsystems_allprocs : OrderedDict
        Dict mapping subsystem name to SysInfo(system, index) for children of this system.
    _subsystems_myproc : [<System>, ...]
        List of local subsystems that exist on this proc.
    _var_promotes : { 'any': [], 'input': [], 'output': [] }
        Dictionary of lists of variable names/wildcards specifying promotion
        (used to calculate promoted names)
    _var_prom2inds : dict
        Maps promoted name to src_indices in scope of system.
    _var_allprocs_prom2abs_list : {'input': dict, 'output': dict}
        Dictionary mapping promoted names to list of all absolute names.
        For outputs, the list will have length one since promoted output names are unique.
    _var_abs2prom : {'input': dict, 'output': dict}
        Dictionary mapping absolute names to promoted names, on current proc.
    _var_allprocs_abs2prom : {'input': dict, 'output': dict}
        Dictionary mapping absolute names to promoted names, on all procs.
    _var_allprocs_abs2meta : dict
        Dictionary mapping absolute names to metadata dictionaries for allprocs variables.
        The keys are
        ('units', 'shape', 'size') for inputs and
        ('units', 'shape', 'size', 'ref', 'ref0', 'res_ref', 'distributed') for outputs.
    _var_abs2meta : dict
        Dictionary mapping absolute names to metadata dictionaries for myproc variables.
    _var_discrete : dict
        Dictionary of discrete var metadata and values local to this process.
    _var_allprocs_discrete : dict
        Dictionary of discrete var metadata and values for all processes.
    _discrete_inputs : dict-like or None
        Storage for discrete input values.
    _discrete_outputs : dict-like or None
        Storage for discrete output values.
    _var_allprocs_abs2idx : dict
        Dictionary mapping absolute names to their indices among this system's allprocs variables.
        Therefore, the indices range from 0 to the total number of this system's variables.
    _var_sizes : {'input': ndarray, 'output': ndarray}
        Array of local sizes of this system's allprocs variables.
        The array has size nproc x num_var where nproc is the number of processors
        owned by this system and num_var is the number of allprocs variables.
    _owned_sizes : ndarray
        Array of local sizes for 'owned' or distributed vars only.
    _var_offsets : {<vecname>: {'input': dict of ndarray, 'output': dict of ndarray}, ...} or None
        Dict of distributed offsets, keyed by var name.  Offsets are stored in an array
        of size nproc x num_var where nproc is the number of processors
        in this System's communicator and num_var is the number of allprocs variables
        in the given system.  This is only defined in a Group that owns one or more interprocess
        connections or a top level Group or System that is used to compute total derivatives
        across multiple processes.
    _vars_to_gather : dict
        Contains names of non-distributed variables that are remote on at least one proc in the comm
    _conn_global_abs_in2out : {'abs_in': 'abs_out'}
        Dictionary containing all explicit & implicit connections (continuous and discrete)
        owned by this system or any descendant system. The data is the same across all processors.
    _vectors : {'input': dict, 'output': dict, 'residual': dict}
        Dictionaries of vectors keyed by vec_name.
    _inputs : <Vector>
        The inputs vector; points to _vectors['input']['nonlinear'].
    _outputs : <Vector>
        The outputs vector; points to _vectors['output']['nonlinear'].
    _residuals : <Vector>
        The residuals vector; points to _vectors['residual']['nonlinear'].
    _nonlinear_solver : <NonlinearSolver>
        Nonlinear solver to be used for solve_nonlinear.
    _linear_solver : <LinearSolver>
        Linear solver to be used for solve_linear; not the Newton system.
    _approx_schemes : OrderedDict
        A mapping of approximation types to the associated ApproximationScheme.
    _jacobian : <Jacobian>
        <Jacobian> object to be used in apply_linear.
    _owns_approx_jac : bool
        If True, this system approximated its Jacobian
    _owns_approx_jac_meta : dict
        Stores approximation metadata (e.g., step_size) from calls to approx_totals
    _owns_approx_of : list or None
        Overrides aproximation outputs. This is set when calculating system derivatives, and serves
        as a way to communicate the driver's output quantities to the approximation objects so that
        we only take derivatives of variables that the driver needs.
    _owns_approx_of_idx : dict
        Index for override 'of' approximations if declared. When the user calls  `add_objective`
        or `add_constraint`, they may optionally specify an "indices" argument. This argument must
        also be communicated to the approximations when they are set up so that 1) the Jacobian is
        the correct size, and 2) we don't perform any extra unnecessary calculations.
    _owns_approx_wrt : list or None
        Overrides aproximation inputs. This is set when calculating system derivatives, and serves
        as a way to communicate the driver's input quantities to the approximation objects so that
        we only take derivatives with respect to variables that the driver needs.
    _owns_approx_wrt_idx : dict
        Index for override 'wrt' approximations if declared. When the user calls  `add_designvar`
        they may optionally specify an "indices" argument. This argument must also be communicated
        to the approximations when they are set up so that 1) the Jacobian is the correct size, and
        2) we don't perform any extra unnecessary calculations.
    _subjacs_info : dict of dict
        Sub-jacobian metadata for each (output, input) pair added using
        declare_partials. Members of each pair may be glob patterns.
    _approx_subjac_keys : list
        List of subjacobian keys used for approximated derivatives.
    _design_vars : dict of dict
        dict of all driver design vars added to the system.
    _responses : dict of dict
        dict of all driver responses added to the system.
    _rec_mgr : <RecordingManager>
        object that manages all recorders added to this system.
    _static_subsystems_allprocs : OrderedDict
        Dict of SysInfo(subsys, index) that stores all subsystems added outside of setup.
    _static_design_vars : dict of dict
        Driver design variables added outside of setup.
    _static_responses : dict of dict
        Driver responses added outside of setup.
    matrix_free : bool
        This is set to True if the component overrides the appropriate function with a user-defined
        matrix vector product with the Jacobian or any of its subsystems do.
    _relevant : dict
        Mapping of a VOI to a tuple containing dependent inputs, dependent outputs,
        and dependent systems.
    _vois : dict
        Either design vars or responses metadata, depending on the direction of
        derivatives.
    _mode : str
        Indicates derivative direction for the model, either 'fwd' or 'rev'.
    _scope_cache : dict
        Cache for variables in the scope of various mat-vec products.
    _has_guess : bool
        True if this system has or contains a system with a `guess_nonlinear` method defined.
    _has_output_scaling : bool
        True if this system has output scaling.
    _has_output_adder : bool
        True if this system has scaling that includes an adder term.
    _has_resid_scaling : bool
        True if this system has resid scaling.
    _has_input_scaling : bool
        True if this system has input scaling.
    _has_input_adder : bool
        True if this system has scaling that includes an adder term.
    _has_bounds : bool
        True if this system has upper or lower bounds on outputs.
    _has_distrib_vars : bool
        If True, this System contains at least one distributed variable. Used to determine if a
        parallel group or distributed component is below a DirectSolver so that we can raise an
        exception.
    _owning_rank : dict
        Dict mapping var name to the lowest rank where that variable is local.
    _filtered_vars_to_record : Dict
        Dict of list of var names to record
    _vector_class : class
        Class to use for data vectors.  After setup will contain the value of either
        _problem_meta['distributed_vector_class'] or _problem_meta['local_vector_class'].
    _assembled_jac : AssembledJacobian or None
        If not None, this is the AssembledJacobian owned by this system's linear_solver.
    _num_par_fd : int
        If FD is active, and the value is > 1, turns on parallel FD and specifies the number of
        concurrent FD solves.
    _par_fd_id : int
        ID used to determine which columns in the jacobian will be computed when using parallel FD.
    _has_approx : bool
        If True, this system or its descendent has declared approximated partial or semi-total
        derivatives.
    _coloring_info : tuple
        Metadata that defines how to perform coloring of this System's approx jacobian. Not
        used if this System does no partial or semi-total coloring.
    _first_call_to_linearize : bool
        If True, this is the first call to _linearize.
    _is_local : bool
        If True, this system is local to this mpi process.
    """

    def __init__(self, num_par_fd=1, **kwargs):
        """
        Initialize all attributes.

        Parameters
        ----------
        num_par_fd : int
            If FD is active, number of concurrent FD solves.
        **kwargs : dict of keyword arguments
            Keyword arguments that will be mapped into the System options.
        """
        self.name = ''
        self.pathname = None
        self.comm = None
        self._is_local = False

        # System options
        self.options = OptionsDictionary(parent_name=type(self).__name__)

        self.options.declare('assembled_jac_type', values=['csc', 'dense'], default='csc',
                             desc='Linear solver(s) in this group, if using an assembled '
                                  'jacobian, will use this type.')

        # Case recording options
        self.recording_options = OptionsDictionary(parent_name=type(self).__name__)
        self.recording_options.declare('record_inputs', types=bool, default=True,
                                       desc='Set to True to record inputs at the system level')
        self.recording_options.declare('record_outputs', types=bool, default=True,
                                       desc='Set to True to record outputs at the system level')
        self.recording_options.declare('record_residuals', types=bool, default=True,
                                       desc='Set to True to record residuals at the system level')
        self.recording_options.declare('record_metadata', types=bool,
                                       desc='Deprecated. Recording of metadata will always be done',
                                       default=True,
                                       deprecation="The recording option, record_metadata, "
                                       "on System is "
                                       "deprecated. Recording of metadata will always be done")
        self.recording_options.declare('record_model_metadata', types=bool,
                                       desc='Deprecated. Recording of model metadata will always '
                                       'be done',
                                       deprecation="The recording option, record_model_metadata, "
                                       "on System is deprecated. Recording of model metadata will "
                                       "always be done",
                                       default=True)
        self.recording_options.declare('includes', types=list, default=['*'],
                                       desc='Patterns for variables to include in recording. \
                                       Uses fnmatch wildcards')
        self.recording_options.declare('excludes', types=list, default=[],
                                       desc='Patterns for vars to exclude in recording '
                                       '(processed post-includes). Uses fnmatch wildcards')
        self.recording_options.declare('options_excludes', types=list, default=[],
                                       desc='User-defined metadata to exclude in recording')

        self._problem_meta = None

        # Counting iterations.
        self.iter_count = 0
        self.iter_count_apply = 0
        self.iter_count_without_approx = 0

        self.cite = ""

        self._solver_print_cache = []

        self._subsystems_allprocs = {}
        self._subsystems_myproc = []
        self._vars_to_gather = {}

        self._var_promotes = {'input': [], 'output': [], 'any': []}

        self._var_allprocs_prom2abs_list = None
        self._var_prom2inds = {}
        self._var_abs2prom = {'input': {}, 'output': {}}
        self._var_allprocs_abs2prom = {'input': {}, 'output': {}}
        self._var_allprocs_abs2meta = {'input': {}, 'output': {}}
        self._var_abs2meta = {'input': {}, 'output': {}}
        self._var_discrete = {'input': {}, 'output': {}}
        self._var_allprocs_discrete = {'input': {}, 'output': {}}

        self._var_allprocs_abs2idx = {}

        self._var_sizes = None
        self._owned_sizes = None
        self._var_offsets = None

        self._full_comm = None

        self._vectors = {'input': {}, 'output': {}, 'residual': {}}

        self._inputs = None
        self._outputs = None
        self._residuals = None
        self._discrete_inputs = None
        self._discrete_outputs = None

        self._nonlinear_solver = None
        self._linear_solver = None

        self._jacobian = None
        self._approx_schemes = OrderedDict()
        self._subjacs_info = {}
        self._approx_subjac_keys = None
        self.matrix_free = False

        self.under_approx = False
        self._owns_approx_jac = False
        self._owns_approx_jac_meta = {}
        self._owns_approx_wrt = None
        self._owns_approx_of = None
        self._owns_approx_wrt_idx = {}
        self._owns_approx_of_idx = {}

        self.under_complex_step = False

        self._design_vars = OrderedDict()
        self._responses = OrderedDict()
        self._rec_mgr = RecordingManager()

        self._conn_global_abs_in2out = {}

        self._static_subsystems_allprocs = {}
        self._static_design_vars = OrderedDict()
        self._static_responses = OrderedDict()

        self._mode = None

        self._scope_cache = {}

        self._num_par_fd = num_par_fd

        self._declare_options()
        self.initialize()

        self.options.update(kwargs)

        self._has_guess = False
        self._has_output_scaling = False
        self._has_output_adder = False
        self._has_resid_scaling = False
        self._has_input_scaling = False
        self._has_input_adder = False
        self._has_bounds = False
        self._has_distrib_vars = False
        self._has_approx = False

        self._vector_class = None

        self._assembled_jac = None

        self._par_fd_id = 0

        self._filtered_vars_to_record = {}
        self._owning_rank = None
        self._coloring_info = _DEFAULT_COLORING_META.copy()
        self._first_call_to_linearize = True   # will check in first call to _linearize

    @property
    def msginfo(self):
        """
        Our instance pathname, if available, or our class name.  For use in error messages.

        Returns
        -------
        str
            Either our instance pathname or class name.
        """
        if self.pathname is not None:
            if self.pathname == '':
                return f"<model> <class {type(self).__name__}>"
            return f"'{self.pathname}' <class {type(self).__name__}>"
        if self.name:
            return f"'{self.name}' <class {type(self).__name__}>"
        return f"<class {type(self).__name__}>"

    def _get_inst_id(self):
        return self.pathname

    def abs_name_iter(self, iotype, local=True, cont=True, discrete=False):
        """
        Iterate over absolute variable names for this System.

        By setting appropriate values for 'cont' and 'discrete', yielded variable
        names can be continuous only, discrete only, or both.

        Parameters
        ----------
        iotype : str
            Either 'input' or 'output'.
        local : bool
            If True, include only names of local variables. Default is True.
        cont : bool
            If True, include names of continuous variables.  Default is True.
        discrete : bool
            If True, include names of discrete variables.  Default is False.
        """
        if cont:
            if local:
                yield from self._var_abs2meta[iotype]
            else:
                yield from self._var_allprocs_abs2meta[iotype]

        if discrete:
            if local:
                prefix = self.pathname + '.' if self.pathname else ''
                for name in self._var_discrete[iotype]:
                    yield prefix + name
            else:
                yield from self._var_allprocs_discrete[iotype]

    def _jac_of_iter(self):
        """
        Iterate over (name, offset, end, slice) for each 'of' (row) var in the system's jacobian.

        The slice is internal to the given variable in the result, and this is always a full
        slice except possible for groups where _owns_approx_of_idx is defined.
        """
        start = end = 0
        for of, meta in self._var_abs2meta['output'].items():
            end += meta['size']
            yield of, start, end, _full_slice
            start = end

    def _jac_wrt_iter(self, wrt_matches=None):
        """
        Iterate over (name, offset, end, idxs) for each 'wrt' (column) var in the system's jacobian.

        Parameters
        ----------
        wrt_matches : set or None
            Only include row vars that are contained in this set.  This will determine what
            the actual offsets are, i.e. the offsets will be into a reduced jacobian
            containing only the matching columns.
        """
        local_ins = self._var_abs2meta['input']
        local_outs = self._var_abs2meta['output']

        start = end = 0
        for of, _start, _end, _ in self._jac_of_iter():
            if wrt_matches is None or of in wrt_matches:
                end += (_end - _start)
                vec = self._outputs if of in local_outs else None
                yield of, start, end, vec, _full_slice
                start = end

        for wrt, meta in self._var_abs2meta['input'].items():
            if wrt_matches is None or wrt in wrt_matches:
                end += meta['size']
                vec = self._inputs if wrt in local_ins else None
                yield wrt, start, end, vec, _full_slice
                start = end

    def _declare_options(self):
        """
        Declare options before kwargs are processed in the init method.

        This is optionally implemented by subclasses of Component or Group
        that themselves are intended to be subclassed by the end user. The
        options of the intermediate class are declared here leaving the
        `initialize` method available for user-defined options.
        """
        pass

    def initialize(self):
        """
        Perform any one-time initialization run at instantiation.
        """
        pass

    def _configure(self):
        """
        Configure this system to assign children settings.
        """
        pass

    def _get_root_vectors(self):
        """
        Get the root vectors for the nonlinear and linear vectors for the model.

        Returns
        -------
        dict of dict of Vector
            Root vectors: first key is 'input', 'output', or 'residual'; second key is vec_name.
        """
        # save root vecs as an attribute so that we can reuse the nonlinear scaling vecs in the
        # linear root vec
        self._root_vecs = root_vectors = {'input': OrderedDict(),
                                          'output': OrderedDict(),
                                          'residual': OrderedDict()}

        force_alloc_complex = self._problem_meta['force_alloc_complex']

        # Check for complex step to set vectors up appropriately.
        # If any subsystem needs complex step, then we need to allocate it everywhere.
        nl_alloc_complex = force_alloc_complex
        for sub in self.system_iter(include_self=True, recurse=True):
            nl_alloc_complex |= 'cs' in sub._approx_schemes
            if nl_alloc_complex:
                break

        # Linear vectors allocated complex only if subsolvers require derivatives.
        if nl_alloc_complex:
            from openmdao.error_checking.check_config import check_allocate_complex_ln
            ln_alloc_complex = check_allocate_complex_ln(self, force_alloc_complex)
        else:
            ln_alloc_complex = False

        if self._has_input_scaling or self._has_output_scaling or self._has_resid_scaling:
            self._scale_factors = self._compute_root_scale_factors()
        else:
            self._scale_factors = None

        if self._vector_class is None:
            self._vector_class = self._local_vector_class

        for vec_name in ('nonlinear', 'linear'):
            sizes = self._var_sizes['output']
            ncol = 1
            if vec_name == 'nonlinear':
                alloc_complex = nl_alloc_complex
            else:
                alloc_complex = ln_alloc_complex

            for key in ['input', 'output', 'residual']:
                root_vectors[key][vec_name] = self._vector_class(vec_name, key, self,
                                                                 alloc_complex=alloc_complex)
        return root_vectors

    def _get_approx_scheme(self, method):
        """
        Return the approximation scheme associated with the given method, creating one if needed.

        Parameters
        ----------
        method : str
            Name of the type of approxmation scheme.

        Returns
        -------
        ApproximationScheme
            The ApproximationScheme associated with the given method.
        """
        if method == 'exact':
            return None
        if method not in _supported_methods:
            msg = '{}: Method "{}" is not supported, method must be one of {}'
            raise ValueError(msg.format(self.msginfo, method,
                             [m for m in _supported_methods if m != 'exact']))
        if method not in self._approx_schemes:
            self._approx_schemes[method] = _supported_methods[method]()
        return self._approx_schemes[method]

    def get_source(self, name):
        """
        Return the source variable connected to the given named variable.

        The name can be a promoted name or an absolute name.
        If the given variable is an input, the absolute name of the connected source will
        be returned.  If the given variable itself is a source, its own absolute name will
        be returned.

        Parameters
        ----------
        name : str
            Absolute or promoted name of the variable.

        Returns
        -------
        str
            The absolute name of the source variable.
        """
        try:
            prom2abs = self._problem_meta['prom2abs']
        except StandardError:
            raise RuntimeError(f"{self.msginfo}: get_source cannot be called for variable {name} "
                               "before Problem.setup has been called.")

        if name in prom2abs['output']:
            return prom2abs['output'][name][0]

        if name in prom2abs['input']:
            name = prom2abs['input'][name][0]
        model = self._problem_meta['model_ref']()
        if name in model._conn_global_abs_in2out:
            return model._conn_global_abs_in2out[name]

        return name

    def _setup(self, comm, mode, prob_meta):
        """
        Perform setup for this system and its descendant systems.

        Parameters
        ----------
        comm : MPI.Comm or <FakeComm> or None
            The global communicator.
        mode : str
            Derivative direction, either 'fwd', or 'rev', or 'auto'
        prob_meta : dict
            Problem level metadata dictionary.
        """
        # save a ref to the problem level options.
        self._problem_meta = prob_meta

        # reset any coloring if a Coloring object was not set explicitly
        if self._coloring_info['dynamic'] or self._coloring_info['static'] is not None:
            self._coloring_info['coloring'] = None

        self.pathname = ''
        self.comm = comm
        self._mode = mode

        # Besides setting up the processors, this method also builds the model hierarchy.
        self._setup_procs(self.pathname, comm, mode, self._problem_meta)

        prob_meta['config_info'] = _ConfigInfo()

        try:
            # Recurse model from the bottom to the top for configuring.
            self._configure()
        finally:
            prob_meta['config_info'] = None

        self._configure_check()

        self._setup_var_data()

        self._setup_vec_names(mode)

        # promoted names must be known to determine implicit connections so this must be
        # called after _setup_var_data, and _setup_var_data will have to be partially redone
        # after auto_ivcs have been added, but auto_ivcs can't be added until after we know all of
        # the connections.
        self._setup_global_connections()
        self._setup_dynamic_shapes()

        self._top_level_post_connections(mode)

        self._problem_meta['relevant'] = self._init_relevance(mode)
        self._setup_var_sizes()

        self._top_level_post_sizes()

        # determine which connections are managed by which group, and check validity of connections
        self._setup_connections()

    def _top_level_post_connections(self, mode):
        # this runs after all connections are known
        pass

    def _top_level_post_sizes(self):
        # this runs after the variable sizes are known
        self._setup_global_shapes()

    def _setup_check(self):
        """
        Do any error checking on user's setup, before any other recursion happens.
        """
        pass

    def _configure_check(self):
        """
        Do any error checking on i/o and connections.
        """
        pass

    def _setup_dynamic_shapes(self):
        pass

    def _final_setup(self, comm):
        """
        Perform final setup for this system and its descendant systems.

        This part of setup is called automatically at the start of run_model or run_driver.

        Parameters
        ----------
        comm : MPI.Comm or <FakeComm> or None
            The global communicator.
        """
        if self._use_derivatives:
            # must call this before vector setup because it determines if we need to alloc commplex
            self._setup_partials()

        self._setup_vectors(self._get_root_vectors())

        # Transfers do not require recursion, but they have to be set up after the vector setup.
        self._setup_transfers()

        # Same situation with solvers, partials, and Jacobians.
        # If we're updating, we just need to re-run setup on these, but no recursion necessary.
        self._setup_solvers()
        self._setup_solver_print()
        if self._use_derivatives:
            self._setup_jacobians()

        self._setup_recording()

        self.set_initial_values()

    def _get_approx_subjac_keys(self):
        """
        Return a list of (of, wrt) keys needed for approx derivs for this group.

        Returns
        -------
        list
            List of approx derivative subjacobian keys.
        """
        if self._approx_subjac_keys is None:
            self._approx_subjac_keys = list(self._approx_subjac_keys_iter())

        return self._approx_subjac_keys

    def use_fixed_coloring(self, coloring=_STD_COLORING_FNAME, recurse=True):
        """
        Use a precomputed coloring for this System.

        Parameters
        ----------
        coloring : str
            A coloring filename.  If no arg is passed, filename will be determined
            automatically.
        recurse : bool
            If True, set fixed coloring in all subsystems that declare a coloring. Ignored
            if a specific coloring is passed in.
        """
        if coloring_mod._force_dyn_coloring and coloring is _STD_COLORING_FNAME:
            self._coloring_info['dynamic'] = True
            return  # don't use static this time

        self._coloring_info['static'] = coloring
        self._coloring_info['dynamic'] = False

        if coloring is not _STD_COLORING_FNAME:
            if recurse:
                issue_warning('recurse was passed to use_fixed_coloring but a specific coloring '
                              'was set, so recurse was ignored.',
                              prefix=self.pathname,
                              category=UnusedOptionWarning)
            if isinstance(coloring, Coloring):
                approx = self._get_approx_scheme(coloring._meta['method'])
                # force regen of approx groups on next call to compute_approximations
                approx._reset()
            return

        if recurse:
            for s in self._subsystems_myproc:
                s.use_fixed_coloring(coloring, recurse)

    def declare_coloring(self,
                         wrt=_DEFAULT_COLORING_META['wrt_patterns'],
                         method=_DEFAULT_COLORING_META['method'],
                         form=None,
                         step=None,
                         per_instance=_DEFAULT_COLORING_META['per_instance'],
                         num_full_jacs=_DEFAULT_COLORING_META['num_full_jacs'],
                         tol=_DEFAULT_COLORING_META['tol'],
                         orders=_DEFAULT_COLORING_META['orders'],
                         perturb_size=_DEFAULT_COLORING_META['perturb_size'],
                         min_improve_pct=_DEFAULT_COLORING_META['min_improve_pct'],
                         show_summary=_DEFAULT_COLORING_META['show_summary'],
                         show_sparsity=_DEFAULT_COLORING_META['show_sparsity']):
        """
        Set options for deriv coloring of a set of wrt vars matching the given pattern(s).

        Parameters
        ----------
        wrt : str or list of str
            The name or names of the variables that derivatives are taken with respect to.
            This can contain input names, output names, or glob patterns.
        method : str
            Method used to compute derivative: "fd" for finite difference, "cs" for complex step.
        form : str
            Finite difference form, can be "forward", "central", or "backward". Leave
            undeclared to keep unchanged from previous or default value.
        step : float
            Step size for finite difference. Leave undeclared to keep unchanged from previous
            or default value.
        per_instance : bool
            If True, a separate coloring will be generated for each instance of a given class.
            Otherwise, only one coloring for a given class will be generated and all instances
            of that class will use it.
        num_full_jacs : int
            Number of times to repeat partial jacobian computation when computing sparsity.
        tol : float
            Tolerance used to determine if an array entry is nonzero during sparsity determination.
        orders : int
            Number of orders above and below the tolerance to check during the tolerance sweep.
        perturb_size : float
            Size of input/output perturbation during generation of sparsity.
        min_improve_pct : float
            If coloring does not improve (decrease) the number of solves more than the given
            percentage, coloring will not be used.
        show_summary : bool
            If True, display summary information after generating coloring.
        show_sparsity : bool
            If True, display sparsity with coloring info after generating coloring.
        """
        if method not in ('fd', 'cs'):
            raise RuntimeError("{}: method must be one of ['fd', 'cs'].".format(self.msginfo))

        self._has_approx = True
        approx = self._get_approx_scheme(method)

        # start with defaults
        options = _DEFAULT_COLORING_META.copy()
        options.update(approx.DEFAULT_OPTIONS)

        if self._coloring_info['static'] is None:
            options['dynamic'] = True
        else:
            options['dynamic'] = False
            options['static'] = self._coloring_info['static']

        options['wrt_patterns'] = [wrt] if isinstance(wrt, str) else wrt
        options['method'] = method
        options['per_instance'] = per_instance
        options['num_full_jacs'] = num_full_jacs
        options['tol'] = tol
        options['orders'] = orders
        options['perturb_size'] = perturb_size
        options['min_improve_pct'] = min_improve_pct
        options['show_summary'] = show_summary
        options['show_sparsity'] = show_sparsity
        options['coloring'] = self._coloring_info['coloring']
        if form is not None:
            options['form'] = form
        if step is not None:
            options['step'] = step

        self._coloring_info = options

    def _compute_approx_coloring(self, recurse=False, **overrides):
        """
        Compute a coloring of the approximated derivatives.

        This assumes that the current System is in a proper state for computing approximated
        derivatives.

        Parameters
        ----------
        recurse : bool
            If True, recurse from this system down the system hierarchy.  Whenever a group
            is encountered that has specified its coloring metadata, we don't recurse below
            that group unless that group has a subsystem that has a nonlinear solver that uses
            gradients.
        **overrides : dict
            Any args that will override either default coloring settings or coloring settings
            resulting from an earlier call to declare_coloring.

        Returns
        -------
        list of Coloring
            The computed colorings.
        """
        if recurse:
            colorings = []
            my_coloring = self._coloring_info['coloring']
            grad_systems = self._get_gradient_nl_solver_systems()
            for s in self.system_iter(include_self=True, recurse=True):
                if my_coloring is None or s in grad_systems:
                    if s._coloring_info['coloring'] is not None:
                        coloring = s._compute_approx_coloring(recurse=False, **overrides)[0]
                        colorings.append(coloring)
                        if coloring is not None:
                            coloring._meta['pathname'] = s.pathname
                            coloring._meta['class'] = type(s).__name__
            return [c for c in colorings if c is not None] or [None]

        # don't override metadata if it's already declared
        info = self._coloring_info

        info.update(**overrides)
        if isinstance(info['wrt_patterns'], str):
            info['wrt_patterns'] = [info['wrt_patterns']]

        if info['method'] is None and self._approx_schemes:
            info['method'] = list(self._approx_schemes)[0]

        if info['coloring'] is None:
            # check to see if any approx derivs have been declared
            for meta in self._subjacs_info.values():
                if 'method' in meta and meta['method']:
                    break
            else:  # no approx derivs found
                if not (self._owns_approx_of or self._owns_approx_wrt):
                    issue_warning("No approx partials found but coloring was requested.  "
                                  "Declaring ALL partials as dense and approx "
                                  "(method='{}')".format(info['method']),
                                  prefix=self.msginfo, category=DerivativesWarning)
                    try:
                        self.declare_partials('*', '*', method=info['method'])
                    except AttributeError:  # this system must be a group
                        from openmdao.core.component import Component
                        from openmdao.core.indepvarcomp import IndepVarComp
                        from openmdao.components.exec_comp import ExecComp
                        for s in self.system_iter(recurse=True, typ=Component):
                            if not isinstance(s, ExecComp) and not isinstance(s, IndepVarComp):
                                s.declare_partials('*', '*', method=info['method'])
                    self._setup_partials()

        approx_scheme = self._get_approx_scheme(info['method'])

        if info['coloring'] is None and info['static'] is None:
            info['dynamic'] = True

        coloring_fname = self.get_approx_coloring_fname()

        # if we find a previously computed class coloring for our class, just use that
        # instead of regenerating a coloring.
        if not info['per_instance'] and coloring_fname in coloring_mod._CLASS_COLORINGS:
            info['coloring'] = coloring = coloring_mod._CLASS_COLORINGS[coloring_fname]
            if coloring is None:
                print("\nClass coloring for class '{}' wasn't good enough, "
                      "so skipping for '{}'".format(type(self).__name__, self.pathname))
                info['static'] = None
            else:
                print("\n{} using class coloring for class '{}'".format(self.pathname,
                                                                        type(self).__name__))
                info.update(coloring._meta)
                # force regen of approx groups during next compute_approximations
                approx_scheme._reset()
            return [coloring]

        from openmdao.core.group import Group
        is_total = isinstance(self, Group)

        # compute perturbations
        starting_inputs = self._inputs.asarray(copy=True)
        in_offsets = starting_inputs.copy()
        in_offsets[in_offsets == 0.0] = 1.0
        in_offsets *= info['perturb_size']

        starting_outputs = self._outputs.asarray(copy=True)
        out_offsets = starting_outputs.copy()
        out_offsets[out_offsets == 0.0] = 1.0
        out_offsets *= info['perturb_size']

        starting_resids = self._residuals.asarray(copy=True)

        # for groups, this does some setup of approximations
        self._setup_approx_coloring()

        save_first_call = self._first_call_to_linearize
        self._first_call_to_linearize = False
        sparsity_start_time = time.time()

        # tell approx scheme to limit itself to only colored columns
        approx_scheme._reset()
        approx_scheme._during_sparsity_comp = True

        self._update_wrt_matches(info)

        save_jac = self._jacobian

        # use special sparse jacobian to collect sparsity info
        self._jacobian = _ColSparsityJac(self, info)

        for i in range(info['num_full_jacs']):
            # randomize inputs (and outputs if implicit)
            if i > 0:
                self._inputs.set_val(starting_inputs +
                                     in_offsets * np.random.random(in_offsets.size))
                self._outputs.set_val(starting_outputs +
                                      out_offsets * np.random.random(out_offsets.size))
                if is_total:
                    self._solve_nonlinear()
                else:
                    self._apply_nonlinear()

                for scheme in self._approx_schemes.values():
                    scheme._reset()  # force a re-initialization of approx
                    approx_scheme._during_sparsity_comp = True

            self.run_linearize(sub_do_ln=False)

        sparsity, sp_info = self._jacobian.get_sparsity()

        self._jacobian = save_jac

        # revert uncolored approx back to normal
        approx_scheme._reset()

        sparsity_time = time.time() - sparsity_start_time

        ordered_wrt_info = list(self._jac_wrt_iter(info['wrt_matches']))
        ordered_of_info = list(self._jac_of_iter())

        sp_info['sparsity_time'] = sparsity_time
        sp_info['pathname'] = self.pathname
        sp_info['class'] = type(self).__name__
        sp_info['type'] = 'semi-total' if self._subsystems_allprocs else 'partial'

        if self.pathname:
            ordered_of_info = self._jac_var_info_abs2prom(ordered_of_info)
            ordered_wrt_info = self._jac_var_info_abs2prom(ordered_wrt_info)

        coloring = _compute_coloring(sparsity, 'fwd')

        # if the improvement wasn't large enough, don't use coloring
        pct = coloring._solves_info()[-1]
        if info['min_improve_pct'] > pct:
            info['coloring'] = info['static'] = None
            msg = f"Coloring was deactivated.  Improvement of {pct:.1f}% was less than min " \
                  f"allowed ({info['min_improve_pct']:.1f}%)."
            issue_warning(msg, prefix=self.msginfo, category=DerivativesWarning)
            if not info['per_instance']:
                coloring_mod._CLASS_COLORINGS[coloring_fname] = None
            return [None]

        coloring._row_vars = [t[0] for t in ordered_of_info]
        coloring._col_vars = [t[0] for t in ordered_wrt_info]
        coloring._row_var_sizes = [t[2] - t[1] for t in ordered_of_info]
        coloring._col_var_sizes = [t[2] - t[1] for t in ordered_wrt_info]

        coloring._meta.update(info)  # save metadata we used to create the coloring
        del coloring._meta['coloring']
        coloring._meta.update(sp_info)

        info['coloring'] = coloring

        approx = self._get_approx_scheme(coloring._meta['method'])
        # force regen of approx groups during next compute_approximations
        approx._reset()

        if info['show_sparsity'] or info['show_summary']:
            print("\nApprox coloring for '%s' (class %s)" % (self.pathname, type(self).__name__))

        if info['show_sparsity']:
            coloring.display_txt()
        if info['show_summary']:
            coloring.summary()

        self._save_coloring(coloring)

        if not info['per_instance']:
            # save the class coloring for other instances of this class to use
            coloring_mod._CLASS_COLORINGS[coloring_fname] = coloring

        # restore original inputs/outputs
        self._inputs.set_val(starting_inputs)
        self._outputs.set_val(starting_outputs)
        self._residuals.set_val(starting_resids)

        self._first_call_to_linearize = save_first_call

        return [coloring]

    def _setup_approx_coloring(self):
        pass

    def get_approx_coloring_fname(self):
        """
        Return the full pathname to a coloring file.

        Parameters
        ----------
        system : System
            The System having its coloring saved or loaded.

        Returns
        -------
        str
            Full pathname of the coloring file.
        """
        directory = self._problem_meta['coloring_dir']
        if not self.pathname:
            # total coloring
            return os.path.join(directory, 'total_coloring.pkl')

        if self._coloring_info.get('per_instance'):
            # base the name on the instance pathname
            fname = 'coloring_' + self.pathname.replace('.', '_') + '.pkl'
        else:
            # base the name on the class name
            fname = 'coloring_' + '_'.join(
                [self.__class__.__module__.replace('.', '_'), self.__class__.__name__]) + '.pkl'

        return os.path.join(directory, fname)

    def _save_coloring(self, coloring):
        """
        Save the coloring to a file based on this system's class or pathname.

        Parameters
        ----------
        coloring : Coloring
            See Coloring class docstring.
        """
        # under MPI, only save on proc 0
        if ((self._full_comm is not None and self._full_comm.rank == 0) or
                (self._full_comm is None and self.comm.rank == 0)):
            coloring.save(self.get_approx_coloring_fname())

    def _get_static_coloring(self):
        """
        Get the Coloring for this system.

        If necessary, load the Coloring from a file.

        Returns
        -------
        Coloring or None
            Coloring object, possible loaded from a file, or None
        """
        info = self._coloring_info
        coloring = info['coloring']
        if coloring is not None:
            return coloring

        static = info['static']
        if static is _STD_COLORING_FNAME or isinstance(static, str):
            if static is _STD_COLORING_FNAME:
                fname = self.get_approx_coloring_fname()
            else:
                fname = static
            print("%s: loading coloring from file %s" % (self.msginfo, fname))
            info['coloring'] = coloring = Coloring.load(fname)
            if info['wrt_patterns'] != coloring._meta['wrt_patterns']:
                raise RuntimeError("%s: Loaded coloring has different wrt_patterns (%s) than "
                                   "declared ones (%s)." %
                                   (self.msginfo, coloring._meta['wrt_patterns'],
                                    info['wrt_patterns']))
            info.update(info['coloring']._meta)
            approx = self._get_approx_scheme(info['method'])
            # force regen of approx groups during next compute_approximations
            approx._reset()
        elif isinstance(static, coloring_mod.Coloring):
            info['coloring'] = coloring = static

        if coloring is not None:
            info['dynamic'] = False

        info['static'] = coloring

        return coloring

    def _get_coloring(self):
        """
        Get the Coloring for this system.

        If necessary, load the Coloring from a file or dynamically generate it.

        Returns
        -------
        Coloring or None
            Coloring object, possible loaded from a file or dynamically generated, or None
        """
        coloring = self._get_static_coloring()
        if coloring is None and self._coloring_info['dynamic']:
            self._coloring_info['coloring'] = coloring = self._compute_approx_coloring()[0]
            if coloring is not None:
                self._coloring_info.update(coloring._meta)

        return coloring

    def _setup_par_fd_procs(self, comm):
        """
        Split up the comm for use in parallel FD.

        Parameters
        ----------
        comm : MPI.Comm or <FakeComm>
            MPI communicator object.

        Returns
        -------
        MPI.Comm or <FakeComm>
            MPI communicator object.
        """
        num_par_fd = self._num_par_fd
        if comm.size < num_par_fd:
            raise ValueError("%s: num_par_fd must be <= communicator size (%d)" %
                             (self.msginfo, comm.size))

        self._full_comm = comm

        if num_par_fd > 1:
            sizes, offsets = evenly_distrib_idxs(num_par_fd, comm.size)

            # a 'color' is assigned to each subsystem, with
            # an entry for each processor it will be given
            # e.g. [0, 0, 0, 1, 1, 1, 2, 2, 2, 3, 3, 3]
            color = np.empty(comm.size, dtype=INT_DTYPE)
            for i in range(num_par_fd):
                color[offsets[i]:offsets[i] + sizes[i]] = i

            self._par_fd_id = color[comm.rank]

            comm = self._full_comm.Split(self._par_fd_id)

        return comm

    def _setup_recording(self):
        if self._rec_mgr._recorders:
            myinputs = myoutputs = myresiduals = []

            options = self.recording_options
            incl = options['includes']
            excl = options['excludes']

            # includes and excludes for inputs are specified using _absolute_ names
            # vectors are keyed on absolute name, discretes on relative/promoted name
            if options['record_inputs']:
                myinputs = sorted([n for n in self._var_abs2prom['input']
                                   if check_path(n, incl, excl)])

            # includes and excludes for outputs are specified using _promoted_ names
            # vectors are keyed on absolute name, discretes on relative/promoted name
            if options['record_outputs']:
                myoutputs = sorted([n for n, prom in self._var_abs2prom['output'].items()
                                    if check_path(prom, incl, excl)])

                if self._var_discrete['output']:
                    # if we have discrete outputs then residual name set doesn't match output one
                    if options['record_residuals']:
                        contains = self._residuals._contains_abs
                        myresiduals = [n for n in myoutputs if contains(n)]
                elif options['record_residuals']:
                    myresiduals = myoutputs

            elif options['record_residuals']:
                abs2prom = self._var_abs2prom['output']
                myresiduals = [n for n in self._residuals._abs_iter()
                               if check_path(abs2prom[n], incl, excl)]

            self._filtered_vars_to_record = {
                'input': myinputs,
                'output': myoutputs,
                'residual': myresiduals
            }

            self._rec_mgr.startup(self)

        for subsys in self._subsystems_myproc:
            subsys._setup_recording()

    def _setup_procs(self, pathname, comm, mode, prob_meta):
        """
        Execute first phase of the setup process.

        Distribute processors, assign pathnames, and call setup on the component.
        Also reset internal data structures.

        Parameters
        ----------
        pathname : str
            Global name of the system, including the path.
        comm : MPI.Comm or <FakeComm>
            MPI communicator object.
        mode : string
            Derivatives calculation mode, 'fwd' for forward, and 'rev' for
            reverse (adjoint). Default is 'rev'.
        prob_meta : dict
            Problem level options.
        """
        self.pathname = pathname
        self._problem_meta = prob_meta
        self._first_call_to_linearize = True
        self._is_local = True
        self._vectors = {}
        self._full_comm = None
        self._approx_subjac_keys = None

        self.options._parent_name = self.msginfo
        self.recording_options._parent_name = self.msginfo
        self._mode = mode
        self._design_vars = OrderedDict()
        self._responses = OrderedDict()
        self._design_vars.update(self._static_design_vars)
        self._responses.update(self._static_responses)

    def _setup_var_data(self):
        """
        Compute the list of abs var names, abs/prom name maps, and metadata dictionaries.
        """
        self._var_prom2inds = {}
        self._var_allprocs_prom2abs_list = {'input': OrderedDict(), 'output': OrderedDict()}
        self._var_abs2prom = {'input': {}, 'output': {}}
        self._var_allprocs_abs2prom = {'input': {}, 'output': {}}
        self._var_allprocs_abs2meta = {'input': {}, 'output': {}}
        self._var_abs2meta = {'input': {}, 'output': {}}
        self._var_allprocs_discrete = {'input': {}, 'output': {}}
        self._var_allprocs_abs2idx = {}
        self._owning_rank = defaultdict(int)
        self._var_sizes = {}
        self._owned_sizes = None

    def _setup_var_index_maps(self):
        """
        Compute maps from abs var names to their index among allprocs variables in this system.

        Parameters
        ----------
        vec_name : str
            Name of vector.
        """
        abs2idx = self._var_allprocs_abs2idx = {}
        for io in ['input', 'output']:
            for i, abs_name in enumerate(self._var_allprocs_abs2meta[io]):
                abs2idx[abs_name] = i

    def _setup_global_shapes(self):
        """
        Compute the global size and shape of all variables on this system.
        """
        loc_meta = self._var_abs2meta

        for io in ('input', 'output'):
            # now set global sizes and shapes into metadata for distributed variables
            sizes = self._var_sizes[io]
            for idx, (abs_name, mymeta) in enumerate(self._var_allprocs_abs2meta[io].items()):
                local_shape = mymeta['shape']
                if mymeta['distributed']:
                    global_size = np.sum(sizes[:, idx])
                    mymeta['global_size'] = global_size

                    # assume that all but the first dimension of the shape of a
                    # distributed variable is the same on all procs
                    high_dims = local_shape[1:]
                    if high_dims:
                        high_size = np.prod(high_dims)
                        dim1 = global_size // high_size
                        if global_size % high_size != 0:
                            raise RuntimeError("%s: Global size of output '%s' (%s) does not agree "
                                               "with local shape %s" % (self.msginfo, abs_name,
                                                                        global_size, local_shape))
                        mymeta['global_shape'] = tuple([dim1] + list(high_dims))
                    else:
                        mymeta['global_shape'] = (global_size,)

                else:
                    # not distributed, just use local shape and size
                    mymeta['global_size'] = mymeta['size']
                    mymeta['global_shape'] = local_shape

                if abs_name in loc_meta[io]:
                    loc_meta[io][abs_name]['global_shape'] = mymeta['global_shape']
                    loc_meta[io][abs_name]['global_size'] = mymeta['global_size']

    def _setup_global_connections(self, conns=None):
        """
        Compute dict of all connections between this system's inputs and outputs.

        The connections come from 4 sources:
        1. Implicit connections owned by the current system
        2. Explicit connections declared by the current system
        3. Explicit connections declared by parent systems
        4. Implicit / explicit from subsystems

        Parameters
        ----------
        conns : dict
            Dictionary of connections passed down from parent group.
        """
        pass

    def _setup_vec_names(self, mode):
        """
        Compute the list of vec_names and the vois dict.

        This is only called on the top level System during initial setup.

        Parameters
        ----------
        mode : str
            Derivative direction, either 'fwd' or 'rev'.
        """
        vois = set()

        if self._use_derivatives:
            vec_names = ['nonlinear', 'linear']
            # Now that connections are setup, we need to convert relevant vector names into their
            # auto_ivc source where applicable.
            for system in self.system_iter(include_self=True, recurse=True):
                for name, meta in system._get_vec_names_from_vois(mode):
                    vois.add(system.get_source(name))

            vec_names.extend(sorted(vois))
        else:
            vec_names = ['nonlinear']

        self._problem_meta['vec_names'] = vec_names
        self._problem_meta['lin_vec_names'] = vec_names[1:]

    def _get_vec_names_from_vois(self, mode):
        """
        Compute the list of vec_names and the vois dict.

        This is only called on the top level System during initial setup.

        Parameters
        ----------
        mode : str
            Derivative direction, either 'fwd' or 'rev'.
        """
        vois = self._design_vars if mode == 'fwd' else self._responses

        pro2abs = self._var_allprocs_prom2abs_list
        try:
            for prom_name, data in vois.items():
                if data['parallel_deriv_color'] is not None:
                    if prom_name in pro2abs['output']:
                        yield pro2abs['output'][prom_name][0], data
                    else:
                        yield pro2abs['input'][prom_name][0], data

        except KeyError as err:
            typ = 'design variable' if mode == 'fwd' else 'response'
            raise RuntimeError(f"{self.msginfo}: Output not found for {typ} {str(err)}.")

    def _init_relevance(self, mode):
        """
        Create the relevance dictionary.

        This is only called on the top level System.

        Parameters
        ----------
        mode : str
            Derivative direction, either 'fwd' or 'rev'.

        Returns
        -------
        dict
            The relevance dictionary.
        """
        if self._use_derivatives:
            desvars = self.get_design_vars(recurse=True, get_sizes=False, use_prom_ivc=False)
            responses = self.get_responses(recurse=True, get_sizes=False, use_prom_ivc=False)
            return self.get_relevant_vars(desvars, responses, mode)

        return {'@all': ({'input': ContainsAll(), 'output': ContainsAll()}, ContainsAll())}

    def _setup_driver_units(self):
        """
        Compute unit conversions for driver variables.
        """
        abs2meta = self._var_allprocs_abs2meta['output']
        pro2abs = self._var_allprocs_prom2abs_list['output']
        pro2abs_in = self._var_allprocs_prom2abs_list['input']

        dv = self._design_vars
        for name, meta in dv.items():

            units = meta['units']
            dv[name]['total_adder'] = dv[name]['adder']
            dv[name]['total_scaler'] = dv[name]['scaler']

            if units is not None:
                # If derivatives are not being calculated, then you reach here before ivc_source
                # is placed in the meta.
                try:
                    units_src = meta['ivc_source']
                except KeyError:
                    units_src = self.get_source(name)

                var_units = abs2meta[units_src]['units']

                if var_units == units:
                    continue

                if var_units is None:
                    msg = "{}: Target for design variable {} has no units, but '{}' units " + \
                          "were specified."
                    raise RuntimeError(msg.format(self.msginfo, name, units))

                if not is_compatible(var_units, units):
                    msg = "{}: Target for design variable {} has '{}' units, but '{}' units " + \
                          "were specified."
                    raise RuntimeError(msg.format(self.msginfo, name, var_units, units))

                factor, offset = unit_conversion(var_units, units)
                base_adder, base_scaler = determine_adder_scaler(None, None,
                                                                 dv[name]['adder'],
                                                                 dv[name]['scaler'])

                dv[name]['total_adder'] = offset + base_adder / factor
                dv[name]['total_scaler'] = base_scaler * factor

        resp = self._responses
        type_dict = {'con': 'constraint', 'obj': 'objective'}
        for name, meta in resp.items():

            units = meta['units']
            resp[name]['total_scaler'] = resp[name]['scaler']
            resp[name]['total_adder'] = resp[name]['adder']

            if units is not None:
                # If derivatives are not being calculated, then you reach here before ivc_source
                # is placed in the meta.
                try:
                    units_src = meta['ivc_source']
                except KeyError:
                    units_src = self.get_source(name)

                var_units = abs2meta[units_src]['units']

                if var_units == units:
                    continue

                if var_units is None:
                    msg = "{}: Target for {} {} has no units, but '{}' units " + \
                          "were specified."
                    raise RuntimeError(msg.format(self.msginfo, type_dict[meta['type']],
                                                  name, units))

                if not is_compatible(var_units, units):
                    msg = "{}: Target for {} {} has '{}' units, but '{}' units " + \
                          "were specified."
                    raise RuntimeError(msg.format(self.msginfo, type_dict[meta['type']],
                                                  name, var_units, units))

                factor, offset = unit_conversion(var_units, units)
                base_adder, base_scaler = determine_adder_scaler(None, None,
                                                                 resp[name]['adder'],
                                                                 resp[name]['scaler'])

                resp[name]['total_scaler'] = base_scaler * factor
                resp[name]['total_adder'] = offset + base_adder / factor

        for s in self._subsystems_myproc:
            s._setup_driver_units()

    def _setup_connections(self):
        """
        Compute dict of all connections owned by this system.
        """
        pass

    def _setup_vectors(self, root_vectors):
        """
        Compute all vectors for all vec names and assign excluded variables lists.

        Parameters
        ----------
        root_vectors : dict of dict of Vector
            Root vectors: first key is 'input', 'output', or 'residual'; second key is vec_name.
        """
        self._vectors = vectors = {'input': OrderedDict(),
                                   'output': OrderedDict(),
                                   'residual': OrderedDict()}

        # Allocate complex if root vector was allocated complex.
        alloc_complex = root_vectors['output']['nonlinear']._alloc_complex

        # This happens if you reconfigure and switch to 'cs' without forcing the vectors to be
        # initially allocated as complex.
        if not alloc_complex and 'cs' in self._approx_schemes:
            raise RuntimeError("{}: In order to activate complex step during reconfiguration, "
                               "you need to set 'force_alloc_complex' to True during setup. e.g. "
                               "'problem.setup(force_alloc_complex=True)'".format(self.msginfo))

        if self._vector_class is None:
            self._vector_class = self._local_vector_class

        vector_class = self._vector_class

        for vec_name in ('nonlinear', 'linear'):

            # Only allocate complex in the vectors we need.
            vec_alloc_complex = root_vectors['output'][vec_name]._alloc_complex

            for kind in ['input', 'output', 'residual']:
                rootvec = root_vectors[kind][vec_name]
                vectors[kind][vec_name] = vector_class(
                    vec_name, kind, self, rootvec, alloc_complex=vec_alloc_complex)

        self._inputs = vectors['input']['nonlinear']
        self._outputs = vectors['output']['nonlinear']
        self._residuals = vectors['residual']['nonlinear']

        for subsys in self._subsystems_myproc:
            subsys._scale_factors = self._scale_factors
            subsys._setup_vectors(root_vectors)

    def _compute_root_scale_factors(self):
        """
        Compute scale factors for all variables.

        Returns
        -------
        dict
            Mapping of each absoute var name to its corresponding scaling factor tuple.
        """
        # make this a defaultdict to handle the case of access using unconnected inputs
        scale_factors = defaultdict(lambda: {
            'input': (0.0, 1.0),
        })

        for abs_name, meta in self._var_allprocs_abs2meta['output'].items():
            ref0 = meta['ref0']
            res_ref = meta['res_ref']
            a0 = ref0
            a1 = meta['ref'] - ref0
            scale_factors[abs_name] = {
                'output': (a0, a1),
                'residual': (0.0, res_ref),
            }
        return scale_factors

    def _setup_transfers(self):
        """
        Compute all transfers that are owned by this system.
        """
        pass

    def _setup_solvers(self):
        """
        Perform setup in all solvers.
        """
        # remove old solver error files if they exist
        if self.pathname == '':
            rank = MPI.COMM_WORLD.rank if MPI is not None else 0
            if rank == 0:
                for f in os.listdir('.'):
                    if fnmatchcase(f, 'solver_errors.*.out'):
                        os.remove(f)

        if self._nonlinear_solver is not None:
            self._nonlinear_solver._setup_solvers(self, 0)
        if self._linear_solver is not None:
            self._linear_solver._setup_solvers(self, 0)

        for subsys in self._subsystems_myproc:
            subsys._setup_solvers()

    def _setup_jacobians(self, recurse=True):
        """
        Set and populate jacobians down through the system tree.

        Parameters
        ----------
        recurse : bool
            If True, setup jacobians in all descendants.
        """
        asm_jac_solvers = set()
        if self._linear_solver is not None:
            asm_jac_solvers.update(self._linear_solver._assembled_jac_solver_iter())

        nl_asm_jac_solvers = set()
        if self.nonlinear_solver is not None:
            nl_asm_jac_solvers.update(self.nonlinear_solver._assembled_jac_solver_iter())

        asm_jac = None
        if asm_jac_solvers:
            asm_jac = _asm_jac_types[self.options['assembled_jac_type']](system=self)
            self._assembled_jac = asm_jac
            for s in asm_jac_solvers:
                s._assembled_jac = asm_jac

        if nl_asm_jac_solvers:
            if asm_jac is None:
                asm_jac = _asm_jac_types[self.options['assembled_jac_type']](system=self)
            for s in nl_asm_jac_solvers:
                s._assembled_jac = asm_jac

        if self._has_approx:
            self._set_approx_partials_meta()

        # At present, we don't support a AssembledJacobian in a group
        # if any subcomponents are matrix-free.
        if asm_jac is not None:
            if self.matrix_free:
                raise RuntimeError("%s: AssembledJacobian not supported for matrix-free "
                                   "subcomponent." % self.msginfo)

        if recurse:
            for subsys in self._subsystems_myproc:
                subsys._setup_jacobians()

    def set_initial_values(self):
        """
        Set all input and output variables to their declared initial values.
        """
        for abs_name, meta in self._var_abs2meta['input'].items():
            self._inputs.set_var(abs_name, meta['value'])

        for abs_name, meta in self._var_abs2meta['output'].items():
            self._outputs.set_var(abs_name, meta['value'])

    def _get_promotion_maps(self):
        """
        Define variable maps based on promotes lists.

        Returns
        -------
        dict of {'input': {str:(str, info), ...}, 'output': {str:(str, info), ...}}
            dictionary mapping input/output variable names
            to (promoted name, promotion_info) tuple.
        """
        prom_names = self._var_allprocs_prom2abs_list
        gname = self.name + '.' if self.name else ''

        def split_list(lst):
            """
            Yield match type, name/pattern/tuple info, and src_indices info.

            Parameters
            ----------
            lst : list
                List of names, patterns and/or tuples specifying promotes.

            Yields
            ------
            Enum
                match type
            str
                name or pattern string
            (str, _PromotesInfo)
                name/rename/pattern, promotion info (src_indices, etc.)
            """
            for entry in lst:
                key, pinfo = entry
                if isinstance(key, str):
                    # note, conditional here is faster than using precompiled regex
                    if '*' in key or '?' in key or '[' in key:
                        yield _MatchType.PATTERN, key, entry
                    else:
                        yield _MatchType.NAME, key, entry
                elif isinstance(key, tuple) and len(key) == 2:
                    yield _MatchType.RENAME, key[0], (key[1], pinfo)
                else:
                    raise TypeError(f"when adding subsystem '{self.pathname}', entry '{key}'"
                                    " is not a string or tuple of size 2.")

        def _dup(io, matches, match_type, name, tup):
            """
            Report error or warning when attempting to promote a variable twice.

            Parameters
            ----------
            matches : dict {'input': ..., 'output': ...}
                Dict of promoted names and associated info.
            match_type : intEnum
                Indicates whether match is an explicit name, rename, or pattern match.
            name : str
                Name of promoted variable that is specified multiple times.
            tup : tuple (?, _PromotesInfo)
                First entry can be name, rename, or pattern depending on the match type.

            Returns
            -------
            bool
                If True, ignore the new match, else replace the old with the new.
            """
            old_name, old_key, old_info, old_match_type = matches[io][name]
            _, info = tup
            if old_match_type == _MatchType.RENAME:
                old_key = (old_name, old_key)
            else:
                old_using = f"'{old_key}'"
            if match_type == _MatchType.RENAME:
                new_using = (name, tup[0])
            else:
                new_using = f"'{tup[0]}'"

            mismatch = info.compare(old_info) if info is not None else ()
            if mismatch:
                raise RuntimeError(f"{self.msginfo}: {io} variable '{name}', promoted using "
                                   f"{new_using}, was already promoted using {old_using} with "
                                   f"different values for {mismatch}.")

            if old_match_type != _MatchType.PATTERN:
                if old_key != tup[0]:
                    raise RuntimeError(f"{self.msginfo}: Can't alias promoted {io} '{name}' to "
                                       f"'{tup[0]}' because '{name}' has already been promoted as "
                                       f"'{old_key}'.")

            if old_key != '*':
                msg = f"{io} variable '{name}', promoted using {new_using}, " \
                      f"was already promoted using {old_using}."
                issue_warning(msg, prefix=self.msginfo, category=PromotionWarning)

            return match_type == _MatchType.PATTERN

        def resolve(to_match, io_types, matches, proms):
            """
            Determine the mapping of promoted names to the parent scope for a promotion type.

            This is called once for promotes or separately for promotes_inputs and promotes_outputs.
            """
            if not to_match:
                return

            # always add '*' and so we won't report if it matches nothing (in the case where the
            # system has no variables of that io type)
            found = set(('*',))

            for match_type, key, tup in split_list(to_match):
                s, pinfo = tup
                if match_type == _MatchType.PATTERN:
                    for io in io_types:
                        if io == 'output':
                            pinfo = None
                        if key == '*' and not matches[io]:  # special case. add everything
                            matches[io] = pmap = {n: (n, key, pinfo, match_type) for n in proms[io]}
                        else:
                            pmap = matches[io]
                            nmatch = len(pmap)
                            for n in proms[io]:
                                if fnmatchcase(n, key):
                                    if not (n in pmap and _dup(io, matches, match_type, n, tup)):
                                        pmap[n] = (n, key, pinfo, match_type)
                            if len(pmap) > nmatch:
                                found.add(key)
                else:  # NAME or RENAME
                    for io in io_types:
                        if io == 'output':
                            pinfo = None
                        pmap = matches[io]
                        if key in proms[io]:
                            if key in pmap:
                                _dup(io, matches, match_type, key, tup)
                            pmap[key] = (s, key, pinfo, match_type)
                            if match_type == _MatchType.NAME:
                                found.add(key)
                            else:
                                found.add((key, s))

            not_found = set(n for n, _ in to_match) - found
            if not_found:
                if (not self._var_abs2meta['input'] and not self._var_abs2meta['output'] and
                        isinstance(self, openmdao.core.group.Group)):
                    empty_group_msg = ' Group contains no variables.'
                else:
                    empty_group_msg = ''
                if len(io_types) == 2:
                    call = 'promotes'
                else:
                    call = 'promotes_%ss' % io_types[0]

                not_found = sorted(not_found, key=lambda x: x if isinstance(x, str) else x[0])
                raise RuntimeError(f"{self.msginfo}: '{call}' failed to find any matches for the "
                                   f"following names or patterns: {not_found}.{empty_group_msg}")

        maps = {'input': {}, 'output': {}}

        if self._var_promotes['input'] or self._var_promotes['output']:
            if self._var_promotes['any']:
                raise RuntimeError("%s: 'promotes' cannot be used at the same time as "
                                   "'promotes_inputs' or 'promotes_outputs'." % self.msginfo)
            resolve(self._var_promotes['input'], ('input',), maps, prom_names)
            resolve(self._var_promotes['output'], ('output',), maps, prom_names)
        else:
            resolve(self._var_promotes['any'], ('input', 'output'), maps, prom_names)

        return maps

    def _get_scope(self):
        """
        Find the input and output variables that are needed for a particular matvec product.

        Returns
        -------
        (set, set)
            Sets of output and input variables.
        """
        try:
            return self._scope_cache[None]
        except KeyError:
            self._scope_cache[None] = (frozenset(self._var_abs2meta['output']), _empty_frozen_set)
            return self._scope_cache[None]

    @contextmanager
    def _unscaled_context(self, outputs=(), residuals=()):
        """
        Context manager for units and scaling for vectors.

        Temporarily puts vectors in a physical and unscaled state, because
        internally, vectors are nominally in a dimensionless and scaled state.

        Parameters
        ----------
        outputs : list of output <Vector> objects
            List of output vectors to apply the unit and scaling conversions.
        residuals : list of residual <Vector> objects
            List of residual vectors to apply the unit and scaling conversions.
        """
        if self._has_output_scaling:
            for vec in outputs:
                vec.scale_to_phys()
        if self._has_resid_scaling:
            for vec in residuals:
                vec.scale_to_phys()

        try:

            yield

        finally:

            if self._has_output_scaling:
                for vec in outputs:
                    vec.scale_to_norm()

            if self._has_resid_scaling:
                for vec in residuals:
                    vec.scale_to_norm()

    @contextmanager
    def _scaled_context_all(self):
        """
        Context manager that temporarily puts all vectors in a scaled state.
        """
        if self._has_output_scaling:
            for vec in self._vectors['output'].values():
                vec.scale_to_norm()
        if self._has_resid_scaling:
            for vec in self._vectors['residual'].values():
                vec.scale_to_norm()

        try:

            yield

        finally:

            if self._has_output_scaling:
                for vec in self._vectors['output'].values():
                    vec.scale_to_phys()
            if self._has_resid_scaling:
                for vec in self._vectors['residual'].values():
                    vec.scale_to_phys()

    @contextmanager
    def _matvec_context(self, scope_out, scope_in, mode, clear=True):
        """
        Context manager for vectors.

        For the given vec_name, return vectors that use a set of
        internal variables that are relevant to the current matrix-vector
        product.  This is called only from _apply_linear.

        Parameters
        ----------
        scope_out : frozenset or None
            Set of absolute output names in the scope of this mat-vec product.
            If None, all are in the scope.
        scope_in : frozenset or None
            Set of absolute input names in the scope of this mat-vec product.
            If None, all are in the scope.
        mode : str
            Key for specifying derivative direction. Values are 'fwd'
            or 'rev'.
        clear : bool(True)
            If True, zero out residuals (in fwd mode) or inputs and outputs
            (in rev mode).

        Yields
        ------
        (d_inputs, d_outputs, d_residuals) : tuple of Vectors
            Yields the three Vectors configured internally to deal only
            with variables relevant to the current matrix vector product.

        """
        d_inputs = self._vectors['input']['linear']
        d_outputs = self._vectors['output']['linear']
        d_residuals = self._vectors['residual']['linear']

        if clear:
            if mode == 'fwd':
                d_residuals.set_val(0.0)
            else:  # rev
                d_inputs.set_val(0.0)
                d_outputs.set_val(0.0)

        if scope_out is None and scope_in is None:
            yield d_inputs, d_outputs, d_residuals
        else:
            old_ins = d_inputs._names
            old_outs = d_outputs._names

            if scope_out is not None:
                d_outputs._names = scope_out.intersection(d_outputs._abs_iter())
            if scope_in is not None:
                d_inputs._names = scope_in.intersection(d_inputs._abs_iter())

            try:
                yield d_inputs, d_outputs, d_residuals
            finally:
                # reset _names so users will see full vector contents
                d_inputs._names = old_ins
                d_outputs._names = old_outs

    @contextmanager
    def _call_user_function(self, fname, protect_inputs=True,
                            protect_outputs=False, protect_residuals=False):
        """
        Context manager that wraps a call to a user defined function.

        Protect any vectors that should not be modified to help prevent user error
        and add information about the system to any errors that don't have it already.

        Parameters
        ----------
        fname : str
            Name of the user defined function.
        protect_inputs : bool
            If True, then set the inputs vector to be read only
        protect_outputs : bool
            If True, then set the outputs vector to be read only
        protect_residuals : bool
            If True, then set the residuals vector to be read only
        """
        self._inputs.read_only = protect_inputs
        self._outputs.read_only = protect_outputs
        self._residuals.read_only = protect_residuals

        try:
            yield
        except Exception:
            err_type, err, trace = sys.exc_info()
            if str(err).startswith(self.msginfo):
                raise err
            else:
                raise err_type(f"{self.msginfo}: Error calling {fname}(), {err}")
        finally:
            self._inputs.read_only = False
            self._outputs.read_only = False
            self._residuals.read_only = False

    def get_nonlinear_vectors(self):
        """
        Return the inputs, outputs, and residuals vectors.

        Returns
        -------
        (inputs, outputs, residuals) : tuple of <Vector> instances
            Yields the inputs, outputs, and residuals nonlinear vectors.
        """
        if self._inputs is None:
            raise RuntimeError("{}: Cannot get vectors because setup has not yet been "
                               "called.".format(self.msginfo))

        return self._inputs, self._outputs, self._residuals

    def get_linear_vectors(self):
        """
        Return the linear inputs, outputs, and residuals vectors.

        Returns
        -------
        (inputs, outputs, residuals): tuple of <Vector> instances
            Yields the linear inputs, outputs, and residuals vectors.
        """
        if self._inputs is None:
            raise RuntimeError("{}: Cannot get vectors because setup has not yet been "
                               "called.".format(self.msginfo))

        return (self._vectors['input']['linear'],
                self._vectors['output']['linear'],
                self._vectors['residual']['linear'])

    def _get_var_offsets(self):
        """
        Compute global offsets for variables.

        Returns
        -------
        dict
            Arrays of global offsets keyed by vec_name and deriv direction.
        """
        if self._var_offsets is None:
            offsets = self._var_offsets = {}
            for type_ in ['input', 'output']:
                vsizes = self._var_sizes[type_]
                if vsizes.size > 0:
                    csum = np.empty(vsizes.size, dtype=INT_DTYPE)
                    csum[0] = 0
                    csum[1:] = np.cumsum(vsizes)[:-1]
                    offsets[type_] = csum.reshape(vsizes.shape)
                else:
                    offsets[type_] = np.zeros(0, dtype=INT_DTYPE).reshape((1, 0))

        return self._var_offsets

    @property
    def nonlinear_solver(self):
        """
        Get the nonlinear solver for this system.
        """
        return self._nonlinear_solver

    @nonlinear_solver.setter
    def nonlinear_solver(self, solver):
        """
        Set this system's nonlinear solver.
        """
        self._nonlinear_solver = solver

    @property
    def linear_solver(self):
        """
        Get the linear solver for this system.
        """
        return self._linear_solver

    @linear_solver.setter
    def linear_solver(self, solver):
        """
        Set this system's linear solver.
        """
        self._linear_solver = solver

    @property
    def _force_alloc_complex(self):
        return self._problem_meta['force_alloc_complex']

    @property
    def _use_derivatives(self):
        return self._problem_meta['use_derivatives']

    @property
    def _local_vector_class(self):
        return self._problem_meta['local_vector_class']

    @property
    def _distributed_vector_class(self):
        return self._problem_meta['distributed_vector_class']

    @property
    def _vec_names(self):
        return self._problem_meta['vec_names']

    @property
    def _recording_iter(self):
        return self._problem_meta['recording_iter']

    @property
    def _relevant(self):
        return self._problem_meta['relevant']

    @property
    def _static_mode(self):
        """
        Return True if we are outside of setup.

        In this case, add_input, add_output, and add_subsystem all add to the
        '_static' versions of the respective data structures.
        These data structures are never reset during setup.

        Returns
        -------
        True if outside of setup.
        """
        return self._problem_meta is None or self._problem_meta['static_mode']

    def _set_solver_print(self, level=2, depth=1e99, type_='all'):
        """
        Apply the given print settings to the internal solvers, recursively.

        Parameters
        ----------
        level : int
            iprint level. Set to 2 to print residuals each iteration; set to 1
            to print just the iteration totals; set to 0 to disable all printing
            except for failures, and set to -1 to disable all printing including failures.
        depth : int
            How deep to recurse. For example, you can set this to 0 if you only want
            to print the top level linear and nonlinear solver messages. Default
            prints everything.
        type_ : str
            Type of solver to set: 'LN' for linear, 'NL' for nonlinear, or 'all' for all.
        """
        if self._linear_solver is not None and type_ != 'NL':
            self._linear_solver._set_solver_print(level=level, type_=type_)
        if self.nonlinear_solver is not None and type_ != 'LN':
            self.nonlinear_solver._set_solver_print(level=level, type_=type_)

        for subsys, _ in self._subsystems_allprocs.values():

            current_depth = subsys.pathname.count('.')
            if current_depth >= depth:
                continue

            subsys._set_solver_print(level=level, depth=depth - current_depth, type_=type_)

            if subsys._linear_solver is not None and type_ != 'NL':
                subsys._linear_solver._set_solver_print(level=level, type_=type_)
            if subsys.nonlinear_solver is not None and type_ != 'LN':
                subsys.nonlinear_solver._set_solver_print(level=level, type_=type_)

    def _setup_solver_print(self, recurse=True):
        """
        Apply the cached solver print settings during setup.

        Parameters
        ----------
        recurse : bool
            Whether to call this method in subsystems.
        """
        for level, depth, type_ in self._solver_print_cache:
            self._set_solver_print(level, depth, type_)

        if recurse:
            for subsys in self._subsystems_myproc:
                subsys._setup_solver_print(recurse=recurse)

    def set_solver_print(self, level=2, depth=1e99, type_='all'):
        """
        Control printing for solvers and subsolvers in the model.

        Parameters
        ----------
        level : int
            iprint level. Set to 2 to print residuals each iteration; set to 1
            to print just the iteration totals; set to 0 to disable all printing
            except for failures, and set to -1 to disable all printing including failures.
        depth : int
            How deep to recurse. For example, you can set this to 0 if you only want
            to print the top level linear and nonlinear solver messages. Default
            prints everything.
        type_ : str
            Type of solver to set: 'LN' for linear, 'NL' for nonlinear, or 'all' for all.
        """
        if (level, depth, type_) not in self._solver_print_cache:
            self._solver_print_cache.append((level, depth, type_))

    def _set_approx_partials_meta(self):
        # this will load a static coloring (if any) and will populate wrt_matches if
        # there is any coloring (static or dynamic).
        self._get_static_wrt_matches()

    def _get_static_wrt_matches(self):
        """
        Return wrt_matches for static coloring if there is one.

        Returns
        -------
        list of str or ()
            List of wrt_matches for a static coloring or () if there isn't one.
        """
        if (self._coloring_info['coloring'] is not None and
                self._coloring_info['wrt_matches'] is None):
            self._update_wrt_matches(self._coloring_info)

        # if coloring has been specified, we don't want to have multiple
        # approximations for the same subjac, so don't register any new
        # approximations when the wrt matches those used in the coloring.
        if self._get_static_coloring() is not None:  # static coloring has been specified
            return self._coloring_info['wrt_matches']

        return ()  # for dynamic coloring or no coloring

    def system_iter(self, include_self=False, recurse=True, typ=None):
        """
        Yield a generator of local subsystems of this system.

        Parameters
        ----------
        include_self : bool
            If True, include this system in the iteration.
        recurse : bool
            If True, iterate over the whole tree under this system.
        typ : type
            If not None, only yield Systems that match that are instances of the
            given type.
        """
        if include_self and (typ is None or isinstance(self, typ)):
            yield self

        for s in self._subsystems_myproc:
            if typ is None or isinstance(s, typ):
                yield s
            if recurse:
                for sub in s.system_iter(recurse=True, typ=typ):
                    yield sub

    def add_design_var(self, name, lower=None, upper=None, ref=None, ref0=None, indices=None,
                       adder=None, scaler=None, units=None,
                       parallel_deriv_color=None, cache_linear_solution=False):
        r"""
        Add a design variable to this system.

        Parameters
        ----------
        name : string
            Name of the design variable in the system.
        lower : float or ndarray, optional
            Lower boundary for the input
        upper : upper or ndarray, optional
            Upper boundary for the input
        ref : float or ndarray, optional
            Value of design var that scales to 1.0 in the driver.
        ref0 : float or ndarray, optional
            Value of design var that scales to 0.0 in the driver.
        indices : iter of int, optional
            If an input is an array, these indicate which entries are of
            interest for this particular design variable.  These may be
            positive or negative integers.
        units : str, optional
            Units to convert to before applying scaling.
        adder : float or ndarray, optional
            Value to add to the model value to get the scaled value for the driver. adder
            is first in precedence.  adder and scaler are an alterantive to using ref
            and ref0.
        scaler : float or ndarray, optional
            value to multiply the model value to get the scaled value for the driver. scaler
            is second in precedence. adder and scaler are an alterantive to using ref
            and ref0.
        parallel_deriv_color : string
            If specified, this design var will be grouped for parallel derivative
            calculations with other variables sharing the same parallel_deriv_color.
        cache_linear_solution : bool
            If True, store the linear solution vectors for this variable so they can
            be used to start the next linear solution with an initial guess equal to the
            solution from the previous linear solve.

        Notes
        -----
        The response can be scaled using ref and ref0.
        The argument :code:`ref0` represents the physical value when the scaled value is 0.
        The argument :code:`ref` represents the physical value when the scaled value is 1.
        """
        if name in self._design_vars or name in self._static_design_vars:
            msg = "{}: Design Variable '{}' already exists."
            raise RuntimeError(msg.format(self.msginfo, name))

        # Name must be a string
        if not isinstance(name, str):
            raise TypeError('{}: The name argument should be a string, got {}'.format(self.msginfo,
                                                                                      name))

        if units is not None:
            if not isinstance(units, str):
                raise TypeError(f"{self.msginfo}: The units argument should be a str or None for "
                                f"design_var '{name}'.")
            try:
                units = simplify_unit(units, msginfo=self.msginfo)
            except ValueError as e:
                raise(ValueError(f"{str(e)[:-1]} for design_var '{name}'."))

        # Convert ref/ref0 to ndarray/float as necessary
        ref = format_as_float_or_array('ref', ref, val_if_none=None, flatten=True)
        ref0 = format_as_float_or_array('ref0', ref0, val_if_none=None, flatten=True)

        # determine adder and scaler based on args
        adder, scaler = determine_adder_scaler(ref0, ref, adder, scaler)

        if lower is None:
            # if not set, set lower to -INF_BOUND and don't apply adder/scaler
            lower = -openmdao.INF_BOUND
        else:
            # Convert lower to ndarray/float as necessary
            lower = format_as_float_or_array('lower', lower, flatten=True)
            # Apply scaler/adder
            lower = (lower + adder) * scaler

        if upper is None:
            # if not set, set upper to INF_BOUND and don't apply adder/scaler
            upper = openmdao.INF_BOUND
        else:
            # Convert upper to ndarray/float as necessary
            upper = format_as_float_or_array('upper', upper, flatten=True)
            # Apply scaler/adder
            upper = (upper + adder) * scaler

        if self._static_mode:
            design_vars = self._static_design_vars
        else:
            design_vars = self._design_vars

        dvs = OrderedDict()

        if isinstance(scaler, np.ndarray):
            if np.all(scaler == 1.0):
                scaler = None
        elif scaler == 1.0:
            scaler = None
        dvs['scaler'] = scaler

        if isinstance(adder, np.ndarray):
            if not np.any(adder):
                adder = None
        elif adder == 0.0:
            adder = None
        dvs['adder'] = adder

        dvs['name'] = name
        dvs['upper'] = upper
        dvs['lower'] = lower
        dvs['ref'] = ref
        dvs['ref0'] = ref0
        dvs['units'] = units
        dvs['cache_linear_solution'] = cache_linear_solution

        if indices is not None:

            if _is_slicer_op(indices):
                pass
            # If given, indices must be a sequence
            elif not (isinstance(indices, Iterable) and
                      all([isinstance(i, Integral) for i in indices])):
                raise ValueError("{}: If specified, design var indices must be a sequence of "
                                 "integers.".format(self.msginfo))
            else:
                indices = np.atleast_1d(indices)
                dvs['size'] = size = len(indices)

            # All refs: check the shape if necessary
            for item, item_name in zip([ref, ref0, scaler, adder, upper, lower],
                                       ['ref', 'ref0', 'scaler', 'adder', 'upper', 'lower']):
                if isinstance(item, np.ndarray):
                    if item.size != size:
                        raise ValueError("%s: When adding design var '%s', %s should have size "
                                         "%d but instead has size %d." % (self.msginfo, name,
                                                                          item_name, size,
                                                                          item.size))

        dvs['indices'] = indices
        dvs['parallel_deriv_color'] = parallel_deriv_color
<<<<<<< HEAD
=======
        dvs['vectorize_derivs'] = vectorize_derivs
        if vectorize_derivs:
            warn_deprecation(f"{self.msginfo}: The 'vectorize_derivs' arg when adding design "
                             f"variable '{name}' is deprecated and will be removed in a future "
                             "release.")
>>>>>>> b919aca3

        design_vars[name] = dvs

    def add_response(self, name, type_, lower=None, upper=None, equals=None,
                     ref=None, ref0=None, indices=None, index=None, units=None,
                     adder=None, scaler=None, linear=False, parallel_deriv_color=None,
                     cache_linear_solution=False):
        r"""
        Add a response variable to this system.

        The response can be scaled using ref and ref0.
        The argument :code:`ref0` represents the physical value when the scaled value is 0.
        The argument :code:`ref` represents the physical value when the scaled value is 1.

        Parameters
        ----------
        name : string
            Name of the response variable in the system.
        type_ : string
            The type of response. Supported values are 'con' and 'obj'
        lower : float or ndarray, optional
            Lower boundary for the variable
        upper : upper or ndarray, optional
            Upper boundary for the variable
        equals : equals or ndarray, optional
            Equality constraint value for the variable
        ref : float or ndarray, optional
            Value of response variable that scales to 1.0 in the driver.
        ref0 : upper or ndarray, optional
            Value of response variable that scales to 0.0 in the driver.
        indices : sequence of int, optional
            If variable is an array, these indicate which entries are of
            interest for this particular response.
        index : int, optional
            If variable is an array, this indicates which entry is of
            interest for this particular response.
        units : str, optional
            Units to convert to before applying scaling.
        adder : float or ndarray, optional
            Value to add to the model value to get the scaled value for the driver. adder
            is first in precedence.  adder and scaler are an alterantive to using ref
            and ref0.
        scaler : float or ndarray, optional
            value to multiply the model value to get the scaled value for the driver. scaler
            is second in precedence. adder and scaler are an alterantive to using ref
            and ref0.
        linear : bool
            Set to True if constraint is linear. Default is False.
        parallel_deriv_color : string
            If specified, this design var will be grouped for parallel derivative
            calculations with other variables sharing the same parallel_deriv_color.
        cache_linear_solution : bool
            If True, store the linear solution vectors for this variable so they can
            be used to start the next linear solution with an initial guess equal to the
            solution from the previous linear solve.
        """
        # Name must be a string
        if not isinstance(name, str):
            raise TypeError('{}: The name argument should be a string, '
                            'got {}'.format(self.msginfo, name))

        # Type must be a string and one of 'con' or 'obj'
        if not isinstance(type_, str):
            raise TypeError('{}: The type argument should be a string'.format(self.msginfo))
        elif type_ not in ('con', 'obj'):
            raise ValueError('{}: The type must be one of \'con\' or \'obj\': '
                             'Got \'{}\' instead'.format(self.msginfo, name))

        if units is not None:
            if not isinstance(units, str):
                raise TypeError(f"{self.msginfo}: The units argument should be a str or None for "
                                f"response '{name}'.")
            try:
                units = simplify_unit(units, msginfo=self.msginfo)
            except ValueError as e:
                raise(ValueError(f"{str(e)[:-1]} for response '{name}'."))

        if name in self._responses or name in self._static_responses:
            typemap = {'con': 'Constraint', 'obj': 'Objective'}
            msg = "{}: {} '{}' already exists.".format(self.msginfo, typemap[type_], name)
            raise RuntimeError(msg.format(name))

        # Convert ref/ref0 to ndarray/float as necessary
        ref = format_as_float_or_array('ref', ref, val_if_none=None, flatten=True)
        ref0 = format_as_float_or_array('ref0', ref0, val_if_none=None, flatten=True)

        # determine adder and scaler based on args
        adder, scaler = determine_adder_scaler(ref0, ref, adder, scaler)

        # A constraint cannot be an equality and inequality constraint
        if equals is not None and (lower is not None or upper is not None):
            msg = "{}: Constraint '{}' cannot be both equality and inequality."
            raise ValueError(msg.format(self.msginfo, name))

        if _is_slicer_op(indices):
            pass
        # If given, indices must be a sequence
        elif (indices is not None and not (
                isinstance(indices, Iterable) and all([isinstance(i, Integral) for i in indices]))):
            raise ValueError("{}: If specified, response indices must be a sequence of "
                             "integers.".format(self.msginfo))

        if self._static_mode:
            responses = self._static_responses
        else:
            responses = self._responses

        resp = OrderedDict()

        if type_ == 'con':

            # Convert lower to ndarray/float as necessary
            try:
                if lower is None:
                    # don't apply adder/scaler if lower not set
                    lower = -openmdao.INF_BOUND
                else:
                    lower = format_as_float_or_array('lower', lower, flatten=True)
                    lower = (lower + adder) * scaler
            except (TypeError, ValueError):
                raise TypeError("Argument 'lower' can not be a string ('{}' given). You can not "
                                "specify a variable as lower bound. You can only provide constant "
                                "float values".format(lower))

            # Convert upper to ndarray/float as necessary
            try:
                if upper is None:
                    # don't apply adder/scaler if upper not set
                    upper = openmdao.INF_BOUND
                else:
                    upper = format_as_float_or_array('upper', upper, flatten=True)
                    upper = (upper + adder) * scaler
            except (TypeError, ValueError):
                raise TypeError("Argument 'upper' can not be a string ('{}' given). You can not "
                                "specify a variable as upper bound. You can only provide constant "
                                "float values".format(upper))
            # Convert equals to ndarray/float as necessary
            if equals is not None:
                try:
                    equals = format_as_float_or_array('equals', equals, flatten=True)
                except (TypeError, ValueError):
                    raise TypeError("Argument 'equals' can not be a string ('{}' given). You can "
                                    "not specify a variable as equals bound. You can only provide "
                                    "constant float values".format(equals))
                equals = (equals + adder) * scaler

            resp['lower'] = lower
            resp['upper'] = upper
            resp['equals'] = equals
            resp['linear'] = linear
            if indices is not None:
                indices = np.atleast_1d(indices)
                resp['size'] = len(indices)
            resp['indices'] = indices
        else:  # 'obj'
            if index is not None:
                resp['size'] = 1
                index = np.array([index], dtype=INT_DTYPE)
            resp['indices'] = index

        if isinstance(scaler, np.ndarray):
            if np.all(scaler == 1.0):
                scaler = None
        elif scaler == 1.0:
            scaler = None
        resp['scaler'] = scaler

        if isinstance(adder, np.ndarray):
            if not np.any(adder):
                adder = None
        elif adder == 0.0:
            adder = None
        resp['adder'] = adder

        if resp['indices'] is not None:
            size = resp['indices'].size
            vlist = [ref, ref0, scaler, adder]
            nlist = ['ref', 'ref0', 'scaler', 'adder']
            if type_ == 'con':
                tname = 'constraint'
                vlist.extend([upper, lower, equals])
                nlist.extend(['upper', 'lower', 'equals'])
            else:
                tname = 'objective'

            # All refs: check the shape if necessary
            for item, item_name in zip(vlist, nlist):
                if isinstance(item, np.ndarray):
                    if item.size != size:
                        raise ValueError("%s: When adding %s '%s', %s should have size "
                                         "%d but instead has size %d." % (self.msginfo, tname,
                                                                          name, item_name, size,
                                                                          item.size))
        resp['name'] = name
        resp['ref'] = ref
        resp['ref0'] = ref0
        resp['type'] = type_
        resp['units'] = units
        resp['cache_linear_solution'] = cache_linear_solution

        resp['parallel_deriv_color'] = parallel_deriv_color
<<<<<<< HEAD
=======
        resp['vectorize_derivs'] = vectorize_derivs
        if vectorize_derivs:
            warn_deprecation(f"{self.msginfo}: The 'vectorize_derivs' arg when adding response "
                             f"'{name}' is deprecated and will be removed in a future release.")
>>>>>>> b919aca3

        responses[name] = resp

    def add_constraint(self, name, lower=None, upper=None, equals=None,
                       ref=None, ref0=None, adder=None, scaler=None, units=None,
                       indices=None, linear=False, parallel_deriv_color=None,
                       cache_linear_solution=False):
        r"""
        Add a constraint variable to this system.

        Parameters
        ----------
        name : string
            Name of the response variable in the system.
        lower : float or ndarray, optional
            Lower boundary for the variable
        upper : float or ndarray, optional
            Upper boundary for the variable
        equals : float or ndarray, optional
            Equality constraint value for the variable
        ref : float or ndarray, optional
            Value of response variable that scales to 1.0 in the driver.
        ref0 : float or ndarray, optional
            Value of response variable that scales to 0.0 in the driver.
        adder : float or ndarray, optional
            Value to add to the model value to get the scaled value for the driver. adder
            is first in precedence.  adder and scaler are an alterantive to using ref
            and ref0.
        scaler : float or ndarray, optional
            value to multiply the model value to get the scaled value for the driver. scaler
            is second in precedence. adder and scaler are an alterantive to using ref
            and ref0.
        units : str, optional
            Units to convert to before applying scaling.
        indices : sequence of int, optional
            If variable is an array, these indicate which entries are of
            interest for this particular response.  These may be positive or
            negative integers.
        linear : bool
            Set to True if constraint is linear. Default is False.
        parallel_deriv_color : string
            If specified, this design var will be grouped for parallel derivative
            calculations with other variables sharing the same parallel_deriv_color.
        cache_linear_solution : bool
            If True, store the linear solution vectors for this variable so they can
            be used to start the next linear solution with an initial guess equal to the
            solution from the previous linear solve.

        Notes
        -----
        The response can be scaled using ref and ref0.
        The argument :code:`ref0` represents the physical value when the scaled value is 0.
        The argument :code:`ref` represents the physical value when the scaled value is 1.
        The arguments (:code:`lower`, :code:`upper`, :code:`equals`) can not be strings or variable
        names.
        """
        self.add_response(name=name, type_='con', lower=lower, upper=upper,
                          equals=equals, scaler=scaler, adder=adder, ref=ref,
                          ref0=ref0, indices=indices, linear=linear, units=units,
                          parallel_deriv_color=parallel_deriv_color,
                          cache_linear_solution=cache_linear_solution)

    def add_objective(self, name, ref=None, ref0=None, index=None, units=None,
                      adder=None, scaler=None, parallel_deriv_color=None,
                      cache_linear_solution=False):
        r"""
        Add a response variable to this system.

        Parameters
        ----------
        name : string
            Name of the response variable in the system.
        ref : float or ndarray, optional
            Value of response variable that scales to 1.0 in the driver.
        ref0 : float or ndarray, optional
            Value of response variable that scales to 0.0 in the driver.
        index : int, optional
            If variable is an array, this indicates which entry is of
            interest for this particular response. This may be a positive
            or negative integer.
        units : str, optional
            Units to convert to before applying scaling.
        adder : float or ndarray, optional
            Value to add to the model value to get the scaled value for the driver. adder
            is first in precedence.  adder and scaler are an alterantive to using ref
            and ref0.
        scaler : float or ndarray, optional
            value to multiply the model value to get the scaled value for the driver. scaler
            is second in precedence. adder and scaler are an alterantive to using ref
            and ref0.
        parallel_deriv_color : string
            If specified, this design var will be grouped for parallel derivative
            calculations with other variables sharing the same parallel_deriv_color.
        cache_linear_solution : bool
            If True, store the linear solution vectors for this variable so they can
            be used to start the next linear solution with an initial guess equal to the
            solution from the previous linear solve.

        Notes
        -----
        The objective can be scaled using scaler and adder, where

        .. math::

            x_{scaled} = scaler(x + adder)

        or through the use of ref/ref0, which map to scaler and adder through
        the equations:

        .. math::

            0 = scaler(ref_0 + adder)

            1 = scaler(ref + adder)

        which results in:

        .. math::

            adder = -ref_0

            scaler = \frac{1}{ref + adder}
        """
        if index is not None and not isinstance(index, int):
            raise TypeError('{}: If specified, objective index must be '
                            'an int.'.format(self.msginfo))
        self.add_response(name, type_='obj', scaler=scaler, adder=adder,
                          ref=ref, ref0=ref0, index=index, units=units,
                          parallel_deriv_color=parallel_deriv_color,
                          cache_linear_solution=cache_linear_solution)

    def get_design_vars(self, recurse=True, get_sizes=True, use_prom_ivc=True):
        """
        Get the DesignVariable settings from this system.

        Retrieve all design variable settings from the system and, if recurse
        is True, all of its subsystems.

        Parameters
        ----------
        recurse : bool
            If True, recurse through the subsystems and return the path of
            all design vars relative to the this system.
        get_sizes : bool, optional
            If True, compute the size of each design variable.
        use_prom_ivc : bool
            Translate auto_ivc_names to their promoted input names.

        Returns
        -------
        dict
            The design variables defined in the current system and, if
            recurse=True, its subsystems.

        """
        pro2abs_out = self._var_allprocs_prom2abs_list['output']
        pro2abs_in = self._var_allprocs_prom2abs_list['input']
        model = self._problem_meta['model_ref']()
        conns = model._conn_global_abs_in2out
        abs2meta_out = model._var_allprocs_abs2meta['output']

        # Human readable error message during Driver setup.
        out = OrderedDict()
        try:
            for name, data in self._design_vars.items():
                if name in pro2abs_out:

                    # This is an output name, most likely a manual indepvarcomp.
                    abs_name = pro2abs_out[name][0]
                    out[abs_name] = data
                    out[abs_name]['ivc_source'] = abs_name
                    out[abs_name]['distributed'] = \
                        abs_name in abs2meta_out and abs2meta_out[abs_name]['distributed']

                else:  # assume an input name else KeyError

                    # Design variable on an auto_ivc input, so use connected output name.
                    in_abs = pro2abs_in[name][0]
                    ivc_path = conns[in_abs]
                    distrib = ivc_path in abs2meta_out and abs2meta_out[ivc_path]['distributed']
                    if use_prom_ivc:
                        out[name] = data
                        out[name]['ivc_source'] = ivc_path
                        out[name]['distributed'] = distrib
                    else:
                        out[ivc_path] = data
                        out[ivc_path]['ivc_source'] = ivc_path
                        out[ivc_path]['distributed'] = distrib

        except KeyError as err:
            msg = "{}: Output not found for design variable {}."
            raise RuntimeError(msg.format(self.msginfo, str(err)))

        if get_sizes:
            # Size them all
            sizes = model._var_sizes['output']
            abs2idx = model._var_allprocs_abs2idx
            owning_rank = model._owning_rank

            for name, meta in out.items():

                src_name = name
                if meta['ivc_source'] is not None:
                    src_name = meta['ivc_source']

                if 'size' not in meta:
                    if src_name in abs2idx:
                        if meta['distributed']:
                            meta['size'] = sizes[model.comm.rank, abs2idx[src_name]]
                        else:
                            meta['size'] = sizes[owning_rank[src_name], abs2idx[src_name]]
                    else:
                        meta['size'] = 0  # discrete var, don't know size
                meta['size'] = int(meta['size'])  # make default int so will be json serializable

                if src_name in abs2idx:
                    indices = meta['indices']
                    meta = abs2meta_out[src_name]
                    out[name]['distributed'] = meta['distributed']
                    if indices is not None:
                        # Index defined in this response.
                        out[name]['global_size'] = len(indices) if meta['distributed'] \
                            else meta['global_size']
                    else:
                        out[name]['global_size'] = meta['global_size']
                else:
                    out[name]['global_size'] = 0  # discrete var

        if recurse:
            abs2prom_in = self._var_allprocs_abs2prom['input']
            for subsys in self._subsystems_myproc:
                dvs = subsys.get_design_vars(recurse=recurse, get_sizes=get_sizes,
                                             use_prom_ivc=use_prom_ivc)
                if use_prom_ivc:
                    # have to promote subsystem prom name to this level
                    sub_pro2abs_in = subsys._var_allprocs_prom2abs_list['input']
                    for dv, meta in dvs.items():
                        if dv in sub_pro2abs_in:
                            abs_dv = sub_pro2abs_in[dv][0]
                            out[abs2prom_in[abs_dv]] = meta
                        else:
                            out[dv] = meta
                else:
                    out.update(dvs)

            if self.comm.size > 1 and self._subsystems_allprocs:
                my_out = out
                allouts = self.comm.allgather(out)
                out = OrderedDict()
                for rank, all_out in enumerate(allouts):
                    for name, meta in all_out.items():
                        if name not in out:
                            if name in my_out:
                                out[name] = my_out[name]
                            else:
                                out[name] = meta

        return out

    def get_responses(self, recurse=True, get_sizes=True, use_prom_ivc=False):
        """
        Get the response variable settings from this system.

        Retrieve all response variable settings from the system as a dict,
        keyed by variable name.

        Parameters
        ----------
        recurse : bool, optional
            If True, recurse through the subsystems and return the path of
            all responses relative to the this system.
        get_sizes : bool, optional
            If True, compute the size of each response.
        use_prom_ivc : bool
            Translate auto_ivc_names to their promoted input names.

        Returns
        -------
        dict
            The responses defined in the current system and, if
            recurse=True, its subsystems.

        """
        prom2abs_out = self._var_allprocs_prom2abs_list['output']
        prom2abs_in = self._var_allprocs_prom2abs_list['input']
        model = self._problem_meta['model_ref']()
        conns = model._conn_global_abs_in2out
        abs2meta_out = model._var_allprocs_abs2meta['output']

        # Human readable error message during Driver setup.
        try:
            out = {}
            for name, data in self._responses.items():
                if name in prom2abs_out:
                    abs_name = prom2abs_out[name][0]
                    out[abs_name] = data
                    out[abs_name]['ivc_source'] = abs_name
                    out[abs_name]['distributed'] = \
                        abs_name in abs2meta_out and abs2meta_out[abs_name]['distributed']

                else:
                    # A constraint can be on an auto_ivc input, so use connected
                    # output name.
                    in_abs = prom2abs_in[name][0]
                    ivc_path = conns[in_abs]
                    distrib = ivc_path in abs2meta_out and abs2meta_out[ivc_path]['distributed']
                    if use_prom_ivc:
                        out[name] = data
                        out[name]['ivc_source'] = ivc_path
                        out[name]['distributed'] = distrib
                    else:
                        out[ivc_path] = data
                        out[ivc_path]['ivc_source'] = ivc_path
                        out[ivc_path]['distributed'] = distrib

        except KeyError as err:
            msg = "{}: Output not found for response {}."
            raise RuntimeError(msg.format(self.msginfo, str(err)))

        if get_sizes:
            # Size them all
            sizes = model._var_sizes['output']
            abs2idx = model._var_allprocs_abs2idx
            owning_rank = model._owning_rank
            for prom_name, response in out.items():
                name = response['ivc_source']

                # Discrete vars
                if name not in abs2idx:
                    response['size'] = response['global_size'] = 0  # discrete var, don't know size
                    continue

                meta = abs2meta_out[name]
                response['distributed'] = meta['distributed']

                if response['indices'] is not None:
                    # Index defined in this response.
                    response['global_size'] = len(response['indices']) if meta['distributed'] \
                        else meta['global_size']

                else:
                    response['size'] = sizes[owning_rank[name], abs2idx[name]]
                    response['global_size'] = meta['global_size']

        if recurse:
            abs2prom_in = self._var_allprocs_abs2prom['input']
            for subsys in self._subsystems_myproc:
                resps = subsys.get_responses(recurse=recurse, get_sizes=get_sizes,
                                             use_prom_ivc=use_prom_ivc)
                if use_prom_ivc:
                    # have to promote subsystem prom name to this level
                    sub_pro2abs_in = subsys._var_allprocs_prom2abs_list['input']
                    for dv, meta in resps.items():
                        if dv in sub_pro2abs_in:
                            abs_resp = sub_pro2abs_in[dv][0]
                            out[abs2prom_in[abs_resp]] = meta
                        else:
                            out[dv] = meta
                else:
                    out.update(resps)

            if self.comm.size > 1 and self._subsystems_allprocs:
                all_outs = self.comm.allgather(out)
                out = OrderedDict()
                for rank, all_out in enumerate(all_outs):
                    out.update(all_out)

        return out

    def get_constraints(self, recurse=True):
        """
        Get the Constraint settings from this system.

        Retrieve the constraint settings for the current system as a dict,
        keyed by variable name.

        Parameters
        ----------
        recurse : bool, optional
            If True, recurse through the subsystems and return the path of
            all constraints relative to the this system.

        Returns
        -------
        dict
            The constraints defined in the current system.

        """
        return OrderedDict((key, response) for (key, response) in
                           self.get_responses(recurse=recurse).items()
                           if response['type'] == 'con')

    def get_objectives(self, recurse=True):
        """
        Get the Objective settings from this system.

        Retrieve all objectives settings from the system as a dict, keyed
        by variable name.

        Parameters
        ----------
        recurse : bool, optional
            If True, recurse through the subsystems and return the path of
            all objective relative to the this system.

        Returns
        -------
        dict
            The objectives defined in the current system.

        """
        return OrderedDict((key, response) for (key, response) in
                           self.get_responses(recurse=recurse).items()
                           if response['type'] == 'obj')

    def run_apply_nonlinear(self):
        """
        Compute residuals.

        This calls _apply_nonlinear, but with the model assumed to be in an unscaled state.
        """
        with self._scaled_context_all():
            self._apply_nonlinear()

    def get_io_metadata(self, iotypes=('input', 'output'), metadata_keys=None,
                        includes=None, excludes=None, tags=(), get_remote=False, rank=None,
                        return_rel_names=True):
        """
        Retrieve metdata for a filtered list of variables.

        Parameters
        ----------
        iotypes : str or iter of str
            Will contain either 'input', 'output', or both.  Defaults to both.
        metadata_keys : iter of str or None
            Names of metadata entries to be retrieved or None, meaning retrieve all
            available 'allprocs' metadata.  If 'values' or 'src_indices' are required,
            their keys must be provided explicitly since they are not found in the 'allprocs'
            metadata and must be retrieved from local metadata located in each process.
        includes : str, iter of str or None
            Collection of glob patterns for pathnames of variables to include. Default is None,
            which includes all variables.
        excludes : str, iter of str or None
            Collection of glob patterns for pathnames of variables to exclude. Default is None.
        tags : str or iter of strs
            User defined tags that can be used to filter what gets listed. Only inputs with the
            given tags will be listed.
            Default is None, which means there will be no filtering based on tags.
        get_remote : bool
            If True, retrieve variables from other MPI processes as well.
        rank : int or None
            If None, and get_remote is True, retrieve values from all MPI process to all other
            MPI processes.  Otherwise, if get_remote is True, retrieve values from all MPI
            processes only to the specified rank.
        return_rel_names : bool
            If True, the names returned will be relative to the scope of this System. Otherwise
            they will be absolute names.

        Returns
        -------
        dict
            A dict of metadata keyed on name, where name is either absolute or relative
            based on the value of the `return_rel_names` arg, and metadata is a dict containing
            entries based on the value of the metadata_keys arg.  Every metadata dict will
            always contain two entries, 'promoted_name' and 'discrete', to indicate a given
            variable's promoted name and whether or not it is discrete.
        """
        prefix = self.pathname + '.' if self.pathname else ''
        rel_idx = len(prefix)

        if isinstance(iotypes, str):
            iotypes = (iotypes,)
        if isinstance(includes, str):
            includes = (includes,)
        if isinstance(excludes, str):
            excludes = (excludes,)

        loc2meta = self._var_abs2meta
        all2meta = self._var_allprocs_abs2meta

        dynset = set(('shape', 'size', 'value'))
        gather_keys = {'value', 'src_indices'}
        need_gather = get_remote and self.comm.size > 1
        if metadata_keys is not None:
            keyset = set(metadata_keys)
            diff = keyset - allowed_meta_names
            if diff:
                raise RuntimeError(f"{self.msginfo}: {sorted(diff)} are not valid metadata entry "
                                   "names.")
        need_local_meta = metadata_keys is not None and len(gather_keys.intersection(keyset)) > 0
        nodyn = metadata_keys is None or keyset.intersection(dynset)

        if need_local_meta:
            metadict = loc2meta
            disc_metadict = self._var_discrete
        else:
            metadict = all2meta
            disc_metadict = self._var_allprocs_discrete
            need_gather = False  # we can get everything from 'allprocs' dict without gathering

        if tags:
            tagset = make_set(tags)

        result = {}

        it = self._var_allprocs_abs2prom if get_remote else self._var_abs2prom

        for iotype in iotypes:
            cont2meta = metadict[iotype]
            disc2meta = disc_metadict[iotype]

            for abs_name, prom in it[iotype].items():
                if not match_prom_or_abs(abs_name, prom, includes, excludes):
                    continue

                rel_name = abs_name[rel_idx:]

                if abs_name in all2meta[iotype]:  # continuous
                    meta = cont2meta[abs_name] if abs_name in cont2meta else None
                    distrib = all2meta[iotype][abs_name]['distributed']
                    if nodyn:
                        a2m = all2meta[iotype][abs_name]
                        if a2m['shape'] is None and (a2m['shape_by_conn'] or a2m['copy_shape']):
                            raise RuntimeError(f"{self.msginfo}: Can't retrieve shape, size, or "
                                               f"value for dynamically sized variable '{prom}' "
                                               "because they aren't known yet.")
                else:  # discrete
                    if need_local_meta:  # use relative name for discretes
                        meta = disc2meta[rel_name] if rel_name in disc2meta else None
                    else:
                        meta = disc2meta[abs_name]
                    distrib = False

                if meta is None:
                    ret_meta = None
                else:
                    if metadata_keys is None:
                        ret_meta = meta.copy()
                    else:
                        ret_meta = {}
                        for key in metadata_keys:
                            try:
                                ret_meta[key] = meta[key]
                            except KeyError:
                                ret_meta[key] = 'Unavailable'

                if need_gather:
                    if distrib or abs_name in self._vars_to_gather:
                        if rank is None:
                            allproc_metas = self.comm.allgather(ret_meta)
                        else:
                            allproc_metas = self.comm.gather(ret_meta, root=rank)

                        if rank is None or self.comm.rank == rank:
                            if not ret_meta:
                                ret_meta = {}
                            if distrib:
                                if 'value' in metadata_keys:
                                    # assemble the full distributed value
                                    dist_vals = [m['value'] for m in allproc_metas
                                                 if m is not None and m['value'].size > 0]
                                    if dist_vals:
                                        ret_meta['value'] = np.concatenate(dist_vals)
                                    else:
                                        ret_meta['value'] = np.zeros(0)
                                if 'src_indices' in metadata_keys:
                                    # assemble full src_indices
                                    dist_src_inds = [m['src_indices'] for m in allproc_metas
                                                     if m is not None and m['src_indices'].size > 0]
                                    if dist_src_inds:
                                        ret_meta['src_indices'] = np.concatenate(dist_src_inds)
                                    else:
                                        ret_meta['src_indices'] = np.zeros(0, dtype=INT_DTYPE)

                            elif abs_name in self._vars_to_gather:
                                for m in allproc_metas:
                                    if m is not None:
                                        ret_meta = m
                                        break
                        else:
                            ret_meta = None

                if ret_meta is not None:
                    ret_meta['prom_name'] = prom
                    ret_meta['discrete'] = abs_name not in all2meta

                    vname = rel_name if return_rel_names else abs_name

                    if tags and not tagset & ret_meta['tags']:
                        continue

                    result[vname] = ret_meta

        return result

    def list_inputs(self,
                    values=True,
                    prom_name=False,
                    units=False,
                    shape=False,
                    global_shape=False,
                    desc=False,
                    hierarchical=True,
                    print_arrays=False,
                    tags=None,
                    includes=None,
                    excludes=None,
                    all_procs=False,
                    out_stream=_DEFAULT_OUT_STREAM):
        """
        Write a list of input names and other optional information to a specified stream.

        Parameters
        ----------
        values : bool, optional
            When True, display/return input values. Default is True.
        prom_name : bool, optional
            When True, display/return the promoted name of the variable.
            Default is False.
        units : bool, optional
            When True, display/return units. Default is False.
        shape : bool, optional
            When True, display/return the shape of the value. Default is False.
        global_shape : bool, optional
            When True, display/return the global shape of the value. Default is False.
        desc : bool, optional
            When True, display/return description. Default is False.
        hierarchical : bool, optional
            When True, human readable output shows variables in hierarchical format.
        print_arrays : bool, optional
            When False, in the columnar display, just display norm of any ndarrays with size > 1.
            The norm is surrounded by vertical bars to indicate that it is a norm.
            When True, also display full values of the ndarray below the row. Format is affected
            by the values set with numpy.set_printoptions
            Default is False.
        tags : str or list of strs
            User defined tags that can be used to filter what gets listed. Only inputs with the
            given tags will be listed.
            Default is None, which means there will be no filtering based on tags.
        includes : None or iter of str
            Collection of glob patterns for pathnames of variables to include. Default is None,
            which includes all input variables.
        excludes : None or iter of str
            Collection of glob patterns for pathnames of variables to exclude. Default is None.
        all_procs : bool, optional
            When True, display output on all ranks. Default is False, which will display
            output only from rank 0.
        out_stream : file-like object
            Where to send human readable output. Default is sys.stdout.
            Set to None to suppress.

        Returns
        -------
        list of (name, metadata)
            List of input names and other optional information about those inputs.
        """
        metavalues = values and self._inputs is None
        keynames = ['value', 'units', 'shape', 'global_shape', 'desc', 'tags']
        keyvals = [metavalues, units, shape, global_shape, desc, tags is not None]
        keys = [n for i, n in enumerate(keynames) if keyvals[i]]

        inputs = self.get_io_metadata(('input',), keys, includes, excludes, tags,
                                      get_remote=True,
                                      rank=None if all_procs or values else 0,
                                      return_rel_names=False)

        if inputs:
            to_remove = ['discrete']
            if tags:
                to_remove.append('tags')
            if not prom_name:
                to_remove.append('prom_name')

            for _, meta in inputs.items():
                for key in to_remove:
                    del meta[key]

        if values and self._inputs is not None:
            # we want value from the input vector, not from the metadata
            for n, meta in inputs.items():
                meta['value'] = self._abs_get_val(n, get_remote=True,
                                                  rank=None if all_procs else 0, kind='input')

        if not inputs or (not all_procs and self.comm.rank != 0):
            return []

        if out_stream:
            self._write_table('input', inputs, hierarchical, print_arrays, all_procs,
                              out_stream)

        if self.pathname:
            # convert to relative names
            rel_idx = len(self.pathname) + 1
            inputs = [(n[rel_idx:], meta) for n, meta in inputs.items()]
        else:
            inputs = list(inputs.items())

        return inputs

    def list_outputs(self,
                     explicit=True, implicit=True,
                     values=True,
                     prom_name=False,
                     residuals=False,
                     residuals_tol=None,
                     units=False,
                     shape=False,
                     global_shape=False,
                     bounds=False,
                     scaling=False,
                     desc=False,
                     hierarchical=True,
                     print_arrays=False,
                     tags=None,
                     includes=None,
                     excludes=None,
                     all_procs=False,
                     list_autoivcs=False,
                     out_stream=_DEFAULT_OUT_STREAM):
        """
        Write a list of output names and other optional information to a specified stream.

        Parameters
        ----------
        explicit : bool, optional
            include outputs from explicit components. Default is True.
        implicit : bool, optional
            include outputs from implicit components. Default is True.
        values : bool, optional
            When True, display output values. Default is True.
        prom_name : bool, optional
            When True, display the promoted name of the variable.
            Default is False.
        residuals : bool, optional
            When True, display residual values. Default is False.
        residuals_tol : float, optional
            If set, limits the output of list_outputs to only variables where
            the norm of the resids array is greater than the given 'residuals_tol'.
            Default is None.
        units : bool, optional
            When True, display units. Default is False.
        shape : bool, optional
            When True, display/return the shape of the value. Default is False.
        global_shape : bool, optional
            When True, display/return the global shape of the value. Default is False.
        bounds : bool, optional
            When True, display/return bounds (lower and upper). Default is False.
        scaling : bool, optional
            When True, display/return scaling (ref, ref0, and res_ref). Default is False.
        desc : bool, optional
            When True, display/return description. Default is False.
        hierarchical : bool, optional
            When True, human readable output shows variables in hierarchical format.
        print_arrays : bool, optional
            When False, in the columnar display, just display norm of any ndarrays with size > 1.
            The norm is surrounded by vertical bars to indicate that it is a norm.
            When True, also display full values of the ndarray below the row. Format  is affected
            by the values set with numpy.set_printoptions
            Default is False.
        tags : str or list of strs
            User defined tags that can be used to filter what gets listed. Only outputs with the
            given tags will be listed.
            Default is None, which means there will be no filtering based on tags.
        includes : None or iter of str
            Collection of glob patterns for pathnames of variables to include. Default is None,
            which includes all output variables.
        excludes : None or iter of str
            Collection of glob patterns for pathnames of variables to exclude. Default is None.
        all_procs : bool, optional
            When True, display output on all processors. Default is False.
        list_autoivcs : bool
            If True, include auto_ivc outputs in the listing.  Defaults to False.
        out_stream : file-like
            Where to send human readable output. Default is sys.stdout.
            Set to None to suppress.

        Returns
        -------
        list of (name, metadata)
            List of output names and other optional information about those outputs.
        """
        keynames = ['value', 'units', 'shape', 'global_shape', 'desc', 'tags']
        keyflags = [values, units, shape, global_shape, desc, tags]

        keys = [name for i, name in enumerate(keynames) if keyflags[i]]

        if bounds:
            keys.extend(('lower', 'upper'))
        if scaling:
            keys.extend(('ref', 'ref0', 'res_ref'))

        outputs = self.get_io_metadata(('output',), keys, includes, excludes, tags,
                                       get_remote=True,
                                       rank=None if all_procs or values or residuals else 0,
                                       return_rel_names=False)

        # filter auto_ivcs if requested
        if outputs and not list_autoivcs:
            outputs = {n: m for n, m in outputs.items() if not n.startswith('_auto_ivc.')}

        # get values & resids
        if self._outputs is not None and (values or residuals or residuals_tol):
            to_remove = []

            for name, meta in outputs.items():
                if values:
                    # we want value from the input vector, not from the metadata
                    meta['value'] = self._abs_get_val(name, get_remote=True,
                                                      rank=None if all_procs else 0, kind='output')
                if residuals or residuals_tol:
                    resids = self._abs_get_val(name, get_remote=True,
                                               rank=None if all_procs else 0,
                                               kind='residual')
                    if residuals_tol and np.linalg.norm(resids) < residuals_tol:
                        to_remove.append(name)
                    elif residuals:
                        meta['resids'] = resids

            # remove any outputs that don't pass the residuals_tol filter
            for name in to_remove:
                del outputs[name]

        # NOTE: calls to _abs_get_val() above are collective calls and must be done on all procs
        if not outputs or (not all_procs and self.comm.rank != 0):
            return []

        # remove metadata we don't want to show/return
        to_remove = ['discrete']
        if tags:
            to_remove.append('tags')
        if not prom_name:
            to_remove.append('prom_name')

        for _, meta in outputs.items():
            for key in to_remove:
                del meta[key]

        rel_idx = len(self.pathname) + 1 if self.pathname else 0

        states = set(self._list_states())
        if explicit:
            expl_outputs = {n: m for n, m in outputs.items() if n not in states}
            if out_stream:
                self._write_table('explicit', expl_outputs, hierarchical, print_arrays,
                                  all_procs, out_stream)

            if self.name:  # convert to relative name
                expl_outputs = [(n[rel_idx:], meta) for n, meta in expl_outputs.items()]
            else:
                expl_outputs = list(expl_outputs.items())

        if implicit:
            impl_outputs = {}
            if residuals_tol:
                for n, m in outputs.items():
                    if n in states:
                        if residuals_tol and 'resids' in m:
                            if np.linalg.norm(m['resids']) >= residuals_tol:
                                impl_outputs[n] = m
                        else:
                            impl_outputs[n] = m
            else:
                impl_outputs = {n: m for n, m in outputs.items() if n in states}
            if out_stream:
                self._write_table('implicit', impl_outputs, hierarchical, print_arrays,
                                  all_procs, out_stream)
            if self.name:  # convert to relative name
                impl_outputs = [(n[rel_idx:], meta) for n, meta in impl_outputs.items()]
            else:
                impl_outputs = list(impl_outputs.items())

        if explicit:
            if implicit:
                return expl_outputs + impl_outputs
            return expl_outputs
        elif implicit:
            return impl_outputs
        else:
            raise RuntimeError(self.msginfo +
                               ': You have excluded both Explicit and Implicit components.')

    def _write_table(self, var_type, var_data, hierarchical, print_arrays, all_procs, out_stream):
        """
        Write table of variable names, values, residuals, and metadata to out_stream.

        Parameters
        ----------
        var_type : 'input', 'explicit' or 'implicit'
            Indicates type of variables, input or explicit/implicit output.
        var_data : dict
            dict of name and metadata.
        hierarchical : bool
            When True, human readable output shows variables in hierarchical format.
        print_arrays : bool
            When False, in the columnar display, just display norm of any ndarrays with size > 1.
            The norm is surrounded by vertical bars to indicate that it is a norm.
            When True, also display full values of the ndarray below the row. Format  is affected
            by the values set with numpy.set_printoptions
            Default is False.
        all_procs : bool, optional
            When True, display output on all processors.
        out_stream : file-like object
            Where to send human readable output.
            Set to None to suppress.
        """
        if out_stream is None:
            return

        if self._outputs is None:
            var_list = var_data.keys()
            top_name = self.name
        else:
            inputs = var_type == 'input'
            outputs = not inputs
            var_list = self._get_vars_exec_order(inputs=inputs, outputs=outputs, variables=var_data)
            top_name = self.name if self.name else 'model'

        if all_procs or self.comm.rank == 0:
            write_var_table(self.pathname, var_list, var_type, var_data,
                            hierarchical, top_name, print_arrays, out_stream)

    def _get_vars_exec_order(self, inputs=False, outputs=False, variables=None):
        """
        Get list of variable names in execution order, based on the order subsystems were setup.

        Parameters
        ----------
        outputs : bool, optional
            Get names of output variables. Default is False.
        inputs : bool, optional
            Get names of input variables. Default is False.
        variables : Collection (list or dict)
            Absolute path names of the subset of variables to include.
            If None then all variables will be included. Default is None.

        Returns
        -------
        list
            list of variable names in execution order
        """
        var_list = []

        real_vars = self._var_allprocs_abs2meta
        disc_vars = self._var_allprocs_discrete

        in_or_out = []
        if inputs:
            in_or_out.append('input')
        if outputs:
            in_or_out.append('output')

        if self._subsystems_allprocs:
            for subsys, _ in self._subsystems_allprocs.values():
                prefix = subsys.pathname + '.'
                for io in in_or_out:
                    for var_name in chain(real_vars[io], disc_vars[io]):
                        if variables is None or var_name in variables:
                            if var_name.startswith(prefix):
                                var_list.append(var_name)
        else:
            # For components with no children, self._subsystems_allprocs is empty.
            for io in in_or_out:
                for var_name in chain(real_vars[io], disc_vars[io]):
                    if not variables or var_name in variables:
                        var_list.append(var_name)

        return var_list

    def run_solve_nonlinear(self):
        """
        Compute outputs.

        This calls _solve_nonlinear, but with the model assumed to be in an unscaled state.

        """
        with self._scaled_context_all():
            self._solve_nonlinear()

    def run_apply_linear(self, mode, scope_out=None, scope_in=None):
        """
        Compute jac-vec product.

        This calls _apply_linear, but with the model assumed to be in an unscaled state.

        Parameters
        ----------
        mode : str
            'fwd' or 'rev'.
        scope_out : set or None
            Set of absolute output names in the scope of this mat-vec product.
            If None, all are in the scope.
        scope_in : set or None
            Set of absolute input names in the scope of this mat-vec product.
            If None, all are in the scope.
        """
        with self._scaled_context_all():
            self._apply_linear(None, ContainsAll(), mode, scope_out, scope_in)

    def run_solve_linear(self, mode):
        """
        Apply inverse jac product.

        This calls _solve_linear, but with the model assumed to be in an unscaled state.

        Parameters
        ----------
        mode : str
            'fwd' or 'rev'.
        """
        with self._scaled_context_all():
            self._solve_linear(mode, ContainsAll())

    def run_linearize(self, sub_do_ln=True):
        """
        Compute jacobian / factorization.

        This calls _linearize, but with the model assumed to be in an unscaled state.

        Parameters
        ----------
        sub_do_ln : boolean
            Flag indicating if the children should call linearize on their linear solvers.
        """
        with self._scaled_context_all():
            do_ln = self._linear_solver is not None and self._linear_solver._linearize_children()
            self._linearize(self._assembled_jac, sub_do_ln=do_ln)
            if self._linear_solver is not None and sub_do_ln:
                self._linear_solver._linearize()

    def _apply_nonlinear(self):
        """
        Compute residuals. The model is assumed to be in a scaled state.
        """
        pass

    def check_config(self, logger):
        """
        Perform optional error checks.

        Parameters
        ----------
        logger : object
            The object that manages logging output.
        """
        pass

    def _apply_linear(self, jac, rel_systems, mode, scope_in=None, scope_out=None):
        """
        Compute jac-vec product. The model is assumed to be in a scaled state.

        Parameters
        ----------
        jac : Jacobian or None
            If None, use local jacobian, else use assembled jacobian jac.
        rel_systems : set of str
            Set of names of relevant systems based on the current linear solve.
        mode : str
            'fwd' or 'rev'.
        scope_out : set or None
            Set of absolute output names in the scope of this mat-vec product.
            If None, all are in the scope.
        scope_in : set or None
            Set of absolute input names in the scope of this mat-vec product.
            If None, all are in the scope.
        """
        raise NotImplementedError(self.msginfo + ": _apply_linear has not been overridden")

    def _solve_linear(self, mode, rel_systems):
        """
        Apply inverse jac product. The model is assumed to be in a scaled state.

        Parameters
        ----------
        mode : str
            'fwd' or 'rev'.
        rel_systems : set of str
            Set of names of relevant systems based on the current linear solve.
        """
        pass

    def _linearize(self, jac, sub_do_ln=True):
        """
        Compute jacobian / factorization. The model is assumed to be in a scaled state.

        Parameters
        ----------
        jac : Jacobian or None
            If None, use local jacobian, else use assembled jacobian jac.
        sub_do_ln : boolean
            Flag indicating if the children should call linearize on their linear solvers.
        """
        pass

    def _list_states(self):
        """
        Return list of all states at and below this system.

        Returns
        -------
        list
            List of all states.
        """
        return []

    def _list_states_allprocs(self):
        """
        Return list of all states at and below this system across all procs.

        Returns
        -------
        list
            List of all states.
        """
        return []

    def add_recorder(self, recorder, recurse=False):
        """
        Add a recorder to the system.

        Parameters
        ----------
        recorder : <CaseRecorder>
           A recorder instance.
        recurse : boolean
            Flag indicating if the recorder should be added to all the subsystems.
        """
        if MPI:
            raise RuntimeError(self.msginfo + ": Recording of Systems when running parallel "
                               "code is not supported yet")

        self._rec_mgr.append(recorder)

        if recurse:
            for s in self.system_iter(include_self=False, recurse=recurse):
                s._rec_mgr.append(recorder)

    def record_iteration(self):
        """
        Record an iteration of the current System.
        """
        global _recordable_funcs

        if self._rec_mgr._recorders:
            parallel = self._rec_mgr._check_parallel() if self.comm.size > 1 else False
            options = self.recording_options
            metadata = create_local_meta(self.pathname)

            # Get the data to record
            stack_top = self._recording_iter.stack[-1][0]
            method = stack_top.rsplit('.', 1)[-1]

            if method not in _recordable_funcs:
                raise ValueError("{}: {} must be one of: {}".format(self.msginfo, method,
                                                                    sorted(_recordable_funcs)))

            if 'nonlinear' in method:
                inputs, outputs, residuals = self.get_nonlinear_vectors()
                vec_name = 'nonlinear'
            else:
                inputs, outputs, residuals = self.get_linear_vectors()
                vec_name = 'linear'

            discrete_inputs = self._discrete_inputs
            discrete_outputs = self._discrete_outputs
            filt = self._filtered_vars_to_record

            data = {'input': {}, 'output': {}, 'residual': {}}
            if options['record_inputs'] and (inputs._names or len(discrete_inputs) > 0):
                data['input'] = self._retrieve_data_of_kind(filt, 'input', vec_name, parallel)

            if options['record_outputs'] and (outputs._names or len(discrete_outputs) > 0):
                data['output'] = self._retrieve_data_of_kind(filt, 'output', vec_name, parallel)

            if options['record_residuals'] and residuals._names:
                data['residual'] = self._retrieve_data_of_kind(filt, 'residual', vec_name, parallel)

            self._rec_mgr.record_iteration(self, data, metadata)

        # All calls to _solve_nonlinear are recorded, The counter is incremented after recording.
        self.iter_count += 1
        if not self.under_approx:
            self.iter_count_without_approx += 1

    def is_active(self):
        """
        Determine if the system is active on this rank.

        Returns
        -------
        bool
            If running under MPI, returns True if this `System` has a valid
            communicator. Always returns True if not running under MPI.
        """
        return MPI is None or not (self.comm is None or
                                   self.comm == MPI.COMM_NULL)

    def _clear_iprint(self):
        """
        Clear out the iprint stack from the solvers.
        """
        self.nonlinear_solver._solver_info.clear()

    def _reset_iter_counts(self):
        """
        Recursively reset iteration counter for all systems and solvers.
        """
        for s in self.system_iter(include_self=True, recurse=True):
            s.iter_count = 0
            s.iter_count_apply = 0
            s.iter_count_without_approx = 0

            if s._linear_solver:
                s._linear_solver._iter_count = 0
            if s._nonlinear_solver:
                nl = s._nonlinear_solver
                nl._iter_count = 0
                if hasattr(nl, 'linesearch') and nl.linesearch:
                    nl.linesearch._iter_count = 0

    def _set_complex_step_mode(self, active):
        """
        Turn on or off complex stepping mode.

        Recurses to turn on or off complex stepping mode in all subsystems and their vectors.

        Parameters
        ----------
        active : bool
            Complex mode flag; set to True prior to commencing complex step.
        """
        for sub in self.system_iter(include_self=True, recurse=True):
            sub.under_complex_step = active
            sub._inputs.set_complex_step_mode(active)
            sub._outputs.set_complex_step_mode(active)
            sub._residuals.set_complex_step_mode(active)

            if sub._vectors['output']['linear']._alloc_complex:
                sub._vectors['output']['linear'].set_complex_step_mode(active)
                sub._vectors['input']['linear'].set_complex_step_mode(active)
                sub._vectors['residual']['linear'].set_complex_step_mode(active)

                if sub.linear_solver:
                    sub.linear_solver._set_complex_step_mode(active)

                if sub.nonlinear_solver:
                    sub.nonlinear_solver._set_complex_step_mode(active)

                if sub._owns_approx_jac:
                    sub._jacobian.set_complex_step_mode(active)

                if sub._assembled_jac:
                    sub._assembled_jac.set_complex_step_mode(active)

    def _set_approx_mode(self, active):
        """
        Turn on or off approx mode flag.

        Recurses to turn on or off approx mode flag in all subsystems.

        Parameters
        ----------
        active : bool
            Approx mode flag; set to True prior to commencing approximation.
        """
        for sub in self.system_iter(include_self=True, recurse=True):
            sub.under_approx = active

    def cleanup(self):
        """
        Clean up resources prior to exit.
        """
        # shut down all recorders
        self._rec_mgr.shutdown()

        # do any required cleanup on solvers
        if self._nonlinear_solver:
            self._nonlinear_solver.cleanup()
        if self._linear_solver:
            self._linear_solver.cleanup()

    def _get_partials_varlists(self):
        """
        Get lists of 'of' and 'wrt' variables that form the partial jacobian.

        Returns
        -------
        tuple(list, list)
            'of' and 'wrt' variable lists.
        """
        of = list(self._var_allprocs_prom2abs_list['output'])
        wrt = list(self._var_allprocs_prom2abs_list['input'])

        # filter out any discrete inputs or outputs
        if self._discrete_outputs:
            of = [n for n in of if n not in self._discrete_outputs]
        if self._discrete_inputs:
            wrt = [n for n in wrt if n not in self._discrete_inputs]

        # wrt should include implicit states
        return of, of + wrt

    def _get_gradient_nl_solver_systems(self):
        """
        Return a set of all Systems, including this one, that have a gradient nonlinear solver.

        Returns
        -------
        set
            Set of Systems containing nonlinear solvers that compute gradients.
        """
        return set(s for s in self.system_iter(include_self=True, recurse=True)
                   if s.nonlinear_solver and s.nonlinear_solver.supports['gradients'])

    def _jac_var_info_abs2prom(self, var_info):
        """
        Return a new list with tuples' [0] entry converted from absolute to promoted names.

        Parameters
        ----------
        var_info : list of (name, offset, end, idxs)
            The list that uses absolute names.

        Returns
        -------
        list
            The new list with promoted names.
        """
        new_list = []
        abs2prom_in = self._var_allprocs_abs2prom['input']
        abs2prom_out = self._var_allprocs_abs2prom['output']
        for tup in var_info:
            lst = list(tup)
            if tup[0] in abs2prom_out:
                lst[0] = abs2prom_out[tup[0]]
            else:
                lst[0] = abs2prom_in[tup[0]]
            new_list.append(lst)
        return new_list

    def _abs_get_val(self, abs_name, get_remote=False, rank=None, vec_name=None, kind=None,
                     flat=False, from_root=False):
        """
        Return the value of the variable specified by the given absolute name.

        Parameters
        ----------
        abs_name : str
            The absolute name of the variable.
        get_remote : bool or None
            If True, return the value even if the variable is remote. NOTE: This function must be
            called in all procs in the Problem's MPI communicator.
            If False, only retrieve the value if it is on the current process, or only the part
            of the value that's on the current process for a distributed variable.
            If None and the variable is remote or distributed, a RuntimeError will be raised.
        rank : int or None
            If not None, specifies that the value is to be gathered to the given rank only.
            Otherwise, if get_remote is specified, the value will be broadcast to all procs
            in the MPI communicator.
        vec_name : str
            Name of the vector to use.
        kind : str or None
            Kind of variable ('input', 'output', or 'residual').  If None, returned value
            will be either an input or output.
        flat : bool
            If True, return the flattened version of the value.
        from_root : bool
            If True, resolve variables from top level scope.

        Returns
        -------
        object or None
            The value of the requested output/input/resid variable.  None if variable is not found.
        """
        discrete = distrib = False
        val = _UNDEFINED
        if from_root:
            all_meta = self._problem_meta['model_ref']()._var_allprocs_abs2meta
            my_meta = self._problem_meta['model_ref']()._var_abs2meta
            io = 'output' if abs_name in all_meta['output'] else 'input'
            all_meta = all_meta[io]
            my_meta = my_meta[io]
        else:
            io = 'output' if abs_name in self._var_allprocs_abs2meta['output'] else 'input'
            all_meta = self._var_allprocs_abs2meta[io]
            my_meta = self._var_abs2meta[io]

        # if abs_name is non-discrete it should be found in all_meta
        if abs_name in all_meta:
            if get_remote:
                meta = all_meta[abs_name]
                distrib = meta['distributed']
            elif self.comm.size > 1:
                vars_to_gather = self._problem_meta['vars_to_gather']
                if abs_name in vars_to_gather and vars_to_gather[abs_name] != self.comm.rank:
                    raise RuntimeError(f"{self.msginfo}: Variable '{abs_name}' is not local to "
                                       f"rank {self.comm.rank}. You can retrieve values from "
                                       "other processes using `get_val(<name>, get_remote=True)`.")

                meta = my_meta[abs_name]
                distrib = meta['distributed']
                if distrib and get_remote is None:
                    raise RuntimeError(f"{self.msginfo}: Variable '{abs_name}' is a distributed "
                                       "variable. You can retrieve values from all processes "
                                       "using `get_val(<name>, get_remote=True)` or from the "
                                       "local process using `get_val(<name>, get_remote=False)`.")
        else:
            discrete = True
            relname = abs_name[len(self.pathname) + 1:] if self.pathname else abs_name
            if relname in self._discrete_outputs:
                val = self._discrete_outputs[relname]
            elif relname in self._discrete_inputs:
                val = self._discrete_inputs[relname]
            elif abs_name in self._var_allprocs_discrete['output']:
                pass  # non-local discrete output
            elif abs_name in self._var_allprocs_discrete['input']:
                pass  # non-local discrete input
            elif get_remote:
                raise ValueError(f"{self.msginfo}: Can't find variable named '{abs_name}'.")
            else:
                return _UNDEFINED

        typ = 'output' if abs_name in self._var_allprocs_abs2prom['output'] else 'input'
        if kind is None:
            kind = typ
        if vec_name is None:
            vec_name = 'nonlinear'

        if not discrete:
            try:
                vec = self._vectors[kind][vec_name]
            except KeyError:
                if abs_name in my_meta:
                    if vec_name != 'nonlinear':
                        raise ValueError(f"{self.msginfo}: Can't get variable named '{abs_name}' "
                                         "because linear vectors are not available before "
                                         "final_setup.")
                    val = my_meta[abs_name]['value']
            else:
                if from_root:
                    vec = vec._root_vector
                if vec._contains_abs(abs_name):
                    val = vec._abs_get_val(abs_name, flat)

        if get_remote and self.comm.size > 1:
            owner = self._owning_rank[abs_name]
            myrank = self.comm.rank
            if rank is None:   # bcast
                if distrib:
                    idx = self._var_allprocs_abs2idx[abs_name]
                    sizes = self._var_sizes[typ][:, idx]
                    # TODO: could cache these offsets
                    offsets = np.zeros(sizes.size, dtype=INT_DTYPE)
                    offsets[1:] = np.cumsum(sizes[:-1])
                    if val is _UNDEFINED:
                        loc_val = np.zeros(sizes[myrank])
                    else:
                        loc_val = np.ascontiguousarray(val)
                    val = np.zeros(np.sum(sizes))
                    self.comm.Allgatherv(loc_val, [val, sizes, offsets, MPI.DOUBLE])
                    if not flat:
                        val.shape = meta['global_shape'] if get_remote else meta['shape']
                else:
                    if owner != self.comm.rank:
                        val = None
                    # TODO: use Bcast if not discrete for speed
                    new_val = self.comm.bcast(val, root=owner)
                    val = new_val
            else:   # retrieve to rank
                if distrib:
                    idx = self._var_allprocs_abs2idx[abs_name]
                    sizes = self._var_sizes[typ][:, idx]
                    # TODO: could cache these offsets
                    offsets = np.zeros(sizes.size, dtype=INT_DTYPE)
                    offsets[1:] = np.cumsum(sizes[:-1])
                    if val is _UNDEFINED:
                        loc_val = np.zeros(sizes[idx])
                    else:
                        loc_val = np.ascontiguousarray(val)
                    val = np.zeros(np.sum(sizes))
                    self.comm.Gatherv(loc_val, [val, sizes, offsets, MPI.DOUBLE], root=rank)
                    if not flat:
                        val.shape = meta['global_shape'] if get_remote else meta['shape']
                else:
                    if rank != owner:
                        tag = self._var_allprocs_abs2idx[abs_name]
                        # avoid tag collisions between inputs, outputs, and resids
                        if kind != 'output':
                            tag += len(self._var_allprocs_abs2meta['output'])
                            if kind == 'residual':
                                tag += len(self._var_allprocs_abs2meta['input'])
                        if self.comm.rank == owner:
                            self.comm.send(val, dest=rank, tag=tag)
                        elif self.comm.rank == rank:
                            val = self.comm.recv(source=owner, tag=tag)

        return val

    def get_val(self, name, units=None, indices=None, get_remote=False, rank=None,
                vec_name='nonlinear', kind=None, flat=False, from_src=True):
        """
        Get an output/input/residual variable.

        Function is used if you want to specify display units.

        Parameters
        ----------
        name : str
            Promoted or relative variable name in the root system's namespace.
        units : str, optional
            Units to convert to before return.
        indices : int or list of ints or tuple of ints or int ndarray or Iterable or None, optional
            Indices or slice to return.
        get_remote : bool or None
            If True, retrieve the value even if it is on a remote process.  Note that if the
            variable is remote on ANY process, this function must be called on EVERY process
            in the Problem's MPI communicator.
            If False, only retrieve the value if it is on the current process, or only the part
            of the value that's on the current process for a distributed variable.
            If None and the variable is remote or distributed, a RuntimeError will be raised.
        rank : int or None
            If not None, only gather the value to this rank.
        vec_name : str
            Name of the vector to use.   Defaults to 'nonlinear'.
        kind : str or None
            Kind of variable ('input', 'output', or 'residual').  If None, returned value
            will be either an input or output.
        flat : bool
            If True, return the flattened version of the value.
        from_src : bool
            If True, retrieve value of an input variable from its connected source.

        Returns
        -------
        object
            The value of the requested output/input variable.
        """
        abs_names = name2abs_names(self, name)
        if not abs_names:
            raise KeyError('{}: Variable "{}" not found.'.format(self.msginfo, name))
        simp_units = simplify_unit(units)

        if from_src:
            conns = self._problem_meta['model_ref']()._conn_global_abs_in2out
        else:
            conns = []
        if from_src and abs_names[0] in conns:  # pull input from source
            src = conns[abs_names[0]]
            if src in self._var_allprocs_abs2prom['output']:
                caller = self
            else:
                # src is outside of this system so get the value from the model
                caller = self._problem_meta['model_ref']()
            return caller._get_input_from_src(name, abs_names, conns, units=simp_units,
                                              indices=indices, get_remote=get_remote, rank=rank,
                                              vec_name='nonlinear', flat=flat, scope_sys=self)
        else:
            val = self._abs_get_val(abs_names[0], get_remote, rank, vec_name, kind, flat)

            if indices is not None:
                val = val[indices]

            if units is not None:
                val = self.convert2units(abs_names[0], val, simp_units)

        return val

    def _get_input_from_src(self, name, abs_ins, conns, units=None, indices=None,
                            get_remote=False, rank=None, vec_name='nonlinear', flat=False,
                            scope_sys=None):
        """
        Given an input name, retrieve the value from its source output.

        Parameters
        ----------
        name : str
            Promoted or relative variable name in the root system's namespace.
        abs_ins : list of str
            List of absolute input names.
        conns : dict
            Mapping of absolute names of each input to its connected output across the whole model.
        units : str, optional
            Units to convert to before return.
        indices : int or list of ints or tuple of ints or int ndarray or Iterable or None, optional
            Indices or slice to return.
        get_remote : bool
            If True, retrieve the value even if it is on a remote process.  Note that if the
            variable is remote on ANY process, this function must be called on EVERY process
            in the Problem's MPI communicator.
            If False, only retrieve the value if it is on the current process, or only the part
            of the value that's on the current process for a distributed variable.
            If None and the variable is remote or distributed, a RuntimeError will be raised.
        rank : int or None
            If not None, only gather the value to this rank.
        vec_name : str
            Name of the vector to use.   Defaults to 'nonlinear'.
        flat : bool
            If True, return the flattened version of the value.
        scope_sys : <System> or None
            If not None, the System where the original get_val was called.  This situation
            happens when get_val is called on an input, and the source connected to that input
            resides in a different scope.

        Returns
        -------
        object
            The value of the requested variable.
        """
        abs_name = abs_ins[0]
        src = conns[abs_name]
        if src in self._var_allprocs_discrete['output']:
            return self._abs_get_val(src, get_remote, rank, vec_name, 'output', flat,
                                     from_root=True)

        if scope_sys is None:
            scope_sys = self

        # if we have multiple promoted inputs that are explicitly connected to an output and units
        # have not been specified, look for group input to disambiguate
        if units is None and len(abs_ins) > 1:
            if abs_name not in self._var_allprocs_discrete['input']:
                # can't get here unless Group because len(abs_ins) always == 1 for comp
                try:
                    units = scope_sys._group_inputs[name][0]['units']
                except (KeyError, IndexError):
                    unit0 = self._var_allprocs_abs2meta['input'][abs_ins[0]]['units']
                    for n in abs_ins[1:]:
                        if unit0 != self._var_allprocs_abs2meta['input'][n]['units']:
                            self._show_ambiguity_msg(name, ('units',), abs_ins)
                            break

        if abs_name in self._var_abs2meta['input']:  # input is local
            vmeta = self._var_abs2meta['input'][abs_name]
            src_indices = vmeta['src_indices']
        else:
            vmeta = self._var_allprocs_abs2meta['input'][abs_name]
            if 'src_slice' in vmeta:
                smeta = self._var_allprocs_abs2meta['output'][src]
                src_indices = _slice_indices(vmeta['src_slice'], smeta['global_size'],
                                             smeta['shape'])
            else:
                src_indices = None  # FIXME: remote var could have src_indices

        distrib = vmeta['distributed']
        vshape = vmeta['shape']
        vdynshape = vmeta['shape_by_conn']
        has_src_indices = any(self._var_allprocs_abs2meta['input'][n]['has_src_indices']
                              for n in abs_ins)

        # see if we have any 'intermediate' level src_indices when using a promoted name
        if name in scope_sys._var_prom2inds:
            src_shape, inds, flat = scope_sys._var_prom2inds[name]
            if inds is None:
                if len(abs_ins) > 1 or name != abs_ins[0]:  # using a promoted lookup
                    src_indices = None
                    vshape = None
                    has_src_indices = False
                is_slice = _is_slicer_op(src_indices)
            else:
                is_slice = _is_slicer_op(inds)
                shp = shape_from_idx(src_shape, inds, flat)
                if not flat and not _is_slicer_op(inds):
                    inds = _flatten_src_indices(inds, shp,
                                                src_shape, np.product(src_shape))
                src_indices = inds
                has_src_indices = True
                if len(abs_ins) > 1 or name != abs_name:
                    vshape = shp

        if self.comm.size > 1 and get_remote:
            if self.comm.rank == self._owning_rank[abs_name]:
                self.comm.bcast(has_src_indices, root=self.comm.rank)
            else:
                has_src_indices = self.comm.bcast(None, root=self._owning_rank[abs_name])

        if name not in scope_sys._var_prom2inds:
            is_slice = _is_slicer_op(src_indices)
            shpname = 'global_shape' if get_remote else 'shape'
            src_shape = self._var_allprocs_abs2meta['output'][src][shpname]

        model_ref = self._problem_meta['model_ref']()
        smeta = model_ref._var_allprocs_abs2meta['output'][src]
        sdistrib = smeta['distributed']
        dynshape = vdynshape or smeta['shape_by_conn']
        slocal = src in model_ref._var_abs2meta['output']

        if self.comm.size > 1:
            if distrib and get_remote is None:
                raise RuntimeError(f"{self.msginfo}: Variable '{abs_name}' is a distributed "
                                   "variable. You can retrieve values from all processes "
                                   "using `get_val(<name>, get_remote=True)` or from the "
                                   "local process using `get_val(<name>, get_remote=False)`.")

            if sdistrib and not distrib and not get_remote:
                raise RuntimeError(f"{self.msginfo}: Non-distributed variable '{abs_name}' has "
                                   f"a distributed source, '{src}', so you must retrieve its value "
                                   "using 'get_remote=True'.")

        # get value of the source
        val = self._abs_get_val(src, get_remote, rank, vec_name, 'output', flat, from_root=True)

        if has_src_indices:
            if src_indices is None:  # input is remote
                val = np.zeros(0)
            else:
                if is_slice:
                    val.shape = src_shape
                    val = val[tuple(src_indices)].ravel()
                elif distrib and (sdistrib or dynshape or not slocal) and not get_remote:
                    var_idx = self._var_allprocs_abs2idx[src]
                    # sizes for src var in each proc
                    sizes = self._var_sizes['output'][:, var_idx]
                    start = np.sum(sizes[:self.comm.rank])
                    end = start + sizes[self.comm.rank]
                    if np.all(np.logical_and(src_indices >= start, src_indices < end)):
                        if src_indices.size > 0:
                            src_indices = src_indices - start
                        val = val.ravel()[src_indices]
                        fail = 0
                    else:
                        fail = 1
                    if self.comm.allreduce(fail) > 0:
                        raise RuntimeError(f"{self.msginfo}: Can't retrieve distributed variable "
                                           f"'{abs_name}' because its src_indices reference "
                                           "entries from other processes. You can retrieve values "
                                           "from all processes using "
                                           "`get_val(<name>, get_remote=True)`.")
                else:
                    val = val.ravel()[src_indices]

            if get_remote and self.comm.size > 1:
                if distrib:
                    if rank is None:
                        parts = self.comm.allgather(val)
                        parts = [p for p in parts if p.size > 0]
                        val = np.hstack(parts)
                    else:
                        parts = self.comm.gather(val, root=rank)
                        if rank == self.comm.rank:
                            parts = [p for p in parts if p.size > 0]
                            val = np.hstack(parts)
                        else:
                            val = None
                else:  # non-distrib input
                    if self.comm.rank == self._owning_rank[abs_name]:
                        self.comm.bcast(val, root=self.comm.rank)
                    else:
                        val = self.comm.bcast(None, root=self._owning_rank[abs_name])

            if distrib and get_remote:
                val.shape = self._var_allprocs_abs2meta['input'][abs_name]['global_shape']
            elif not flat and val.size > 0:
                val.shape = vshape
        elif vshape is not None:
            val = val.reshape(vshape)

        if indices is not None:
            val = val[indices]

        if units is not None:
            if smeta['units'] is not None:
                try:
                    val = self.convert2units(src, val, units)
                except TypeError:  # just call this to get the right error message
                    self.convert2units(abs_name, val, units)
            else:
                val = self.convert2units(abs_name, val, units)
        elif (vmeta['units'] is not None and smeta['units'] is not None and
                vmeta['units'] != smeta['units']):
            val = self.convert2units(src, val, vmeta['units'])

        return val

    def _get_src_inds_array(self, varname):
        """
        Return src_indices, if any, for absolute input 'varname', converting from slice if needed.

        Parameters
        ----------
        varname : str
            Absolute name of the input variable.

        Returns
        -------
        ndarray or None
            The value of src_indices for the given input variable.
        """
        meta = self._var_abs2meta['input'][varname]
        src_indices = meta['src_indices']
        if src_indices is not None:
            src_slice = meta['src_slice']
            # if src_indices is still a slice, update it to an array
            if src_slice is src_indices:
                model = self._problem_meta['model_ref']()
                src = model._conn_global_abs_in2out[varname]
                try:
                    global_size = model._var_allprocs_abs2meta['output'][src]['global_size']
                    global_shape = model._var_allprocs_abs2meta['output'][src]['global_shape']
                except KeyError:
                    raise RuntimeError(f"{self.msginfo}: Can't compute src_indices array from "
                                       f"src_slice for input '{varname}' because we don't know "
                                       "the global shape of its source yet.")
                src_indices = _slice_indices(src_slice, global_size, global_shape)

                meta['src_indices'] = src_indices  # store converted value

        return src_indices

    def _retrieve_data_of_kind(self, filtered_vars, kind, vec_name, parallel=False):
        """
        Retrieve variables, either local or remote, in the filtered_vars list.

        Parameters
        ----------
        filtered_vars : dict
            Dictionary containing entries for 'input', 'output', and/or 'residual'.
        kind : str
            Either 'input', 'output', or 'residual'.
        vec_name : str
            Either 'nonlinear' or 'linear'.
        parallel : bool
            If True, recorders are parallel, so only local values should be saved in each proc.

        Returns
        -------
        dict
            Variable values keyed on absolute name.
        """
        prom2abs_in = self._var_allprocs_prom2abs_list['input']
        conns = self._problem_meta['model_ref']()._conn_global_abs_in2out
        vdict = {}
        variables = filtered_vars.get(kind)
        if variables:
            vec = self._vectors[kind][vec_name]
            rank = self.comm.rank
            discrete_vec = () if kind == 'residual' else self._var_discrete[kind]
            offset = len(self.pathname) + 1 if self.pathname else 0

            if self.comm.size == 1:
                get = vec._abs_get_val
                srcget = self._vectors['output'][vec_name]._abs_get_val
                vdict = {}
                if discrete_vec:
                    for n in variables:
                        if vec._contains_abs(n):
                            vdict[n] = get(n, False)
                        elif n[offset:] in discrete_vec:
                            vdict[n] = discrete_vec[n[offset:]]['value']
                        else:
                            ivc_path = conns[prom2abs_in[n][0]]
                            if vec._contains_abs(ivc_path):
                                vdict[ivc_path] = srcget(ivc_path, False)
                            elif ivc_path[offset:] in discrete_vec:
                                vdict[ivc_path] = discrete_vec[ivc_path[offset:]]['value']
                else:
                    for name in variables:
                        if vec._contains_abs(name):
                            vdict[name] = get(name, False)
                        else:
                            ivc_path = conns[prom2abs_in[name][0]]
                            vdict[ivc_path] = srcget(ivc_path, False)
            elif parallel:
                get = self._abs_get_val
                vdict = {}
                if discrete_vec:
                    for name in variables:
                        if vec._contains_abs(name):
                            vdict[name] = get(name, get_remote=True, rank=0,
                                              vec_name=vec_name, kind=kind)
                        elif name[offset:] in discrete_vec and self._owning_rank[name] == rank:
                            vdict[name] = discrete_vec[name[offset:]]['value']
                else:
                    for name in variables:
                        if vec._contains_abs(name):
                            vdict[name] = get(name, get_remote=True, rank=0,
                                              vec_name=vec_name, kind=kind)
                        else:
                            ivc_path = conns[prom2abs_in[name][0]]
                            vdict[name] = get(ivc_path, get_remote=True, rank=0,
                                              vec_name=vec_name, kind='output')
            else:
                io = 'input' if kind == 'input' else 'output'
                meta = self._var_allprocs_abs2meta[io]
                for name in variables:
                    if self._owning_rank[name] == 0 and not meta[name]['distributed']:
                        # if using a serial recorder and rank 0 owns the variable,
                        # use local value on rank 0 and do nothing on other ranks.
                        if rank == 0:
                            if vec._contains_abs(name):
                                vdict[name] = vec._abs_get_val(name, flat=False)
                            elif name[offset:] in discrete_vec:
                                vdict[name] = discrete_vec[name[offset:]]['value']
                    else:
                        vdict[name] = self.get_val(name, get_remote=True, rank=0,
                                                   vec_name=vec_name, kind=kind, from_src=False)

        return vdict

    def convert2units(self, name, val, units):
        """
        Convert the given value to the specified units.

        Parameters
        ----------
        name : str
            Name of the variable.
        val : float or ndarray of float
            The value of the variable.
        units : str
            The units to convert to.

        Returns
        -------
        float or ndarray of float
            The value converted to the specified units.
        """
        base_units = self._get_var_meta(name, 'units')

        if base_units == units:
            return val

        try:
            scale, offset = unit_conversion(base_units, units)
        except Exception:
            msg = "{}: Can't express variable '{}' with units of '{}' in units of '{}'."
            raise TypeError(msg.format(self.msginfo, name, base_units, units))

        return (val + offset) * scale

    def convert_from_units(self, name, val, units):
        """
        Convert the given value from the specified units to those of the named variable.

        Parameters
        ----------
        name : str
            Name of the variable.
        val : float or ndarray of float
            The value of the variable.
        units : str
            The units to convert to.

        Returns
        -------
        float or ndarray of float
            The value converted to the specified units.
        """
        base_units = self._get_var_meta(name, 'units')

        if base_units == units:
            return val

        try:
            scale, offset = unit_conversion(units, base_units)
        except Exception:
            msg = "{}: Can't express variable '{}' with units of '{}' in units of '{}'."
            raise TypeError(msg.format(self.msginfo, name, base_units, units))

        return (val + offset) * scale

    def convert_units(self, name, val, units_from, units_to):
        """
        Wrap the utility convert_units and give a good error message.

        Parameters
        ----------
        name : str
            Name of the variable.
        val : float or ndarray of float
            The value of the variable.
        units_from : str
            The units to convert from.
        units_to : str
            The units to convert to.

        Returns
        -------
        float or ndarray of float
            The value converted to the specified units.
        """
        if units_from == units_to:
            return val

        try:
            scale, offset = unit_conversion(units_from, units_to)
        except Exception:
            raise TypeError(f"{self.msginfo}: Can't set variable '{name}' with units "
                            f"'{units_from}' to value with units '{units_to}'.")

        return (val + offset) * scale

    def _get_var_meta(self, name, key):
        """
        Get metadata for a variable.

        Parameters
        ----------
        name : str
            Variable name (promoted, relative, or absolute) in the root system's namespace.
        key : str
            Key into the metadata dict for the given variable.

        Returns
        -------
        object
            The value stored under key in the metadata dictionary for the named variable.
        """
        if self._problem_meta is not None:
            model_ref = self._problem_meta['model_ref']()
        else:
            model_ref = None

        if model_ref is not None:
            meta_all = model_ref._var_allprocs_abs2meta
            meta_loc = model_ref._var_abs2meta
        else:
            meta_all = self._var_allprocs_abs2meta
            meta_loc = self._var_abs2meta

        meta = None
        if name in meta_all['output']:
            abs_name = name
            meta = meta_all['output'][name]
        elif name in meta_all['input']:
            abs_name = name
            meta = meta_all['input'][name]

        if meta is None:
            abs_name = name2abs_name(self, name)
            if abs_name is not None:
                if abs_name in meta_all['output']:
                    meta = meta_all['output'][abs_name]
                elif abs_name in meta_all['input']:
                    meta = meta_all['input'][abs_name]

        if meta:
            if key in meta:
                return meta[key]
            else:
                # key is either bogus or a key into the local metadata dict
                # (like 'value' or 'src_indices'). If MPI is active, this val may be remote
                # on some procs
                if self.comm.size > 1 and abs_name in self._vars_to_gather:
                    # TODO: fix this
                    # cause a failure in all procs to avoid a hang
                    raise RuntimeError(f"{self.msgifo}: No support yet for retrieving local "
                                       f"metadata key '{key}' from a remote proc.")
                elif abs_name in meta_loc['output']:
                    try:
                        return meta_loc['output'][abs_name][key]
                    except KeyError:
                        raise KeyError(f"{self.msginfo}: Metadata key '{key}' not found for "
                                       f"variable '{name}'.")
                elif abs_name in meta_loc['input']:
                    try:
                        return meta_loc['input'][abs_name][key]
                    except KeyError:
                        raise KeyError(f"{self.msginfo}: Metadata key '{key}' not found for "
                                       f"variable '{name}'.")

        if abs_name is not None:
            if abs_name in self._var_allprocs_discrete['output']:
                meta = self._var_allprocs_discrete['output'][abs_name]
            elif abs_name in self._var_allprocs_discrete['input']:
                meta = self._var_allprocs_discrete['input'][abs_name]

            if meta and key in meta:
                return meta[key]

            rel_idx = len(self.pathname) + 1 if self.pathname else 0
            relname = abs_name[rel_idx:]
            if relname in self._var_discrete['output']:
                meta = self._var_discrete['output'][relname]
            elif relname in self._var_discrete['input']:
                meta = self._var_discrete['input'][relname]

            if meta:
                try:
                    return meta[key]
                except KeyError:
                    raise KeyError(f"{self.msginfo}: Metadata key '{key}' not found for "
                                   f"variable '{name}'.")

        raise KeyError(f"{self.msginfo}: Metadata for variable '{name}' not found.")

    def _resolve_ambiguous_input_meta(self):
        pass

    def get_relevant_vars(self, desvars, responses, mode):
        """
        Find all relevant vars between desvars and responses.

        Both vars are assumed to be outputs (either design vars or responses).

        Parameters
        ----------
        desvars : dict
            Dictionary of design variable metadata.
        responses : dict
            Dictionary of response variable metadata.
        mode : str
            Direction of derivatives, either 'fwd' or 'rev'.

        Returns
        -------
        dict
            Dict of ({'outputs': dep_outputs, 'inputs': dep_inputs}, dep_systems)
            keyed by design vars and responses.
        """
        conns = self._conn_global_abs_in2out
        relevant = defaultdict(dict)

        # Create a hybrid graph with components and all connected vars.  If a var is connected,
        # also connect it to its corresponding component.  This results in a smaller graph
        # (fewer edges) than would be the case for a pure variable graph where all inputs
        # to a particular component would have to be connected to all outputs from that component.
        graph = nx.DiGraph()
        for tgt, src in conns.items():
            if src not in graph:
                graph.add_node(src, type_='out')
            graph.add_node(tgt, type_='in')

            src_sys = src.rsplit('.', 1)[0]
            graph.add_edge(src_sys, src)

            tgt_sys = tgt.rsplit('.', 1)[0]
            graph.add_edge(tgt, tgt_sys)

            graph.add_edge(src, tgt)

        for dv in desvars:
            if dv not in graph:
                graph.add_node(dv, type_='out')
                parts = dv.rsplit('.', 1)
                if len(parts) == 1:
                    system = ''  # this happens when a component is the model
                    graph.add_edge(dv, system)
                else:
                    system = parts[0]
                    graph.add_edge(system, dv)

        for res in responses:
            if res not in graph:
                graph.add_node(res, type_='out')
                parts = res.rsplit('.', 1)
                if len(parts) == 1:
                    system = ''  # this happens when a component is the model
                else:
                    system = parts[0]
                graph.add_edge(system, res)

        nodes = graph.nodes
        grev = graph.reverse(copy=False)
        rescache = {}
        pd_dv_locs = {}  # local nodes dependent on a par deriv desvar
        pd_res_locs = {}  # local nodes dependent on a par deriv response
        pd_common = defaultdict(dict)
        # for each par deriv color, keep list of all local dep nodes for each var
        pd_err_chk = defaultdict(dict)

        for desvar, dvmeta in desvars.items():
            dvset = set(self.all_connected_nodes(graph, desvar))
            parallel_deriv_color = dvmeta.get('parallel_deriv_color')
            if parallel_deriv_color:
                pd_dv_locs[desvar] = set(self.all_connected_nodes(graph, desvar, local=True))
                pd_err_chk[parallel_deriv_color][desvar] = pd_dv_locs[desvar]

            for response, resmeta in responses.items():
                if response not in rescache:
                    rescache[response] = set(self.all_connected_nodes(grev, response))
                    parallel_deriv_color = resmeta.get('parallel_deriv_color')
                    if parallel_deriv_color:
                        pd_res_locs[response] = set(self.all_connected_nodes(grev, response,
                                                                             local=True))
                        pd_err_chk[parallel_deriv_color][response] = pd_res_locs[response]

                common = dvset.intersection(rescache[response])

                if common:
                    dv = conns[desvar] if desvar in conns else desvar
                    r = conns[response] if response in conns else response
                    if desvar in pd_dv_locs and pd_dv_locs[desvar]:
                        pd_common[dv][r] = pd_dv_locs[desvar].intersection(rescache[response])
                    elif response in pd_res_locs and pd_res_locs[response]:
                        pd_common[r][dv] = pd_res_locs[response].intersection(dvset)

                    input_deps = set()
                    output_deps = set()
                    sys_deps = set()
                    for node in common:
                        if 'type_' in nodes[node]:
                            typ = nodes[node]['type_']
                            parts = node.rsplit('.', 1)
                            if len(parts) == 1:
                                system = ''
                            else:
                                system = parts[0]
                            if typ == 'in':  # input var
                                input_deps.add(node)
                                if system not in sys_deps:
                                    sys_deps.update(all_ancestors(system))
                            else:  # output var
                                output_deps.add(node)
                                if system not in sys_deps:
                                    sys_deps.update(all_ancestors(system))

                elif desvar == response:
                    input_deps = set()
                    output_deps = set([response])
                    parts = desvar.rsplit('.', 1)
                    sys_deps = set(all_ancestors('' if len(parts) == 1 else parts[0]))

                if common or desvar == response:
                    desvar = conns[desvar] if desvar in conns else desvar
                    response = conns[response] if response in conns else response
                    if mode != 'rev':  # fwd or auto
                        relevant[desvar][response] = ({'input': input_deps,
                                                       'output': output_deps}, sys_deps)
                    if mode != 'fwd':  # rev or auto
                        relevant[response][desvar] = ({'input': input_deps,
                                                       'output': output_deps}, sys_deps)

                    sys_deps.add('')  # top level Group is always relevant

        dvcache = None
        rescache = None

        if pd_dv_locs or pd_res_locs:
            # check to make sure we don't have any overlapping dependencies between vars of the
            # same color
            vtype = 'design variable' if mode == 'fwd' else 'response'
            err = (None, None)
            for pdcolor, dct in pd_err_chk.items():
                seen = set()
                for vname, nodes in dct.items():
                    if seen.intersection(nodes):
                        err = (vname, pdcolor)
                        break
                    seen.update(nodes)

            all_errs = self.comm.allgather(err)
            for n, color in all_errs:
                if n is not None:
                    raise RuntimeError(f"{self.msginfo}: {vtype} '{n}' has overlapping dependencies"
                                       f" on the same rank with other {vtype}s in "
                                       f"parallel_deriv_color '{color}'.")

            # we have some parallel deriv colors, so update relevance entries to throw out
            # any dependencies that aren't on the same rank.
            if pd_common:
                for inp, sub in relevant.items():
                    for out, tup in sub.items():
                        meta = tup[0]
                        if inp in pd_common:
                            meta['input'] = meta['input'].intersection(pd_common[inp][out])
                            meta['output'] = meta['output'].intersection(pd_common[inp][out])
                            if out not in meta['output']:
                                meta['input'] = set()
                                meta['output'] = set()

        voi_lists = []
        if mode != 'rev':
            voi_lists.append((desvars, responses))
        if mode != 'fwd':
            voi_lists.append((responses, desvars))

        # now calculate dependencies between each VOI and all other VOIs of the
        # other type, e.g for each input VOI wrt all output VOIs.  This is only
        # done for design vars in fwd mode or responses in rev mode. In auto mode,
        # we combine the results for fwd and rev modes.
        for inputs, outputs in voi_lists:
            for inp in inputs:
                if inp in conns:
                    inp = conns[inp]
                relinp = relevant[inp]
                if relinp:
                    if '@all' in relinp:
                        dct, total_systems = relinp['@all']
                        total_inps = dct['input']
                        total_outs = dct['output']
                    else:
                        total_inps = set()
                        total_outs = set()
                        total_systems = set()

                    for out in outputs:
                        if out in relinp:
                            dct, systems = relinp[out]
                            total_inps.update(dct['input'])
                            total_outs.update(dct['output'])
                            total_systems.update(systems)

                    relinp['@all'] = ({'input': total_inps, 'output': total_outs},
                                      total_systems)
                else:
                    relinp['@all'] = ({'input': set(), 'output': set()}, set())

        return relevant

    def all_connected_nodes(self, graph, start, local=False):
        """
        Yield all downstream nodes starting at the given node.

        Parameters
        ----------
        graph : network.DiGraph
            Graph being traversed.
        start : hashable object
            Identifier of the starting node.
        local : bool
            If True and a non-local node is encountered in the traversal, the traversal
            ends on that branch.

        Yields
        ------
        str
            Each node found when traversal starts at start.
        """
        if local:
            abs2meta_in = self._var_abs2meta['input']
            abs2meta_out = self._var_abs2meta['output']
            all_abs2meta_in = self._var_allprocs_abs2meta['input']
            all_abs2meta_out = self._var_allprocs_abs2meta['output']

            def is_local(name):
                return (name in abs2meta_in or name in abs2meta_out or
                        (name not in all_abs2meta_in and name not in all_abs2meta_out))

        stack = [start]
        visited = set(stack)
        if not local or is_local(start):
            yield start
        else:
            return

        while stack:
            src = stack.pop()
            for tgt in graph[src]:
                if not local or is_local(tgt):
                    yield tgt
                else:
                    continue
                if tgt not in visited:
                    visited.add(tgt)
                    stack.append(tgt)

    def _generate_md5_hash(self):
        """
        Generate an md5 hash for the data structure of this model.

        The hash is generated from an encoded string containing the physical model hiearchy,
        including all component and variable names, and all connection information.

        The hash is used by the n2 viewer to determine if a saved view can be reused. It is not
        intended to accurately track whether a model has been changed, so no options/settings are
        tracked.

        Returns
        -------
        str
            The md5 hash string for the model.
        """
        data = []

        # Model Hierarchy.
        for sys_name in self.system_iter(include_self=True, recurse=True):

            # System name and depth.
            pathname = sys_name.pathname
            if pathname:
                name_parts = pathname.split('.')
                depth = len(name_parts)

                data.append((name_parts[-1], depth))

            else:
                data.append(('model', 0))

            # Local (relative) names for Component inputs and outputs.
            try:
                data.append(sorted(sys_name._var_rel_names['input']))
                data.append(sorted(sys_name._var_rel_names['output']))
            except AttributeError:
                continue

        # All Connections.
        # Note: dictionary can be in any order, so we have to sort.
        for key in sorted(self._conn_global_abs_in2out):
            data.append(self._conn_global_abs_in2out[key])

        return hashlib.md5(str(data).encode()).hexdigest()<|MERGE_RESOLUTION|>--- conflicted
+++ resolved
@@ -2543,14 +2543,6 @@
 
         dvs['indices'] = indices
         dvs['parallel_deriv_color'] = parallel_deriv_color
-<<<<<<< HEAD
-=======
-        dvs['vectorize_derivs'] = vectorize_derivs
-        if vectorize_derivs:
-            warn_deprecation(f"{self.msginfo}: The 'vectorize_derivs' arg when adding design "
-                             f"variable '{name}' is deprecated and will be removed in a future "
-                             "release.")
->>>>>>> b919aca3
 
         design_vars[name] = dvs
 
@@ -2752,13 +2744,6 @@
         resp['cache_linear_solution'] = cache_linear_solution
 
         resp['parallel_deriv_color'] = parallel_deriv_color
-<<<<<<< HEAD
-=======
-        resp['vectorize_derivs'] = vectorize_derivs
-        if vectorize_derivs:
-            warn_deprecation(f"{self.msginfo}: The 'vectorize_derivs' arg when adding response "
-                             f"'{name}' is deprecated and will be removed in a future release.")
->>>>>>> b919aca3
 
         responses[name] = resp
 
