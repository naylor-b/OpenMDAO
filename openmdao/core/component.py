--- conflicted
+++ resolved
@@ -250,13 +250,8 @@
                 with self._matvec_context(vec_name, var_inds, mode) as vecs:
                     d_inputs, d_outputs, d_residuals = vecs
                     self._jacobian._system = self
-<<<<<<< HEAD
-                    self._jacobian._apply(
-                        d_inputs, d_outputs, d_residuals, mode)
-=======
                     self._jacobian._apply(d_inputs, d_outputs, d_residuals,
                                           mode)
->>>>>>> 018b3f30
         else:
             if mode == 'fwd':
                 for vec_name in vec_names:
@@ -264,16 +259,9 @@
                                               mode) as vecs:
                         d_inputs, d_outputs, d_residuals = vecs
 
-<<<<<<< HEAD
                         self.compute_jacvec_product(
                             self._inputs, self._outputs,
                             d_inputs, d_residuals, mode)
-=======
-                        self.compute_jacvec_product(self._inputs,
-                                                    self._outputs,
-                                                    d_inputs, d_residuals,
-                                                    mode)
->>>>>>> 018b3f30
                         d_residuals *= -1.0
                         d_residuals += d_outputs
             elif mode == 'rev':
@@ -283,16 +271,9 @@
                         d_inputs, d_outputs, d_residuals = vecs
 
                         d_residuals *= -1.0
-<<<<<<< HEAD
                         self.compute_jacvec_product(
                             self._inputs, self._outputs,
                             d_inputs, d_residuals, mode)
-=======
-                        self.compute_jacvec_product(self._inputs,
-                                                    self._outputs,
-                                                    d_inputs, d_residuals,
-                                                    mode)
->>>>>>> 018b3f30
                         d_residuals *= -1.0
                         d_outputs.set_vec(d_residuals)
 
