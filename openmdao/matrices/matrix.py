"""Define the base Matrix class."""
from __future__ import division
import numpy


class Matrix(object):
    """Base matrix class.

    This class is used for global Jacobians.

    Attributes
    ----------
    _comm : MPI.Comm or <FakeComm>
        communicator of the top-level system that owns the <Jacobian>.
    _matrix : object
        implementation-specific representation of the actual matrix.
    _submats : dict
        dictionary of sub-jacobian data keyed by (out_ind, in_ind).
    _metadata : dict
        implementation-specific data for the sub-jacobians.
    """

    def __init__(self, comm):
        """Initialize all attributes.

        Parameters
        ----------
        comm : MPI.Comm or <FakeComm>
            communicator of the top-level system that owns the <Jacobian>.
        """
        self._comm = comm
        self._matrix = None
        self._submats = {}
        self._metadata = {}

<<<<<<< HEAD
    def prod_fwd(self, in_vec, row_range=None):
        """Perform a forward product.

        Parameters
        ----------
        in_vec : ndarray[:]
            incoming vector to multiply.
        row_range : [int, int] or None
            the row index range for which to compute the product.

        Returns
        -------
        out_vec : ndarray[:]
            vector resulting from the product.
        """
        out_vec = self._prod(in_vec, 'fwd')
        if row_range is None:
            return out_vec
        else:
            return out_vec[row_range[0]:row_range[1]]

    def prod_rev(self, in_vec, row_range=None):
        """Perform a reverse product.

        Parameters
        ----------
        in_vec : ndarray[:]
            incoming vector to multiply.
        row_range : [int, int] or None
            the row index range with which to compute the product.

        Returns
        -------
        out_vec : ndarray[:]
            vector resulting from the product.
        """
        if row_range is not None:
            in_vec = numpy.array(in_vec)
            in_vec[:row_range[0]] = 0.
            in_vec[row_range[1]:] = 0.

        return self._prod(in_vec, 'rev')

=======
>>>>>>> 780be471
    def _add_submat(self, key, info, irow, icol, src_indices, shape):
        """Declare a sub-jacobian.

        Parameters
        ----------
        key : (int, int)
            the global output and input variable indices.
        info : dict
            sub-jacobian metadata.
        irow : int
            the starting row index (offset) for this sub-jacobian.
        icol : int
            the starting col index (offset) for this sub-jacobian.
        src_indices : ndarray
            indices from the source variable that an input variable
            connects to.
        shape : tuple
            Shape of the specified submatrix.
        """
        self._submats[key] = (info, irow, icol, src_indices, shape)

    def _build(self, num_rows, num_cols):
        """Allocate the matrix.

        Parameters
        ----------
        num_rows : int
            number of rows in the matrix.
        num_cols : int
            number of cols in the matrix.
        """
        pass

    def _update_submat(self, submats, metadata, key, jac, system):
        """Update the values of a sub-jacobian.

        Parameters
        ----------
        submats : dict
            dictionary of sub-jacobian data keyed by (out_ind, in_ind).
        metadata : dict
            implementation-specific data for the sub-jacobians.
        key : (int, int)
            the global output and input variable indices.
        jac : ndarray or scipy.sparse or tuple
            the sub-jacobian, the same format with which it was declared.
        system : <System>
            The System that owns the jacobian.
        """
        pass

    def _prod(self, vec, mode):
        """Perform a matrix vector product.

        Parameters
        ----------
        vec : ndarray[:]
            incoming vector to multiply.
        mode : str
            'fwd' or 'rev'.

        Returns
        -------
        ndarray[:]
            vector resulting from the product.
        """
        pass


def _compute_index_map(jrows, jcols, irow, icol, src_indices):
    """Return row/column indices to map sub-jacobian to global jac.

    Parameters
    ----------
    jrows : index array
        Array of row indices.
    jcols : index array
        Array of column indices.
    irow : int
        Row index for start of sub-jacobian.
    icol : int
        Column index for start of sub-jacobian.
    src_indices : index array
        Index array of which values to pull from a source into an input
        variable.

    Returns
    -------
    tuple of (ndarray, ndarray, ndarray)
        Row indices, column indices, and indices of columns matching
        src_indices.
    """
    icols = []
    idxs = []

    for i, idx in enumerate(src_indices):
        # pull out columns that match each index
        idxarr = numpy.nonzero(jcols == i)[0]
        idxs.append(idxarr)
        icols.append(numpy.full(idxarr.shape, idx, dtype=int))

    idxs = numpy.hstack(idxs)
    icols = numpy.hstack(icols) + icol
    irows = jrows[idxs] + irow

    return (irows, icols, idxs)<|MERGE_RESOLUTION|>--- conflicted
+++ resolved
@@ -33,52 +33,6 @@
         self._submats = {}
         self._metadata = {}
 
-<<<<<<< HEAD
-    def prod_fwd(self, in_vec, row_range=None):
-        """Perform a forward product.
-
-        Parameters
-        ----------
-        in_vec : ndarray[:]
-            incoming vector to multiply.
-        row_range : [int, int] or None
-            the row index range for which to compute the product.
-
-        Returns
-        -------
-        out_vec : ndarray[:]
-            vector resulting from the product.
-        """
-        out_vec = self._prod(in_vec, 'fwd')
-        if row_range is None:
-            return out_vec
-        else:
-            return out_vec[row_range[0]:row_range[1]]
-
-    def prod_rev(self, in_vec, row_range=None):
-        """Perform a reverse product.
-
-        Parameters
-        ----------
-        in_vec : ndarray[:]
-            incoming vector to multiply.
-        row_range : [int, int] or None
-            the row index range with which to compute the product.
-
-        Returns
-        -------
-        out_vec : ndarray[:]
-            vector resulting from the product.
-        """
-        if row_range is not None:
-            in_vec = numpy.array(in_vec)
-            in_vec[:row_range[0]] = 0.
-            in_vec[row_range[1]:] = 0.
-
-        return self._prod(in_vec, 'rev')
-
-=======
->>>>>>> 780be471
     def _add_submat(self, key, info, irow, icol, src_indices, shape):
         """Declare a sub-jacobian.
 
