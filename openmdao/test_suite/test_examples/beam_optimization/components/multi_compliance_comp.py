--- conflicted
+++ resolved
@@ -1,9 +1,3 @@
-<<<<<<< HEAD
-from __future__ import division
-=======
-from six.moves import range
->>>>>>> 5f166b57
-
 import numpy as np
 
 import openmdao.api as om
