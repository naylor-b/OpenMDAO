"""Complex Step derivative approximations."""

from collections import defaultdict

import numpy as np

<<<<<<< HEAD
from openmdao.approximation_schemes.approximation_scheme import ApproximationScheme, \
    _gather_jac_results, _get_wrt_subjacs, _full_slice
from openmdao.warnings import issue_warning, DerivativesWarning
=======
from openmdao.approximation_schemes.approximation_scheme import ApproximationScheme, _full_slice
from openmdao.utils.general_utils import simple_warning
from openmdao.utils.coloring import Coloring
>>>>>>> f8c6140b


class ComplexStep(ApproximationScheme):
    r"""
    Approximation scheme using complex step to calculate derivatives.

    For example, using  a step size of 'h' will approximate the derivative in
    the following way:

    .. math::

        f'(x) = \Im{\frac{f(x+ih)}{h}}.

    Attributes
    ----------
    _fd : <FiniteDifference>
        When nested complex step is detected, we switch to Finite Difference.
    """

    DEFAULT_OPTIONS = {
        'step': 1e-40,
        'directional': False,
    }

    def __init__(self):
        """
        Initialize the ApproximationScheme.
        """
        super().__init__()

        # Only used when nested under complex step.
        self._fd = None

    def add_approximation(self, abs_key, system, kwargs, vector=None):
        """
        Use this approximation scheme to approximate the derivative d(of)/d(wrt).

        Parameters
        ----------
        abs_key : tuple(str,str)
            Absolute name pairing of (of, wrt) for the derivative.
        system : System
            Containing System.
        vector : ndarray or None
            Direction for difference when using directional derivatives.
        kwargs : dict
            Additional keyword arguments, to be interpreted by sub-classes.
        """
        options = self.DEFAULT_OPTIONS.copy()
        options.update(kwargs)
        options['vector'] = vector

        wrt = abs_key[1]
        if wrt in self._wrt_meta:
            simple_warning(f"{system.msginfo}: overriding previous approximation defined for "
                           f"'{wrt}.")
        self._wrt_meta[wrt] = options
        self._reset()  # force later regen of approx_groups

    def _get_approx_data(self, system, wrt, meta):
        """
        Given approximation metadata, compute necessary delta for complex step.

        Parameters
        ----------
        system : System
            System whose derivatives are being approximated.
        wrt : str
            Name of wrt variable.
        meta : dict
            Metadata dict.

        Returns
        -------
        float
            Delta needed for complex step perturbation.
        """
        step = meta['step']
        step *= 1j
        return step

    def compute_approximations(self, system, jac, total=False):
        """
        Execute the system to compute the approximate sub-Jacobians.

        Parameters
        ----------
        system : System
            System on which the execution is run.
        jac : dict-like
            Approximations are stored in the given dict-like object.
        total : bool
            If True total derivatives are being approximated, else partials.
        """
        if not self._wrt_meta:
            return

        if system.under_complex_step:

            # If we are nested under another complex step, then warn and swap to FD.
            if not self._fd:
                from openmdao.approximation_schemes.finite_difference import FiniteDifference

                issue_warning("Nested complex step detected. Finite difference will be used.",
                              prefix=system.pathname, category=DerivativesWarning)

                fd = self._fd = FiniteDifference()
                empty = {}
                for wrt in self._wrt_meta:
                    fd.add_approximation(wrt, system, empty)

            self._fd.compute_approximations(system, jac, total=total)
            return

        saved_inputs = system._inputs._get_data().copy()
        system._inputs._data.imag[:] = 0.0
        saved_outputs = system._outputs.asarray(copy=True)
        system._outputs._data.imag[:] = 0.0
        saved_resids = system._residuals.asarray(copy=True)
        system._residuals._data.imag[:] = 0.0

        # Turn on complex step.
        system._set_complex_step_mode(True)

        try:
            self._compute_approximations(system, jac, total, under_cs=True)
        finally:
            # Turn off complex step.
            system._set_complex_step_mode(False)

        system._inputs.set_val(saved_inputs)
        system._outputs.set_val(saved_outputs)
        system._residuals.set_val(saved_resids)

    def _get_multiplier(self, delta):
        """
        Return a multiplier to be applied to the jacobian.

        Parameters
        ----------
        delta :  complex
            Complex number used to compute the multiplier.

        Returns
        -------
        float
            multiplier to apply to the jacobian.
        """
        return (1.0 / delta * 1j).real

    def _transform_result(self, array):
        """
        Return the imaginary part of the given array.

        Parameters
        ----------
        array : ndarray of complex
            Result array after doing a complex step.

        Returns
        -------
        ndarray
            Imaginary part of the result array.
        """
        return array.imag

    def _run_point(self, system, idx_info, delta, result_array, total):
        """
        Perturb the system inputs with a complex step, run, and return the results.

        Parameters
        ----------
        system : System
            The system having its derivs approximated.
        idx_info : tuple of (Vector, ndarray of int)
            Tuple of wrt indices and corresponding data vector to perturb.
        delta : complex
            Perturbation amount.
        result_array : ndarray
            An array used to store the results.
        total : bool
            If True total derivatives are being approximated, else partials.

        Returns
        -------
        ndarray
            Copy of the outputs or residuals array after running the perturbed system.
        """
        for vec, idxs in idx_info:
            if vec is not None:
                vec.iadd(delta, idxs)

        if total:
            system.run_solve_nonlinear()
            result_array[:] = system._outputs.asarray()
        else:
            system.run_apply_nonlinear()
            result_array[:] = system._residuals.asarray()

        for vec, idxs in idx_info:
            if vec is not None:
                vec.isub(delta, idxs)

        return result_array

    def apply_directional(self, data, direction):
        """
        Apply stepsize to direction and embed into approximation data.

        Parameters
        ----------
        data : float
            Step size for complex step.
        direction : ndarray
            Vector containing derivative direction.

        Returns
        -------
        ndarray
            New step direction.
        """
        return data * direction<|MERGE_RESOLUTION|>--- conflicted
+++ resolved
@@ -4,15 +4,8 @@
 
 import numpy as np
 
-<<<<<<< HEAD
-from openmdao.approximation_schemes.approximation_scheme import ApproximationScheme, \
-    _gather_jac_results, _get_wrt_subjacs, _full_slice
 from openmdao.warnings import issue_warning, DerivativesWarning
-=======
-from openmdao.approximation_schemes.approximation_scheme import ApproximationScheme, _full_slice
-from openmdao.utils.general_utils import simple_warning
-from openmdao.utils.coloring import Coloring
->>>>>>> f8c6140b
+from openmdao.approximation_schemes.approximation_scheme import ApproximationScheme
 
 
 class ComplexStep(ApproximationScheme):
@@ -67,8 +60,8 @@
 
         wrt = abs_key[1]
         if wrt in self._wrt_meta:
-            simple_warning(f"{system.msginfo}: overriding previous approximation defined for "
-                           f"'{wrt}.")
+            issue_warning(f"overriding previous approximation defined for '{wrt}'.",
+                          prefix=system.msginfo, category=DerivativesWarning)
         self._wrt_meta[wrt] = options
         self._reset()  # force later regen of approx_groups
 
