"""Base class used to define the interface for derivative approximation schemes."""
from __future__ import print_function, division

from six import iteritems
from collections import defaultdict
from scipy.sparse import coo_matrix
import numpy as np
from openmdao.utils.array_utils import sub2full_indices, get_input_idx_split
import openmdao.utils.coloring as coloring_mod
from openmdao.jacobians.jacobian import Jacobian

_full_slice = slice(None)


class ApproximationScheme(object):
    """
    Base class used to define the interface for derivative approximation schemes.

    Attributes
    ----------
    _approx_groups : list
        A list of approximation tuples ordered into groups of 'of's matching the same 'wrt'.
    _colored_approx_groups : list
        A list containing info for all colored approximation groups.
    _approx_groups_cached_under_cs : bool
        Flag indicates whether approx_groups was generated under complex step from higher in the
        model hieararchy.
    _exec_dict : defaultdict(list)
        A dict that keeps derivatives in execution order. The key is a combination of wrt and
        various metadata that differs by approximation scheme.
    _j_colored : coo_matrix
        If coloring is active, cached COO jacobian.
    _j_data_sizes : ndarray of int
        Array of sizes of data chunks that make up _j_colored. (Used for MPI Allgatherv)
    _j_data_offsets : ndarray of int
        Array of offsets of each data chunk that makes up _j_colored. (Used for MPI Allgatherv)
    """

    def __init__(self):
        """
        Initialize the ApproximationScheme.
        """
        self._approx_groups = None
        self._colored_approx_groups = None
        self._j_colored = None
        self._j_data_sizes = None
        self._j_data_offsets = None
        self._approx_groups_cached_under_cs = False
        self._exec_dict = defaultdict(list)

    def _reset(self):
        """
        Get rid of any existing approx groups.
        """
        self._colored_approx_groups = None
        self._approx_groups = None

    def _get_approx_groups(self, system, under_cs=False):
        """
        Retrieve data structure that contains all the approximations.

        This data structure is regenerated if we transition to or from being under a complex step
        from higher in the model hierarchy.

        Parameters
        ----------
        system : <System>
            Group or component instance.
        under_cs : bool
            Flag that indicates if we are under complex step.

        Returns
        -------
        Tuple  (approx_groups, colored_approx_groups)
            Each approx_groups entry contains specific data for a wrt var.
            Each colored_approx_groups entry contains data for a group of columns.
        """
        if under_cs != self._approx_groups_cached_under_cs:
            if coloring_mod._use_partial_sparsity:
                self._init_colored_approximations(system)
            self._init_approximations(system)
        else:
            if self._colored_approx_groups is None and coloring_mod._use_partial_sparsity:
                self._init_colored_approximations(system)
            if self._approx_groups is None:
                self._init_approximations(system)

        self._approx_groups_cached_under_cs = under_cs

        return self._approx_groups, self._colored_approx_groups

    def add_approximation(self, abs_key, system, kwargs):
        """
        Use this approximation scheme to approximate the derivative d(of)/d(wrt).

        Parameters
        ----------
        abs_key : tuple(str,str)
            Absolute name pairing of (of, wrt) for the derivative.
        system : System
            Containing System.
        kwargs : dict
            Additional keyword arguments, to be interpreted by sub-classes.
        """
        raise NotImplementedError("add_approximation has not been implemented")

    def compute_approximations(self, system, jac=None, total=False):
        """
        Execute the system to compute the approximate (sub)-Jacobians.

        Parameters
        ----------
        system : System
            System on which the execution is run.
        jac : None or dict-like
            If None, update system with the approximated sub-Jacobians. Otherwise, store the
            approximations in the given dict-like object.
        total : bool
            If True total derivatives are being approximated, else partials.
        """
        raise NotImplementedError()

    def _init_colored_approximations(self, system):
        from openmdao.core.group import Group
        from openmdao.core.implicitcomponent import ImplicitComponent

        self._colored_approx_groups = []
        self._j_colored = None
        self._j_data_sizes = None
        self._j_data_offsets = None

        # don't do anything if the coloring doesn't exist yet
        coloring = system._coloring_info['coloring']
        if not isinstance(coloring, coloring_mod.Coloring):
            return

        outputs = system._outputs
        inputs = system._inputs
        abs2meta = system._var_allprocs_abs2meta
        prom2abs_out = system._var_allprocs_prom2abs_list['output']
        prom2abs_in = system._var_allprocs_prom2abs_list['input']
        approx_wrt_idx = system._owns_approx_wrt_idx

        out_slices = outputs.get_slice_dict()
        in_slices = inputs.get_slice_dict()

        is_total = isinstance(system, Group)

        system._update_wrt_matches(system._coloring_info)
        wrt_matches = system._coloring_info['wrt_matches']

        data = None
        keys = set()
        for key, apprx in iteritems(self._exec_dict):
            if key[0] in wrt_matches:
                if data is None:
                    # data is the same for all colored approxs so we only need the first
                    data = self._get_approx_data(system, key)
                options = apprx[0][1]
                if 'coloring' in options:
                    keys.update(a[0] for a in apprx)

        if is_total and system.pathname == '':  # top level approx totals
            of_names = system._owns_approx_of
            full_wrts = system._var_allprocs_abs_names['output'] + \
                system._var_allprocs_abs_names['input']
            wrt_names = system._owns_approx_wrt
        else:
            of_names, wrt_names = system._get_partials_varlists()
            wrt_names = [prom2abs_in[n][0] if n in prom2abs_in else prom2abs_out[n][0]
                         for n in wrt_names]
            full_wrts = wrt_names

        tmpJ = {
            '@nrows': coloring._shape[0],
            '@ncols': coloring._shape[1],
            '@out_slices': out_slices,
            '@approxs': keys,
            '@jac_slices': {},
        }

        # FIXME: need to deal with mix of local/remote indices

        len_full_ofs = len(system._var_allprocs_abs_names['output'])

        full_idxs = []
        approx_of_idx = system._owns_approx_of_idx
        jac_slices = tmpJ['@jac_slices']
        for abs_of, roffset, rend, _ in system._jacobian_of_iter():
            rslice = slice(roffset, rend)
            for abs_wrt, coffset, cend, _ in system._jacobian_wrt_iter(wrt_matches):
                jac_slices[(abs_of, abs_wrt)] = (rslice, slice(coffset, cend))

            if is_total and (approx_of_idx or len_full_ofs > len(of_names)):
                slc = out_slices[abs_of]
                if abs_of in approx_of_idx:
                    full_idxs.append(np.arange(slc.start, slc.stop)[approx_of_idx[abs_of]])
                else:
                    full_idxs.append(range(slc.start, slc.stop))
        if full_idxs:
            tmpJ['@row_idx_map'] = np.hstack(full_idxs)

        if len(full_wrts) != len(wrt_matches) or approx_wrt_idx:
            if is_total and system.pathname == '':  # top level approx totals
                full_wrt_sizes = [abs2meta[wrt]['size'] for wrt in wrt_names]
            else:
                _, full_wrt_sizes = system._get_partials_var_sizes()

            # need mapping from coloring jac columns (subset) to full jac columns
            col_map = sub2full_indices(full_wrts, wrt_matches, full_wrt_sizes, approx_wrt_idx)
        else:
            col_map = None

        # get groups of columns from the coloring and compute proper indices into
        # the inputs and outputs vectors.
        is_semi = is_total and system.pathname
        use_full_cols = isinstance(system, ImplicitComponent) or is_semi
        for cols, nzrows in coloring.color_nonzero_iter('fwd'):
            ccols = cols if col_map is None else col_map[cols]
            idx_info = get_input_idx_split(ccols, inputs, outputs, use_full_cols, is_total)
            self._colored_approx_groups.append((data, cols, tmpJ, idx_info, nzrows))

    def _init_approximations(self, system):
        """
        Prepare for later approximations.

        Parameters
        ----------
        system : System
            The system having its derivs approximated.
        """
        outputs = system._outputs
        inputs = system._inputs
        abs2meta = system._var_allprocs_abs2meta

        out_slices = outputs.get_slice_dict()
        in_slices = inputs.get_slice_dict()

        approx_wrt_idx = system._owns_approx_wrt_idx
        coloring = system._get_static_coloring()

        self._approx_groups = []

        # must sort _exec_dict keys here or have ordering issues when using MPI
        for key in sorted(self._exec_dict):
            approx = self._exec_dict[key]
            meta = approx[0][1]
            if coloring is not None and 'coloring' in meta:
                continue
            wrt = key[0]
            directional = key[-1]
            data = self._get_approx_data(system, key)
            if wrt in inputs._views_flat:
                arr = inputs
                slices = in_slices
            elif wrt in outputs._views_flat:
                arr = outputs
                slices = out_slices
            else:  # wrt is remote
                arr = None

            if wrt in approx_wrt_idx:
                in_idx = np.array(approx_wrt_idx[wrt], dtype=int)
                if arr is not None:
                    in_idx += slices[wrt].start
            else:
                if arr is None:
                    in_idx = range(abs2meta[wrt]['size'])
                else:
                    in_idx = range(slices[wrt].start, slices[wrt].stop)

            # Directional derivatives for quick partial checking.
            # We place the indices in a list so that they are all stepped at the same time.
            if directional:
                in_idx = [list(in_idx)]

            tmpJ = _get_wrt_subjacs(system, approx)
            tmpJ['@out_slices'] = out_slices

            self._approx_groups.append((wrt, data, in_idx, tmpJ, [(arr, in_idx)], None))

    def _compute_approximations(self, system, jac, total, under_cs):
        # Clean vector for results
        results_array = system._outputs._data.copy() if total else system._residuals._data.copy()

        # To support driver src_indices, we need to override some checks in Jacobian, but do it
        # selectively.
        uses_voi_indices = (len(system._owns_approx_of_idx) > 0 or
                            len(system._owns_approx_wrt_idx) > 0) and not isinstance(jac, dict)

        use_parallel_fd = system._num_par_fd > 1 and (system._full_comm is not None and
                                                      system._full_comm.size > 1)
        par_fd_w_serial_model = use_parallel_fd and system._num_par_fd == system._full_comm.size
        num_par_fd = system._num_par_fd if use_parallel_fd else 1
        is_parallel = use_parallel_fd or system.comm.size > 1

        results = defaultdict(list)
        iproc = system.comm.rank
        owns = system._owning_rank
        mycomm = system._full_comm if use_parallel_fd else system.comm
        jacobian = jac if isinstance(jac, Jacobian) else None

        fd_count = 0
        colored_shape = None
        jrows = []
        jcols = []
        jdata = []

        # This will either generate new approx groups or use cached ones
        approx_groups, colored_approx_groups = self._get_approx_groups(system, under_cs)
        do_rows_cols = self._j_colored is None

        # do colored solves first
        if colored_approx_groups is not None:
            for data, col_idxs, tmpJ, idx_info, nz_rows in colored_approx_groups:
                colored_shape = (tmpJ['@nrows'], tmpJ['@ncols'])

                if fd_count % num_par_fd == system._par_fd_id:
                    # run the finite difference
                    result = self._run_point(system, idx_info, data, results_array, total)
                    if par_fd_w_serial_model or not is_parallel:
                        rowmap = tmpJ['@row_idx_map'] if '@row_idx_map' in tmpJ else None
                        if rowmap is not None:
                            result = result[rowmap]
                        result = self._transform_result(result)

                        if nz_rows is None:  # uncolored column
                            if do_rows_cols:
                                nrows = tmpJ['@nrows']
                                jrows.extend(range(nrows))
                                jcols.extend(col_idxs * nrows)
                            jdata.extend(result)
                        else:
                            for i, col in enumerate(col_idxs):
                                if do_rows_cols:
                                    jrows.extend(nz_rows[i])
                                    jcols.extend([col] * len(nz_rows[i]))
                                jdata.extend(result[nz_rows[i]])
                    else:  # parallel model (some vars are remote)
                        raise NotImplementedError("simul approx coloring with parallel FD/CS is "
                                                  "only supported currently when using "
                                                  "a serial model, i.e., when "
                                                  "num_par_fd == number of MPI procs.")
                fd_count += 1

        # now do uncolored solves
        for wrt, data, col_idxs, tmpJ, idx_info, nz_rows in approx_groups:
            J = tmpJ[wrt]
            full_idxs = J['loc_outvec_idxs']
            out_slices = tmpJ['@out_slices']
            for i_count, idxs in enumerate(col_idxs):
                if fd_count % num_par_fd == system._par_fd_id:
                    # run the finite difference
                    result = self._run_point(system, ((idx_info[0][0], idxs),),
                                             data, results_array, total)

                    if is_parallel:
                        for of, (oview, out_idxs, _, _) in iteritems(J['ofs']):
                            if owns[of] == iproc:
                                results[(of, wrt)].append(
                                    (i_count,
                                        self._transform_result(
                                            result[out_slices[of]][out_idxs]).copy()))
                    else:
                        J['data'][:, i_count] = self._transform_result(result[full_idxs])

                fd_count += 1

        mult = self._get_multiplier(data)
        if colored_shape is not None:  # coloring is active
            if par_fd_w_serial_model:
                if self._j_colored is None:
                    jstuff = mycomm.allgather((jrows, jcols, jdata))
                    rowlist = [rows for rows, _, _ in jstuff if rows]
                    allrows = np.hstack(rowlist)
                    allcols = np.hstack(cols for _, cols, _ in jstuff if cols)
                    alldata = np.hstack(dat for _, _, dat in jstuff if dat)
                    self._j_colored = coo_matrix((alldata, (allrows, allcols)), shape=colored_shape)
                    self._j_data_sizes = sizes = np.array([len(x) for x, _, _ in jstuff])
                    self._j_data_offsets = offsets = np.zeros(mycomm.size)
                    offsets[1:] = np.cumsum(sizes)[:-1]
                else:
                    mycomm.Allgatherv(jdata, [self._j_colored.data, self._j_data_sizes,
                                              self._j_data_offsets, MPI.DOUBLE])

            elif is_parallel:
                raise NotImplementedError("colored FD/CS over parallel groups not supported yet")
            else:  # serial colored
                if do_rows_cols:
                    self._j_colored = coo_matrix((jdata, (jrows, jcols)), shape=colored_shape)
                else:
                    self._j_colored.data[:] = jdata

            if mult != 1.0:
                self._j_colored.data *= mult

            # convert COO matrix to dense for easier slicing
            Jcolored = self._j_colored.toarray()

        elif is_parallel:  # uncolored with parallel systems
            results = _gather_jac_results(mycomm, results)

        if colored_approx_groups is not None:
            for _, _, tmpJ, _, _ in colored_approx_groups:
                # TODO: coloring when using parallel FD and/or FD with remote comps
                for key in tmpJ['@approxs']:
                    slc = tmpJ['@jac_slices'][key]
                    if uses_voi_indices:
                        jac._override_checks = True
                        jac[key] = _from_dense(jacobian, key, Jcolored[slc])
                        jac._override_checks = False
                    else:
                        jac[key] = _from_dense(jacobian, key, Jcolored[slc])

        Jcolored = None  # clean up memory

        for wrt, _, _, tmpJ, _, _ in approx_groups:
            ofs = tmpJ[wrt]['ofs']
            for of in ofs:
                key = (of, wrt)
                oview, _, rows_reduced, cols_reduced = ofs[of]
                if is_parallel:
                    for i, result in results[key]:
                        oview[:, i] = result

                if mult != 1.0:
                    oview *= mult

                if uses_voi_indices:
                    jac._override_checks = True
                    jac[key] = _from_dense(jacobian, key, oview, rows_reduced, cols_reduced)
                    jac._override_checks = False
                else:
                    jac[key] = _from_dense(jacobian, key, oview, rows_reduced, cols_reduced)


def _from_dense(jac, key, subjac, reduced_rows=_full_slice, reduced_cols=_full_slice):
    """
    Convert given subjac from a dense array to whatever form matches our internal subjac.

    Parameters
    ----------
    jac : Jacobian or None
        Jacobian object.
    key : (str, str)
        Tuple of absulute names of of and wrt variables.
    subjac : ndarray
        Dense sub-jacobian to be assigned to the subjac corresponding to key.
    """
    if jac is None:  # we're saving deriv to a dict.  Do no conversion.
        return subjac

    meta = jac._subjacs_info[key]
    val = meta['value']
    if meta['rows'] is not None:   # internal format is our home grown COO
        if reduced_rows is not _full_slice or reduced_cols is not _full_slice:
            return subjac[reduced_rows, reduced_cols]
        else:
            return subjac[meta['rows'], meta['cols']]
    elif isinstance(val, np.ndarray):
        return subjac
    elif isinstance(val, coo_matrix):
        return coo_matrix(((val.row, val.col), subjac[val.row, val.col]))
    elif isinstance(val, csc_matrix):
        coo = val.tocoo()
        return coo_matrix(((coo.row, coo.col), subjac[coo.row, coo.col])).tocsc()
    elif isinstance(val, csr_matrix):
        coo = val.tocoo()
        return coo_matrix(((coo.row, coo.col), subjac[coo.row, coo.col])).tocsr()
    else:
        raise TypeError("Don't know how to convert dense ndarray to type '%s'" %
                        val.__class__.__name__)


def _gather_jac_results(comm, results):
    new_results = defaultdict(list)

    # create full results list
<<<<<<< HEAD
    all_results = comm.allgather(results)
    for proc_results in all_results:
=======
    for proc_results in comm.allgather(results):
>>>>>>> ae96e30a
        for key in proc_results:
            new_results[key].extend(proc_results[key])

    return new_results


def _get_wrt_subjacs(system, approxs):
    """
    Return a dict mapping wrt names to contiguous memory views of all of their nonzero subjacs.

    All nonzero subjacs for a particular wrt are 'compressed' together so they're contiguous.

    This allows for setting an entire column of the jacobian at once instead of looping over
    each subjac.
    """
    abs2idx = system._var_allprocs_abs2idx['nonlinear']
    abs2meta = system._var_allprocs_abs2meta
    approx_of_idx = system._owns_approx_of_idx
    approx_wrt_idx = system._owns_approx_wrt_idx
    approx_of = system._owns_approx_of

    J = {}
    ofdict = {}
    nondense = {}
    slicedict = system._outputs.get_slice_dict()
    abs_out_names = [n for n in system._var_allprocs_abs_names['output'] if n in slicedict]

    for key, options in approxs:
        of, wrt = key
        if 'rows' in options and options['rows'] is not None:
            nondense[key] = options
        if wrt not in J:
            J[wrt] = {'ofs': set(), 'tot_rows': 0, 'directional': options['directional']}

        tmpJ = None
        if of not in ofdict and (approx_of is None or (approx_of and of in approx_of)):
            J[wrt]['ofs'].add(of)
            if of in approx_of_idx:
                out_idx = approx_of_idx[of]
                out_size = len(out_idx)
            else:
                out_size = abs2meta[of]['size']
                out_idx = _full_slice
            ofdict[of] = (out_size, out_idx)
            J[wrt]['tot_rows'] += out_size

    for wrt in J:
        unsorted_ofs = J[wrt]['ofs']
        J[wrt]['ofs'] = wrt_ofs = {}
        wrt_idx = approx_wrt_idx.get(wrt, _full_slice)

        # create dense array to contain all nonzero subjacs for this wrt
        if J[wrt]['directional']:
            J[wrt]['data'] = arr = np.zeros((J[wrt]['tot_rows'], 1))
        elif wrt_idx is not _full_slice:
            J[wrt]['data'] = arr = np.zeros((J[wrt]['tot_rows'], len(wrt_idx)))
        else:
            J[wrt]['data'] = arr = np.zeros((J[wrt]['tot_rows'], abs2meta[wrt]['size']))

        # sort ofs into the proper order to match outputs/resids vecs
        start = end = 0
        if system._owns_approx_of:
            sorted_ofs = [n for n in system._owns_approx_of if n in unsorted_ofs]
        else:
            sorted_ofs = sorted(unsorted_ofs, key=lambda n: abs2idx[n])

        for of in sorted_ofs:
            key = (of, wrt)
            osize, oidx = ofdict[of]
            end += osize
            # if needed, compute reduced row idxs and col idxs
            if key in nondense and (oidx is not _full_slice or wrt_idx is not _full_slice):
                # TODO: also need to handle scipy sparse matrices
                rows = nondense[key]['rows']
                cols = nondense[key]['cols']
                Jfull = np.zeros(nondense[key]['shape'], dtype=bool)
                Jfull[rows, cols] = True
                Jreduced = Jfull[oidx, wrt_idx]
                rows_reduced, cols_reduced = np.nonzero(Jreduced)
                Jfull = Jreduced = None
            else:
                rows_reduced = cols_reduced = _full_slice

            # store subview corresponding to the (of, wrt) subjac and any index info
            # print('wrt, of:', wrt, of, start, end, oidx)
            wrt_ofs[of] = (arr[start:end, :], oidx, rows_reduced, cols_reduced)
            start = end

        if abs_out_names != sorted_ofs:
            full_idxs = []
            for sof in sorted_ofs:
                if sof in slicedict:
                    slc = slicedict[sof]
                    if sof in approx_of_idx:
                        full_idxs.append(np.arange(slc.start, slc.stop)[approx_of_idx[sof]])
                    else:
                        full_idxs.append(range(slc.start, slc.stop))
            J[wrt]['loc_outvec_idxs'] = np.hstack(full_idxs)
        else:
            J[wrt]['loc_outvec_idxs'] = _full_slice

    return J<|MERGE_RESOLUTION|>--- conflicted
+++ resolved
@@ -476,12 +476,7 @@
     new_results = defaultdict(list)
 
     # create full results list
-<<<<<<< HEAD
-    all_results = comm.allgather(results)
-    for proc_results in all_results:
-=======
     for proc_results in comm.allgather(results):
->>>>>>> ae96e30a
         for key in proc_results:
             new_results[key].extend(proc_results[key])
 
