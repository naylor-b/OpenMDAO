--- conflicted
+++ resolved
@@ -10,16 +10,10 @@
 import numpy as np
 from scipy.sparse import coo_matrix, csr_matrix
 
-<<<<<<< HEAD
 from openmdao.api import IndepVarComp, Group, Problem, \
-                         ExplicitComponent, ExecComp, \
+                         ExplicitComponent, ImplicitComponent, ExecComp, \
                          NewtonSolver, ScipyIterativeSolver, \
                          DenseJacobian, CSRJacobian, COOJacobian
-=======
-from openmdao.api import IndepVarComp, Group, Problem, ExplicitComponent, DenseMatrix, \
-     GlobalJacobian, NewtonSolver, ScipyIterativeSolver, CSRmatrix, COOmatrix, ExecComp, \
-     ImplicitComponent
->>>>>>> e6182734
 from openmdao.devtools.testutil import assert_rel_error
 from openmdao.test_suite.components.paraboloid import Paraboloid
 from openmdao.test_suite.components.sellar import SellarDerivatives
@@ -470,8 +464,6 @@
 
         prob.setup()
 
-<<<<<<< HEAD
-=======
         class ParaboloidJacVec(Paraboloid):
 
             def linearize(self, inputs, outputs, jacobian):
@@ -494,13 +486,12 @@
         model.connect('p1.x', 'comp.x')
         model.connect('p2.y', 'comp.y')
 
-        model.jacobian = GlobalJacobian(matrix_class=DenseMatrix)
-
-        msg = "GlobalJacobian not supported if any subcomponent is matrix-free."
+        model.jacobian = DenseJacobian()
+
+        msg = "AssembledJacobian not supported if any subcomponent is matrix-free."
         with assertRaisesRegex(self, Exception, msg):
             prob.setup()
 
->>>>>>> e6182734
 
 if __name__ == '__main__':
     unittest.main()