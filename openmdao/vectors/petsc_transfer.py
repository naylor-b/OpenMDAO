"""Define the PETSc Transfer class."""
import numpy as np
import networkx as nx
from openmdao.utils.mpi import check_mpi_env
from openmdao.utils.general_utils import common_subpath
from openmdao.core.constants import INT_DTYPE

use_mpi = check_mpi_env()
_empty_idx_array = np.array([], dtype=INT_DTYPE)


if use_mpi is False:
    PETScTransfer = None
else:
    try:
        import petsc4py
        from petsc4py import PETSc
    except ImportError:
        PETSc = None
        if use_mpi is True:
            raise ImportError("Importing petsc4py failed and OPENMDAO_USE_MPI is true.")

    from petsc4py import PETSc
    from collections import defaultdict

<<<<<<< HEAD
    from openmdao.vectors.default_transfer import DefaultTransfer, _merge
    from openmdao.core.constants import INT_DTYPE
    from openmdao.utils.array_utils import has_nz
=======
    from openmdao.vectors.default_transfer import DefaultTransfer, _setup_index_views
>>>>>>> b2cbf768

    class PETScTransfer(DefaultTransfer):
        """
        PETSc Transfer implementation for running in parallel.

        Parameters
        ----------
        in_vec : <Vector>
            Pointer to the input vector.
        out_vec : <Vector>
            Pointer to the output vector.
        in_inds : int ndarray
            Input indices for the transfer.
        out_inds : int ndarray
            Output indices for the transfer.
        comm : MPI.Comm or <FakeComm>
            Communicator of the system that owns this transfer.

        Attributes
        ----------
        _scatter : method
            Method that performs a PETSc scatter.
        """

        def __init__(self, in_vec, out_vec, in_inds, out_inds, comm):
            """
            Initialize all attributes.
            """
            super().__init__(in_vec, out_vec, in_inds, out_inds)
            in_indexset = PETSc.IS().createGeneral(self._in_inds, comm=comm)
            out_indexset = PETSc.IS().createGeneral(self._out_inds, comm=comm)

            self._scatter = PETSc.Scatter().create(out_vec._petsc, out_indexset, in_vec._petsc,
                                                   in_indexset).scatter

        @staticmethod
        def _setup_transfers(group, desvars, responses):
            """
            Compute all transfers that are owned by our parent group.

            Parameters
            ----------
            group : <Group>
                Parent group.
            desvars : dict
                Dictionary of all design variable metadata. Keyed by absolute source name or alias.
            responses : dict
                Dictionary of all response variable metadata. Keyed by absolute source name or
                alias.
            """
            rev = group._mode != 'fwd'

            for subsys in group._subgroups_myproc:
                subsys._setup_transfers(desvars, responses)

            group._transfers = {
                'fwd': PETScTransfer._setup_transfers_fwd(group, desvars, responses)
            }

            if rev:
                group._transfers['rev'] = PETScTransfer._setup_transfers_rev(group, desvars,
                                                                             responses)

        @staticmethod
        def _setup_transfers_fwd(group, desvars, responses):
            transfers = {}

            if not group._conn_abs_in2out:
                return transfers

            abs2meta_in = group._var_abs2meta['input']
            myrank = group.comm.rank

            offsets_in = group._get_var_offsets()['input'][myrank, :]
            mypathlen = len(group.pathname) + 1 if group.pathname else 0

            xfer_in = defaultdict(list)
            xfer_out = defaultdict(list)

            allprocs_abs2idx = group._var_allprocs_abs2idx
            sizes_in = group._var_sizes['input'][myrank, :]

            total_len = 0

            # Loop through all connections owned by this system
            for abs_in, abs_out in group._conn_abs_in2out.items():
                sub_in = abs_in[mypathlen:].partition('.')[0]

                # Only continue if the input exists on this processor
                if abs_in in abs2meta_in:

                    output_inds, _ = _get_output_inds(group, abs_out, abs_in)

                    idx_in = allprocs_abs2idx[abs_in]
                    input_inds = range(offsets_in[idx_in], offsets_in[idx_in] + sizes_in[idx_in])

                    total_len += len(input_inds)

                    xfer_in[sub_in].append(input_inds)
                    xfer_out[sub_in].append(output_inds)
                else:
                    # not a local input but still need entries in the transfer dicts to
                    # avoid hangs
                    xfer_in[sub_in]  # defaultdict will create an empty list there
                    xfer_out[sub_in]

            if xfer_in:
                full_xfer_in, full_xfer_out = _setup_index_views(total_len, xfer_in, xfer_out)
                # full transfer (transfer to all subsystems at once)
                transfers[None] = PETScTransfer(group._vectors['input']['nonlinear'],
                                                group._vectors['output']['nonlinear'],
                                                full_xfer_in, full_xfer_out, group.comm)

                # transfers to individual subsystems
                for sname, inds in xfer_in.items():
                    transfers[sname] = PETScTransfer(group._vectors['input']['nonlinear'],
                                                     group._vectors['output']['nonlinear'],
                                                     inds, xfer_out[sname], group.comm)

            return transfers

        @staticmethod
        def _setup_transfers_rev(group, desvars, responses):
            abs2meta_in = group._var_abs2meta['input']
            abs2meta_out = group._var_abs2meta['output']
            allprocs_abs2prom = group._var_allprocs_abs2prom

            # for an FD group, we use the relevance graph to determine which inputs on the
            # boundary of the group are upstream of responses within the group so
            # that we can perform any necessary corrections to the derivative inputs.
            if group._owns_approx_jac:
                if group.comm.size > 1 and group.pathname != '':
                    all_abs2meta_out = group._var_allprocs_abs2meta['output']
                    all_abs2meta_in = group._var_allprocs_abs2meta['input']

                    # connections internal to this group and all direct/indirect subsystems
                    conns = group._conn_global_abs_in2out

                    inp_boundary_set = set(all_abs2meta_in).difference(conns)

                    for resp, dvdct in group._relevant.items():
                        if resp in all_abs2meta_out:  # resp is continuous and inside this group
                            if all_abs2meta_out[resp]['distributed']:  # distributed response
                                for dv, tup in dvdct.items():
                                    # use only dvs outside of this group.
                                    if dv not in allprocs_abs2prom:
                                        rel = tup[0]
                                        for inp in inp_boundary_set.intersection(rel['input']):
                                            if inp in abs2meta_in:
                                                if resp not in group._fd_rev_xfer_correction_dist:
                                                    group._fd_rev_xfer_correction_dist[resp] = set()
                                                group._fd_rev_xfer_correction_dist[resp].add(inp)

                # FD groups don't need reverse transfers
                return {}

            myrank = group.comm.rank
            allprocs_abs2idx = group._var_allprocs_abs2idx
            transfers = group._transfers
            vectors = group._vectors
            offsets = group._get_var_offsets()
            mypathlen = len(group.pathname) + 1 if group.pathname else 0

            has_rev_par_coloring = any([m['parallel_deriv_color'] is not None
                                        for m in responses.values()])
            xfer_in = defaultdict(list)
            xfer_out = defaultdict(list)

            # xfers that are only active when parallel coloring is not
            xfer_in_nocolor = defaultdict(list)
            xfer_out_nocolor = defaultdict(list)

            sizes_in = group._var_sizes['input']
            offsets_in = offsets['input']
            offsets_out = offsets['output']

            total_size = total_size_nocolor = 0

            # Loop through all connections owned by this system
            for abs_in, abs_out in group._conn_abs_in2out.items():
                sub_out = abs_out[mypathlen:].partition('.')[0]

                # Only continue if the input exists on this processor
                if abs_in in abs2meta_in:
                    meta_in = abs2meta_in[abs_in]
                    idx_in = allprocs_abs2idx[abs_in]
                    idx_out = allprocs_abs2idx[abs_out]

<<<<<<< HEAD
                    # Read in and process src_indices
                    src_indices = meta_in['src_indices']
                    if src_indices is None:
                        owner = group._owning_rank[abs_out]
                        # if the input is larger than the output on a single proc, we have
                        # to just loop over the procs in the same way we do when src_indices
                        # is defined.
                        if meta_in['size'] > sizes_out[owner, idx_out]:
                            src_indices = np.arange(meta_in['size'], dtype=INT_DTYPE)
                    else:
                        src_indices = src_indices.shaped_array()

                    # 1. Compute the output indices
                    # NOTE: src_indices are relative to a single, possibly distributed variable,
                    # while the output_inds that we compute are relative to the full distributed
                    # array that contains all local variables from each rank stacked in rank order.
                    if src_indices is None:
                        if meta_out['distributed']:
                            # input in this case is non-distributed (else src_indices would be
                            # defined by now).  dist output to non-distributed input conns w/o
                            # src_indices are not allowed.
                            raise RuntimeError(f"{group.msginfo}: Can't connect distributed output "
                                               f"'{abs_out}' to non-distributed input '{abs_in}' "
                                               "without declaring src_indices.",
                                               ident=(abs_out, abs_in))
                        else:
                            rank = myproc if abs_out in abs2meta_out else owner
                            offset = offsets_out[rank, idx_out]
                            output_inds = np.arange(offset, offset + meta_in['size'],
                                                    dtype=INT_DTYPE)
                    else:
                        output_inds = np.zeros(src_indices.size, INT_DTYPE)
                        start = end = 0
                        for iproc in range(group.comm.size):
                            end += sizes_out[iproc, idx_out]
                            if start == end:
                                continue

                            # The part of src on iproc
                            on_iproc = np.logical_and(start <= src_indices, src_indices < end)

                            if has_nz(on_iproc):
                                # This converts from iproc-then-ivar to ivar-then-iproc ordering
                                # Subtract off part of previous procs
                                # Then add all variables on previous procs
                                # Then all previous variables on this proc
                                # - np.sum(out_sizes[:iproc, idx_out])
                                # + np.sum(out_sizes[:iproc, :])
                                # + np.sum(out_sizes[iproc, :idx_out])
                                # + inds
                                offset = offsets_out[iproc, idx_out] - start
                                output_inds[on_iproc] = src_indices[on_iproc] + offset

                            start = end
=======
                    output_inds, src_indices = _get_output_inds(group, abs_out, abs_in)
>>>>>>> b2cbf768

                    # 2. Compute the input indices
                    input_inds = range(offsets_in[myrank, idx_in],
                                       offsets_in[myrank, idx_in] + sizes_in[myrank, idx_in])

                    # Now the indices are ready - input_inds, output_inds
                    inp_is_dup, inp_missing, distrib_in = group.get_var_dup_info(abs_in, 'input')
                    out_is_dup, _, distrib_out = group.get_var_dup_info(abs_out, 'output')

                    iowninput = myrank == group._owning_rank[abs_in]

                    if inp_is_dup and (abs_out not in abs2meta_out or
                                       (distrib_out and not iowninput)):
                        xfer_in[sub_out]
                        xfer_out[sub_out]
                    elif out_is_dup and inp_missing > 0 and (iowninput or distrib_in):
                        # if this rank owns the input or the input is distributed,
                        # and the output is duplicated, then we send the owning/distrib input
                        # to each duplicated output that doesn't have a corresponding connected
                        # input on the same rank.
                        oidxlist = []
                        iidxlist = []
                        oidxlist_nc = []
                        iidxlist_nc = []
                        size = size_nc = 0
                        for rnk, osize, isize in zip(range(group.comm.size),
                                                     group.get_var_sizes(abs_out, 'output'),
                                                     group.get_var_sizes(abs_in, 'input')):
                            if rnk == myrank:  # transfer to output on same rank
                                oidxlist.append(output_inds)
                                iidxlist.append(input_inds)
                                size += len(input_inds)
                            elif osize > 0 and isize == 0:
                                # dup output exists on this rank but there is no corresponding
                                # input, so we send the owning/distrib input to the dup output
                                offset = offsets_out[rnk, idx_out]
                                if src_indices is None:
                                    oarr = range(offset, offset + meta_in['size'])
                                elif src_indices.size > 0:
                                    oarr = np.asarray(src_indices + offset, dtype=INT_DTYPE)
                                else:
                                    continue

                                if has_rev_par_coloring:
                                    # these transfers will only happen if parallel coloring is
                                    # not active for the current seed response
                                    oidxlist_nc.append(oarr)
                                    iidxlist_nc.append(input_inds)
                                    size_nc += len(input_inds)
                                else:
                                    oidxlist.append(oarr)
                                    iidxlist.append(input_inds)
                                    size += len(input_inds)

                        if len(iidxlist) > 1:
                            input_inds = _merge(iidxlist, size)
                            output_inds = _merge(oidxlist, size)
                        else:
                            input_inds = iidxlist[0]
                            output_inds = oidxlist[0]

                        total_size += len(input_inds)

                        xfer_in[sub_out].append(input_inds)
                        xfer_out[sub_out].append(output_inds)

                        if has_rev_par_coloring and iidxlist_nc:
                            # keep transfers separate that shouldn't happen when parallel
                            # deriv coloring is active
                            if len(iidxlist_nc) > 1:
                                input_inds = _merge(iidxlist_nc, size_nc)
                                output_inds = _merge(oidxlist_nc, size_nc)
                            else:
                                input_inds = iidxlist_nc[0]
                                output_inds = oidxlist_nc[0]

                            total_size_nocolor += len(input_inds)

                            xfer_in_nocolor[sub_out].append(input_inds)
                            xfer_out_nocolor[sub_out].append(output_inds)
                    else:
                        if (inp_is_dup and out_is_dup and src_indices is not None and
                                src_indices.size > 0):
                            offset = offsets_out[myrank, idx_out]
                            output_inds = np.asarray(src_indices + offset, dtype=INT_DTYPE)

                        total_size += len(input_inds)

                        xfer_in[sub_out].append(input_inds)
                        xfer_out[sub_out].append(output_inds)
                else:
                    # remote input but still need entries in the transfer dicts to avoid hangs
                    xfer_in[sub_out]
                    xfer_out[sub_out]
                    if has_rev_par_coloring:
                        xfer_in_nocolor[sub_out]
                        xfer_out_nocolor[sub_out]

            full_xfer_in, full_xfer_out = _setup_index_views(total_size, xfer_in, xfer_out)

            transfers = {
                None: PETScTransfer(vectors['input']['nonlinear'],
                                    vectors['output']['nonlinear'],
                                    full_xfer_in, full_xfer_out, group.comm)
            }

            for sname, inds in xfer_out.items():
                transfers[sname] = PETScTransfer(vectors['input']['nonlinear'],
                                                 vectors['output']['nonlinear'],
                                                 xfer_in[sname], inds, group.comm)

            if xfer_in_nocolor:
                full_xfer_in, full_xfer_out = _setup_index_views(total_size_nocolor,
                                                                 xfer_in_nocolor,
                                                                 xfer_out_nocolor)

                transfers[(None, 'nocolor')] = PETScTransfer(vectors['input']['nonlinear'],
                                                             vectors['output']['nonlinear'],
                                                             full_xfer_in, full_xfer_out,
                                                             group.comm)

                for sname, inds in xfer_out_nocolor.items():
                    transfers[(sname, 'nocolor')] = PETScTransfer(vectors['input']['nonlinear'],
                                                                  vectors['output']['nonlinear'],
                                                                  xfer_in_nocolor[sname], inds,
                                                                  group.comm)

            return transfers

        def _transfer(self, in_vec, out_vec, mode='fwd'):
            """
            Perform transfer.

            Parameters
            ----------
            in_vec : <Vector>
                pointer to the input vector.
            out_vec : <Vector>
                pointer to the output vector.
            mode : str
                'fwd' or 'rev'.
            """
            flag = False
            if mode == 'rev':
                flag = True
                in_vec, out_vec = out_vec, in_vec

            in_petsc = in_vec._petsc
            out_petsc = out_vec._petsc

            # For Complex Step, need to disassemble real and imag parts, transfer them separately,
            # then reassemble them.
            if in_vec._under_complex_step and out_vec._alloc_complex:

                # Real
                in_petsc.array = in_vec._data.real
                out_petsc.array = out_vec._data.real
                self._scatter(out_petsc, in_petsc, addv=flag, mode=flag)

                # Imaginary
                in_petsc_imag = in_vec._imag_petsc
                out_petsc_imag = out_vec._imag_petsc
                in_petsc_imag.array = in_vec._data.imag
                out_petsc_imag.array = out_vec._data.imag
                self._scatter(out_petsc_imag, in_petsc_imag, addv=flag, mode=flag)

                in_vec._data[:] = in_petsc.array + in_petsc_imag.array * 1j

            else:

                # Anything that has been allocated complex requires an additional step because
                # the petsc vector does not directly reference the _data.

                if in_vec._alloc_complex:
                    in_petsc.array = in_vec._get_data()

                if out_vec._alloc_complex:
                    out_petsc.array = out_vec._get_data()

                self._scatter(out_petsc, in_petsc, addv=flag, mode=flag)

                if in_vec._alloc_complex:
                    data = in_vec._get_data()
                    data[:] = in_petsc.array


def _merge(inds_list, tot_size):
    """
    Convert a list of indices and/or ranges into an array.

    Parameters
    ----------
    inds_list : list of ranges or ndarrays
        List of indices.
    tot_size : int
        Total size of the indices in the list.

    Returns
    -------
    ndarray
        Array of indices.
    """
    if inds_list:
        arr = np.empty(tot_size, dtype=INT_DTYPE)
        start = end = 0
        for inds in inds_list:
            end += len(inds)
            arr[start:end] = inds
            start = end

        return arr

    return _empty_idx_array


def _get_output_inds(group, abs_out, abs_in):
    owner = group._owning_rank[abs_out]
    meta_in = group._var_abs2meta['input'][abs_in]
    out_dist = group._var_allprocs_abs2meta['output'][abs_out]['distributed']
    in_dist = meta_in['distributed']
    src_indices = meta_in['src_indices']

    rank = group.comm.rank if abs_out in group._var_abs2meta['output'] else owner
    out_idx = group._var_allprocs_abs2idx[abs_out]
    offsets = group._get_var_offsets()['output'][:, out_idx]
    sizes = group._var_sizes['output'][:, out_idx]

    if src_indices is None:
        orig_src_inds = src_indices
    else:
        src_indices = src_indices.shaped_array()
        orig_src_inds = src_indices
        if not out_dist and not in_dist:  # convert from local to distributed src_indices
            off = np.sum(sizes[:rank])
            if off > 0.:  # adjust for local offsets
                # don't do += to avoid modifying stored value
                src_indices = src_indices + off

    # NOTE: src_indices are relative to a single, possibly distributed variable,
    # while the output_inds that we compute are relative to the full distributed
    # array that contains all local variables from each rank stacked in rank order.
    if src_indices is None:
        if out_dist:
            # input in this case is non-distributed (else src_indices would be
            # defined by now).  dist output to non-distributed input conns w/o
            # src_indices are not allowed.
            raise RuntimeError(f"{group.msginfo}: Can't connect distributed output "
                               f"'{abs_out}' to non-distributed input '{abs_in}' "
                               "without declaring src_indices.", ident=(abs_out, abs_in))
        else:
            offset = offsets[rank]
            output_inds = range(offset, offset + sizes[rank])
    else:
        output_inds = np.empty(src_indices.size, INT_DTYPE)
        start = end = 0
        for iproc in range(group.comm.size):
            end += sizes[iproc]
            if start == end:
                continue

            # The part of src on iproc
            on_iproc = np.logical_and(start <= src_indices, src_indices < end)

            if np.any(on_iproc):
                # This converts from global to variable specific ordering
                output_inds[on_iproc] = src_indices[on_iproc] + (offsets[iproc] - start)

            start = end

    return output_inds, orig_src_inds<|MERGE_RESOLUTION|>--- conflicted
+++ resolved
@@ -23,13 +23,7 @@
     from petsc4py import PETSc
     from collections import defaultdict
 
-<<<<<<< HEAD
-    from openmdao.vectors.default_transfer import DefaultTransfer, _merge
-    from openmdao.core.constants import INT_DTYPE
-    from openmdao.utils.array_utils import has_nz
-=======
     from openmdao.vectors.default_transfer import DefaultTransfer, _setup_index_views
->>>>>>> b2cbf768
 
     class PETScTransfer(DefaultTransfer):
         """
@@ -218,64 +212,7 @@
                     idx_in = allprocs_abs2idx[abs_in]
                     idx_out = allprocs_abs2idx[abs_out]
 
-<<<<<<< HEAD
-                    # Read in and process src_indices
-                    src_indices = meta_in['src_indices']
-                    if src_indices is None:
-                        owner = group._owning_rank[abs_out]
-                        # if the input is larger than the output on a single proc, we have
-                        # to just loop over the procs in the same way we do when src_indices
-                        # is defined.
-                        if meta_in['size'] > sizes_out[owner, idx_out]:
-                            src_indices = np.arange(meta_in['size'], dtype=INT_DTYPE)
-                    else:
-                        src_indices = src_indices.shaped_array()
-
-                    # 1. Compute the output indices
-                    # NOTE: src_indices are relative to a single, possibly distributed variable,
-                    # while the output_inds that we compute are relative to the full distributed
-                    # array that contains all local variables from each rank stacked in rank order.
-                    if src_indices is None:
-                        if meta_out['distributed']:
-                            # input in this case is non-distributed (else src_indices would be
-                            # defined by now).  dist output to non-distributed input conns w/o
-                            # src_indices are not allowed.
-                            raise RuntimeError(f"{group.msginfo}: Can't connect distributed output "
-                                               f"'{abs_out}' to non-distributed input '{abs_in}' "
-                                               "without declaring src_indices.",
-                                               ident=(abs_out, abs_in))
-                        else:
-                            rank = myproc if abs_out in abs2meta_out else owner
-                            offset = offsets_out[rank, idx_out]
-                            output_inds = np.arange(offset, offset + meta_in['size'],
-                                                    dtype=INT_DTYPE)
-                    else:
-                        output_inds = np.zeros(src_indices.size, INT_DTYPE)
-                        start = end = 0
-                        for iproc in range(group.comm.size):
-                            end += sizes_out[iproc, idx_out]
-                            if start == end:
-                                continue
-
-                            # The part of src on iproc
-                            on_iproc = np.logical_and(start <= src_indices, src_indices < end)
-
-                            if has_nz(on_iproc):
-                                # This converts from iproc-then-ivar to ivar-then-iproc ordering
-                                # Subtract off part of previous procs
-                                # Then add all variables on previous procs
-                                # Then all previous variables on this proc
-                                # - np.sum(out_sizes[:iproc, idx_out])
-                                # + np.sum(out_sizes[:iproc, :])
-                                # + np.sum(out_sizes[iproc, :idx_out])
-                                # + inds
-                                offset = offsets_out[iproc, idx_out] - start
-                                output_inds[on_iproc] = src_indices[on_iproc] + offset
-
-                            start = end
-=======
                     output_inds, src_indices = _get_output_inds(group, abs_out, abs_in)
->>>>>>> b2cbf768
 
                     # 2. Compute the input indices
                     input_inds = range(offsets_in[myrank, idx_in],
