--- conflicted
+++ resolved
@@ -281,12 +281,7 @@
         arrs = self._views_flat if flat else self._views
 
         if self._under_complex_step:
-<<<<<<< HEAD
-            for tup in arrs.items():
-                yield tup
-=======
             yield from arrs.items()
->>>>>>> 70394a38
         else:
             for name, val in arrs.items():
                 yield name, val.real
