--- conflicted
+++ resolved
@@ -59,17 +59,6 @@
         If True, then space for the imaginary part is also allocated.
     _data : ndarray
         Actual allocated data.
-<<<<<<< HEAD
-    _imag_views : dict
-        Dictionary mapping absolute variable names to the ndarray views for the imaginary part.
-    _imag_views_flat : dict
-        Dictionary mapping absolute variable names to the flattened ndarray views for the imaginary
-        part.
-    _imag_data : ndarray
-        Actual allocated data for the imaginary part.
-    _complex_view_cache : {}
-        Temporary storage of complex views used by in-place numpy operations.
-=======
     _cplx_data : ndarray
         Actual allocated data under complex step.
     _cplx_views : dict
@@ -79,7 +68,6 @@
         step.
     _under_complex_step : bool
         When True, this vector is under complex step, and data is swapped with the complex data.
->>>>>>> 5afd6a2e
     _ncol : int
         Number of columns for multi-vectors.
     _icol : int or None
@@ -101,11 +89,6 @@
         A class attribute. When this is True, all vectors operate with complex numbers.
     """
 
-<<<<<<< HEAD
-    _under_complex_step = False
-
-=======
->>>>>>> 5afd6a2e
     cite = ""
 
     def __init__(self, name, kind, system, root_vector=None, resize=False, alloc_complex=False,
@@ -313,28 +296,6 @@
         """
         abs_name = name2abs_name(self._system, name, self._names, self._typ)
         if abs_name is not None:
-<<<<<<< HEAD
-            if Vector._under_complex_step:
-                if self._typ == 'input':
-                    if self._icol is None:
-                        return self._views[abs_name] + 1j * self._imag_views[abs_name]
-                    else:
-                        return self._views[abs_name][:, self._icol] + \
-                            1j * self._imag_views[abs_name][:, self._icol]
-                else:
-                    if abs_name not in self._complex_view_cache:
-                        if self._icol is None:
-                            self._complex_view_cache[abs_name] = self._views[abs_name] + \
-                                1j * self._imag_views[abs_name]
-                        else:
-                            self._complex_view_cache[abs_name][:, self._icol] = \
-                                self._views[abs_name][:, self._icol] + \
-                                1j * self._imag_views[abs_name][:, self._icol]
-                            return self._complex_view_cache[abs_name][:, self._icol]
-                    return self._complex_view_cache[abs_name]
-
-=======
->>>>>>> 5afd6a2e
             if self._icol is None:
                 return self._views[abs_name]
             else:
@@ -372,10 +333,6 @@
                 raise ValueError("Incompatible shape for '%s': "
                                  "Expected %s but got %s." %
                                  (name, oldval.shape, value.shape))
-<<<<<<< HEAD
-            if Vector._under_complex_step:
-=======
->>>>>>> 5afd6a2e
 
             self._views[abs_name][slc] = value
 
