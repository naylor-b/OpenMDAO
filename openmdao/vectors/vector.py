--- conflicted
+++ resolved
@@ -238,8 +238,6 @@
         return self.__iter__() if PY3 else list(self.__iter__())
 
     def values(self):
-<<<<<<< HEAD
-=======
         """
         Return values of variables contained in this vector.
 
@@ -248,7 +246,6 @@
         list
             the variable values.
         """
->>>>>>> ae96e30a
         return [v for n, v in iteritems(self._views) if n in self._names]
 
     def __iter__(self):
@@ -281,22 +278,6 @@
             True or False.
         """
         return name2abs_name(self._system, name, self._names, self._typ) is not None
-
-    def get_slice(self, slc):
-        """
-        Return the given slice of the data vector.
-
-        Parameters
-        ----------
-        slc : slice
-            The desired slice of the data vector.
-
-        Returns
-        -------
-        ndarray
-            A view of data vector specified by the given slice.
-        """
-        return self._data[slc]
 
     def __getitem__(self, name):
         """
@@ -617,28 +598,4 @@
         self._data, self._cplx_data = self._cplx_data, self._data
         self._views, self._cplx_views = self._cplx_views, self._views
         self._views_flat, self._cplx_views_flat = self._cplx_views_flat, self._views_flat
-        self._under_complex_step = active
-
-
-# stuff for AD
-def set_vec(vsource, vtarget):
-    """
-    Fill the data of the target Vector with data from the source Vector.
-
-    Use this in place of the Vector method set_vec if you intend to compute
-    your component's derivatives using the tangent AD system.
-
-    Parameters
-    ----------
-    vsource : Vector
-        The source Vector.
-    vtarget : Vector
-        The target Vector.
-
-    Returns
-    -------
-    Vector
-        The target Vector.
-    """
-    vtarget._data[:] = vsource._data
-    return vtarget+        self._under_complex_step = active