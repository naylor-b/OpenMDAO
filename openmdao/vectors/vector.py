"""Define the base Vector and Transfer classes."""
<<<<<<< HEAD
from __future__ import division, print_function

=======
from six import iteritems, PY3
>>>>>>> 5f166b57
from copy import deepcopy
import os
import weakref

import numpy as np

from openmdao.utils.name_maps import prom_name2abs_name, rel_name2abs_name


_full_slice = slice(None)
_type_map = {
    'input': 'input',
    'output': 'output',
    'residual': 'output'
}

# This is the dtype we use for index arrays.  Petsc by default uses 32 bit ints
if os.environ.get('OPENMDAO_USE_BIG_INTS'):
    INT_DTYPE = np.dtype(np.int64)
else:
    INT_DTYPE = np.dtype(np.int32)


class Vector(object):
    """
    Base Vector class.

    This class is instantiated for inputs, outputs, and residuals.
    It provides a dictionary interface and an arithmetic operations interface.
    Implementations:

    - <DefaultVector>
    - <PETScVector>

    Attributes
    ----------
    _name : str
        The name of the vector: 'nonlinear', 'linear', or right-hand side name.
    _typ : str
        Type: 'input' for input vectors; 'output' for output/residual vectors.
    _kind : str
        Specific kind of vector, either 'input', 'output', or 'residual'.
    _system : System
        Pointer to the owning system.
    _iproc : int
        Global processor index.
    _length : int
        Length of flattened vector.
    _views : dict
        Dictionary mapping absolute variable names to the ndarray views.
    _views_flat : dict
        Dictionary mapping absolute variable names to the flattened ndarray views.
    _names : set([str, ...])
        Set of variables that are relevant in the current context.
    _root_vector : Vector
        Pointer to the vector owned by the root system.
    _alloc_complex : Bool
        If True, then space for the complex vector is also allocated.
    _data : ndarray
        Actual allocated data.
    _slices : dict
        Mapping of var name to slice.
    _cplx_data : ndarray
        Actual allocated data under complex step.
    _cplx_views : dict
        Dictionary mapping absolute variable names to the ndarray views under complex step.
    _cplx_views_flat : dict
        Dictionary mapping absolute variable names to the flattened ndarray views under complex
        step.
    _under_complex_step : bool
        When True, this vector is under complex step, and data is swapped with the complex data.
    _ncol : int
        Number of columns for multi-vectors.
    _icol : int or None
        If not None, specifies the 'active' column of a multivector when interfaceing with
        a component that does not support multivectors.
    _relevant : dict
        Mapping of a VOI to a tuple containing dependent inputs, dependent outputs,
        and dependent systems.
    _do_scaling : bool
        True if this vector performs scaling.
    _scaling : dict
        Contains scale factors to convert data arrays.
    read_only : bool
        When True, values in the vector cannot be changed via the user __setitem__ API.
    _under_complex_step : bool
        When True, self._data is replaced with self._cplx_data.
    """

    # Listing of relevant citations that should be referenced when
    cite = ""

    def __init__(self, name, kind, system, root_vector=None, resize=False, alloc_complex=False,
                 ncol=1, relevant=None):
        """
        Initialize all attributes.

        Parameters
        ----------
        name : str
            The name of the vector: 'nonlinear', 'linear', or right-hand side name.
        kind : str
            The kind of vector, 'input', 'output', or 'residual'.
        system : <System>
            Pointer to the owning system.
        root_vector : <Vector>
            Pointer to the vector owned by the root system.
        resize : bool
            If true, resize the root vector.
        alloc_complex : bool
            Whether to allocate any imaginary storage to perform complex step. Default is False.
        ncol : int
            Number of columns for multi-vectors.
        relevant : dict
            Mapping of a VOI to a tuple containing dependent inputs, dependent outputs,
            and dependent systems.
        """
        self._name = name
        self._typ = _type_map[kind]
        self._kind = kind
        self._ncol = ncol
        self._icol = None
        self._relevant = relevant

        self._system = weakref.ref(system)

        self._iproc = system.comm.rank
        self._views = {}
        self._views_flat = {}

        # self._names will either be equivalent to self._views or to the
        # set of variables relevant to the current matvec product.
        self._names = self._views

        self._root_vector = None
        self._data = None
        self._slices = None

        # Support for Complex Step
        self._alloc_complex = alloc_complex
        self._cplx_data = None
        self._cplx_views = {}
        self._cplx_views_flat = {}
        self._under_complex_step = False

        self._do_scaling = ((kind == 'input' and system._has_input_scaling) or
                            (kind == 'output' and system._has_output_scaling) or
                            (kind == 'residual' and system._has_resid_scaling))

        self._scaling = {}

        if root_vector is None:
            self._root_vector = self
        else:
            self._root_vector = root_vector

        if resize:
            if root_vector is None:
                raise RuntimeError(
                    'Cannot resize the vector because the root vector has not yet '
                    'been created in system %s' % system.pathname)
            self._update_root_data()

        self._initialize_data(root_vector)
        self._initialize_views()

        self.read_only = False

    def __str__(self):
        """
        Return a string representation of the Vector object.

        Returns
        -------
        str
            String rep of this object.
        """
        try:
            return str(self._data)
        except Exception as err:
            return "<error during call to Vector.__str__>: %s" % err

    def __len__(self):
        """
        Return the flattened length of this Vector.

        Returns
        -------
        int
            Total flattened length of this vector.
        """
        return self._data.size

    def _clone(self, initialize_views=False):
        """
        Return a copy that optionally provides view access to its data.

        Parameters
        ----------
        initialize_views : bool
            Whether to initialize the views into the clone.

        Returns
        -------
        <Vector>
            instance of the clone; the data is copied.
        """
        vec = self.__class__(self._name, self._kind, self._system(), self._root_vector,
                             alloc_complex=self._alloc_complex, ncol=self._ncol)
        vec._under_complex_step = self._under_complex_step
        vec._clone_data()
        if initialize_views:
            vec._initialize_views()
        return vec

    def _copy_views(self):
        """
        Return a dictionary containing just the views.

        Returns
        -------
        dict
            Dictionary containing the _views.
        """
        return deepcopy(self._views)

    def keys(self):
        """
        Return variable names of variables contained in this vector (relative names).

        Returns
        -------
        listiterator (Python 3.x) or list (Python 2.x)
            the variable names.
        """
        return self.__iter__()

    def values(self):
        """
        Return values of variables contained in this vector.

        Returns
        -------
        list
            the variable values.
        """
        return [v for n, v in self._views.items() if n in self._names]

    def name2abs_name(self, name):
        """
        Map the given promoted or relative name to the absolute name.

        This is only valid when the name is unique; otherwise, a KeyError is thrown.

        Parameters
        ----------
        name : str
            Promoted or relative variable name in the owning system's namespace.

        Returns
        -------
        str or None
            Absolute variable name if unique abs_name found or None otherwise.
        """
        system = self._system()
        abs_name = prom_name2abs_name(system, name, self._typ)
        if abs_name in self._names:
            return abs_name

        abs_name = rel_name2abs_name(system, name)
        if abs_name in self._names:
            return abs_name

    def __iter__(self):
        """
        Yield an iterator over variables involved in the current mat-vec product (relative names).

        Returns
        -------
        listiterator
            iterator over the variable names.
        """
        system = self._system()
        path = system.pathname
        idx = len(path) + 1 if path else 0

        return (n[idx:] for n in system._var_abs_names[self._typ] if n in self._names)

    def __contains__(self, name):
        """
        Check if the variable is involved in the current mat-vec product.

        Parameters
        ----------
        name : str
            Promoted or relative variable name in the owning system's namespace.

        Returns
        -------
        boolean
            True or False.
        """
        return self.name2abs_name(name) is not None

    def __getitem__(self, name):
        """
        Get the variable value.

        Parameters
        ----------
        name : str
            Promoted or relative variable name in the owning system's namespace.

        Returns
        -------
        float or ndarray
            variable value.
        """
        abs_name = self.name2abs_name(name)
        if abs_name is not None:
            if self._icol is None:
                return self._views[abs_name]
            else:
                return self._views[abs_name][:, self._icol]
        else:
            raise KeyError('Variable name "{}" not found.'.format(name))

    def __setitem__(self, name, value):
        """
        Set the variable value.

        Parameters
        ----------
        name : str
            Promoted or relative variable name in the owning system's namespace.
        value : float or list or tuple or ndarray
            variable value to set
        """
        abs_name = self.name2abs_name(name)
        if abs_name is not None:
            if self.read_only:
                msg = "Attempt to set value of '{}' in {} vector when it is read only."
                raise ValueError(msg.format(name, self._kind))

            if self._icol is None:
                slc = _full_slice
                oldval = self._views[abs_name]
            else:
                slc = (_full_slice, self._icol)
                oldval = self._views[abs_name][slc]

            value = np.asarray(value)
            if value.shape != () and value.shape != (1,) and oldval.shape != value.shape:
                raise ValueError("Incompatible shape for '%s': "
                                 "Expected %s but got %s." %
                                 (name, oldval.shape, value.shape))

            self._views[abs_name][slc] = value

        else:
            msg = 'Variable name "{}" not found.'
            raise KeyError(msg.format(name))

    def _initialize_data(self, root_vector):
        """
        Internally allocate vectors.

        Must be implemented by the subclass.

        Sets the following attributes:

        - _data

        Parameters
        ----------
        root_vector : <Vector> or None
            the root's vector instance or None, if we are at the root.
        """
        raise NotImplementedError('_initialize_data not defined for vector type %s' %
                                  type(self).__name__)

    def _initialize_views(self):
        """
        Internally assemble views onto the vectors.

        Must be implemented by the subclass.

        Sets the following attributes:

        - _views
        - _views_flat
        """
        raise NotImplementedError('_initialize_views not defined for vector type %s' %
                                  type(self).__name__)

    def _clone_data(self):
        """
        For each item in _data, replace it with a copy of the data.

        Must be implemented by the subclass.
        """
        raise NotImplementedError('_clone_data not defined for vector type %s' %
                                  type(self).__name__)

    def __iadd__(self, vec):
        """
        Perform in-place vector addition.

        Must be implemented by the subclass.

        Parameters
        ----------
        vec : <Vector>
            vector to add to self.
        """
        raise NotImplementedError('__iadd__ not defined for vector type %s' %
                                  type(self).__name__)

    def __isub__(self, vec):
        """
        Perform in-place vector substraction.

        Must be implemented by the subclass.

        Parameters
        ----------
        vec : <Vector>
            vector to subtract from self.
        """
        raise NotImplementedError('__isub__ not defined for vector type %s' %
                                  type(self).__name__)

    def __imul__(self, val):
        """
        Perform in-place scalar multiplication.

        Must be implemented by the subclass.

        Parameters
        ----------
        val : int or float
            scalar to multiply self.
        """
        raise NotImplementedError('__imul__ not defined for vector type %s' %
                                  type(self).__name__)

    def add_scal_vec(self, val, vec):
        """
        Perform in-place addition of a vector times a scalar.

        Must be implemented by the subclass.

        Parameters
        ----------
        val : int or float
            scalar.
        vec : <Vector>
            this vector times val is added to self.
        """
        raise NotImplementedError('add_scale_vec not defined for vector type %s' %
                                  type(self).__name__)

    def scale(self, scale_to):
        """
        Scale this vector to normalized or physical form.

        Parameters
        ----------
        scale_to : str
            Values are "phys" or "norm" to scale to physical or normalized.
        """
        adder, scaler = self._scaling[scale_to]
        if self._ncol == 1:
            self._data *= scaler
            if adder is not None:  # nonlinear only
                self._data += adder
        else:
            self._data *= scaler[:, np.newaxis]
            if adder is not None:  # nonlinear only
                self._data += adder

    def set_vec(self, vec):
        """
        Set the value of this vector to that of the incoming vector.

        Must be implemented by the subclass.

        Parameters
        ----------
        vec : <Vector>
            the vector whose values self is set to.
        """
        raise NotImplementedError('set_vec not defined for vector type %s' %
                                  type(self).__name__)

    def set_const(self, val):
        """
        Set the value of this vector to a constant scalar value.

        Must be implemented by the subclass.

        Parameters
        ----------
        val : int or float
            scalar to set self to.
        """
        raise NotImplementedError('set_const not defined for vector type %s' %
                                  type(self).__name__)

    def dot(self, vec):
        """
        Compute the dot product of the current vec and the incoming vec.

        Must be implemented by the subclass.

        Parameters
        ----------
        vec : <Vector>
            The incoming vector being dotted with self.
        """
        raise NotImplementedError('dot not defined for vector type %s' %
                                  type(self).__name__)

    def get_norm(self):
        """
        Return the norm of this vector.

        Must be implemented by the subclass.

        Returns
        -------
        float
            norm of this vector.
        """
        raise NotImplementedError('get_norm not defined for vector type %s' %
                                  type(self).__name__)
        return None  # silence lint warning about missing return value.

    def _enforce_bounds_vector(self, du, alpha, lower_bounds, upper_bounds):
        """
        Enforce lower/upper bounds, backtracking the entire vector together.

        This method modifies both self (u) and step (du) in-place.

        Parameters
        ----------
        du : <Vector>
            Newton step; the backtracking is applied to this vector in-place.
        alpha : float
            step size.
        lower_bounds : <Vector>
            Lower bounds vector.
        upper_bounds : <Vector>
            Upper bounds vector.
        """
        raise NotImplementedError('_enforce_bounds_vector not defined for vector type %s' %
                                  type(self).__name__)

    def _enforce_bounds_scalar(self, du, alpha, lower_bounds, upper_bounds):
        """
        Enforce lower/upper bounds on each scalar separately, then backtrack as a vector.

        This method modifies both self (u) and step (du) in-place.

        Parameters
        ----------
        du : <Vector>
            Newton step; the backtracking is applied to this vector in-place.
        alpha : float
            step size.
        lower_bounds : <Vector>
            Lower bounds vector.
        upper_bounds : <Vector>
            Upper bounds vector.
        """
        raise NotImplementedError('_enforce_bounds_scalar not defined for vector type %s' %
                                  type(self).__name__)

    def _enforce_bounds_wall(self, du, alpha, lower_bounds, upper_bounds):
        """
        Enforce lower/upper bounds on each scalar separately, then backtrack along the wall.

        This method modifies both self (u) and step (du) in-place.

        Parameters
        ----------
        du : <Vector>
            Newton step; the backtracking is applied to this vector in-place.
        alpha : float
            step size.
        lower_bounds : <Vector>
            Lower bounds vector.
        upper_bounds : <Vector>
            Upper bounds vector.
        """
        raise NotImplementedError('_enforce_bounds_wall not defined for vector type %s' %
                                  type(self).__name__)

    def set_complex_step_mode(self, active, keep_real=False):
        """
        Turn on or off complex stepping mode.

        When turned on, the default real ndarray is replaced with a complex ndarray and all
        pointers are updated to point to it.

        Parameters
        ----------
        active : bool
            Complex mode flag; set to True prior to commencing complex step.

        keep_real : bool
            When this flag is True, keep the real value when turning off complex step. You only
            need to do this when temporarily disabling complex step for guess_nonlinear.
        """
        if active:
            self._cplx_data[:] = self._data

        elif keep_real:
            self._cplx_data[:] = self._data.real

        self._data, self._cplx_data = self._cplx_data, self._data
        self._views, self._cplx_views = self._cplx_views, self._views
        self._views_flat, self._cplx_views_flat = self._cplx_views_flat, self._views_flat
        self._under_complex_step = active<|MERGE_RESOLUTION|>--- conflicted
+++ resolved
@@ -1,10 +1,4 @@
 """Define the base Vector and Transfer classes."""
-<<<<<<< HEAD
-from __future__ import division, print_function
-
-=======
-from six import iteritems, PY3
->>>>>>> 5f166b57
 from copy import deepcopy
 import os
 import weakref
