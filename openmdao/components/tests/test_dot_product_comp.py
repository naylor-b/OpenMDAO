"""
Unit test for DotProductComp.
"""
import unittest

import numpy as np

import openmdao.api as om
from openmdao.utils.assert_utils import assert_near_equal


class TestDotProductCompNx3(unittest.TestCase):

    def setUp(self):
        self.nn = 5

        self.p = om.Problem()

        ivc = om.IndepVarComp()
        ivc.add_output(name='a', shape=(self.nn, 3))
        ivc.add_output(name='b', shape=(self.nn, 3))

        self.p.model.add_subsystem(name='ivc',
                                   subsys=ivc,
                                   promotes_outputs=['a', 'b'])

        self.p.model.add_subsystem(name='dot_prod_comp',
                                   subsys=om.DotProductComp(vec_size=self.nn))

        self.p.model.connect('a', 'dot_prod_comp.a')
        self.p.model.connect('b', 'dot_prod_comp.b')

        self.p.setup()

        self.p['a'] = np.random.rand(self.nn, 3)
        self.p['b'] = np.random.rand(self.nn, 3)

        self.p.run_model()

    def test_results(self):

        for i in range(self.nn):
            a_i = self.p['a'][i, :]
            b_i = self.p['b'][i, :]
            c_i = self.p['dot_prod_comp.c'][i]
            expected_i = np.dot(a_i, b_i)

            np.testing.assert_almost_equal(c_i, expected_i)

    def test_partials(self):
        np.set_printoptions(linewidth=1024)
        cpd = self.p.check_partials(compact_print=True, out_stream=None)

        for comp in cpd:
            for (var, wrt) in cpd[comp]:
                np.testing.assert_almost_equal(actual=cpd[comp][var, wrt]['J_fwd'],
                                               desired=cpd[comp][var, wrt]['J_fd'],
                                               decimal=6)


class TestDotProductCompNx4(unittest.TestCase):
    def setUp(self):
        self.nn = 100

        self.p = om.Problem()

        ivc = om.IndepVarComp()
        ivc.add_output(name='a', shape=(self.nn, 4))
        ivc.add_output(name='b', shape=(self.nn, 4))

        self.p.model.add_subsystem(name='ivc',
                                   subsys=ivc,
                                   promotes_outputs=['a', 'b'])

        self.p.model.add_subsystem(name='dot_prod_comp',
                                   subsys=om.DotProductComp(vec_size=self.nn, length=4))

        self.p.model.connect('a', 'dot_prod_comp.a')
        self.p.model.connect('b', 'dot_prod_comp.b')

        self.p.setup()

        self.p['a'] = np.random.rand(self.nn, 4)
        self.p['b'] = np.random.rand(self.nn, 4)

        self.p.run_model()

    def test_results(self):

        for i in range(self.nn):
            a_i = self.p['a'][i, :]
            b_i = self.p['b'][i, :]
            c_i = self.p['dot_prod_comp.c'][i]
            expected_i = np.dot(a_i, b_i)
            np.testing.assert_almost_equal(c_i, expected_i)

    def test_partials(self):
        np.set_printoptions(linewidth=1024)
        cpd = self.p.check_partials(compact_print=True, out_stream=None)

        for comp in cpd:
            for (var, wrt) in cpd[comp]:
                np.testing.assert_almost_equal(actual=cpd[comp][var, wrt]['J_fwd'],
                                               desired=cpd[comp][var, wrt]['J_fd'],
                                               decimal=6)


class TestUnits(unittest.TestCase):

    def setUp(self):
        self.nn = 5

        self.p = om.Problem()

        ivc = om.IndepVarComp()
        ivc.add_output(name='a', shape=(self.nn, 3), units='lbf')
        ivc.add_output(name='b', shape=(self.nn, 3), units='ft/s')

        self.p.model.add_subsystem(name='ivc',
                                   subsys=ivc,
                                   promotes_outputs=['a', 'b'])

        self.p.model.add_subsystem(name='dot_prod_comp',
                                   subsys=om.DotProductComp(vec_size=self.nn,
                                                            a_units='N', b_units='m/s',
                                                            c_units='W'))

        self.p.model.connect('a', 'dot_prod_comp.a')
        self.p.model.connect('b', 'dot_prod_comp.b')

        self.p.setup()

        self.p['a'] = np.random.rand(self.nn, 3)
        self.p['b'] = np.random.rand(self.nn, 3)

        self.p.run_model()

    def test_results(self):

        for i in range(self.nn):
            a_i = self.p['a'][i, :]
            b_i = self.p['b'][i, :]
            c_i = self.p.get_val('dot_prod_comp.c', units='hp')[i]
            expected_i = np.dot(a_i, b_i) / 550.0

            np.testing.assert_almost_equal(c_i, expected_i)

    def test_partials(self):
        np.set_printoptions(linewidth=1024)
        cpd = self.p.check_partials(compact_print=True, out_stream=None)

        for comp in cpd:
            for (var, wrt) in cpd[comp]:
                np.testing.assert_almost_equal(actual=cpd[comp][var, wrt]['J_fwd'],
                                               desired=cpd[comp][var, wrt]['J_fd'],
                                               decimal=6)


class TestMultipleUnits(unittest.TestCase):

    def setUp(self):
        ivc = om.IndepVarComp()
        ivc.add_output(name='a', shape=(5, 3), units='lbf')
        ivc.add_output(name='b', shape=(5, 3), units='ft/s')
        ivc.add_output(name='x', shape=(3, 7), units='N')
        ivc.add_output(name='y', shape=(3, 7), units='m/s')

        dpc = om.DotProductComp(vec_size=5,  # default length=3
                                a_units='N', b_units='m/s', c_units='W')

        dpc.add_product(a_name='x', b_name='y', c_name='z', vec_size=3, length=7,
                        a_units='N', b_units='m/s', c_units='hp')

        model = om.Group()
        model.add_subsystem(name='ivc', subsys=ivc,
                            promotes_outputs=['a', 'b', 'x', 'y'])

        model.add_subsystem(name='dot_prod_comp', subsys=dpc)

        model.connect('a', 'dot_prod_comp.a')
        model.connect('b', 'dot_prod_comp.b')
        model.connect('x', 'dot_prod_comp.x')
        model.connect('y', 'dot_prod_comp.y')

        p = self.p = om.Problem(model)
        p.setup()

        p['a'] = np.random.rand(5, 3)
        p['b'] = np.random.rand(5, 3)
        p['x'] = np.random.rand(3, 7)
        p['y'] = np.random.rand(3, 7)

        p.run_model()

    def test_results(self):

        for i in range(5):
            a_i = self.p['a'][i, :]
            b_i = self.p['b'][i, :]
            c_i = self.p.get_val('dot_prod_comp.c', units='hp')[i]
            expected_i = np.dot(a_i, b_i) / 550.0

            np.testing.assert_almost_equal(c_i, expected_i)

        for i in range(3):
            x_i = self.p['x'][i, :]
            y_i = self.p['y'][i, :]
            z_i = self.p.get_val('dot_prod_comp.z', units='hp')[i]
            expected_i = np.dot(x_i, y_i)
            np.testing.assert_almost_equal(z_i, expected_i)

    def test_partials(self):
        np.set_printoptions(linewidth=1024)
        cpd = self.p.check_partials(compact_print=True, out_stream=None)

        for comp in cpd:
            for (var, wrt) in cpd[comp]:
                np.testing.assert_almost_equal(actual=cpd[comp][var, wrt]['J_fwd'],
                                               desired=cpd[comp][var, wrt]['J_fd'],
                                               decimal=6)


class TestMultipleConfigure(unittest.TestCase):

    def setUp(self):

        class MyModel(om.Group):

            def setup(self):
                ivc = om.IndepVarComp()
                ivc.add_output(name='a', shape=(5, 3), units='lbf')
                ivc.add_output(name='b', shape=(5, 3), units='ft/s')

                dpc = om.DotProductComp(vec_size=5,  # default length=3
                                        a_units='N', b_units='m/s', c_units='W')

                self.add_subsystem('ivc', ivc, promotes_outputs=['*'])
                self.add_subsystem('dpc', dpc)

                self.connect('a', 'dpc.a')
                self.connect('b', 'dpc.b')

            def configure(self):
                self.ivc.add_output(name='x', shape=(3, 7), units='N')
                self.ivc.add_output(name='y', shape=(3, 7), units='m/s')

                self.dpc.add_product(a_name='x', b_name='y', c_name='z', vec_size=3, length=7,
                                     a_units='N', b_units='m/s', c_units='hp')


                self.connect('x', 'dpc.x')
                self.connect('y', 'dpc.y')

        p = self.p = om.Problem(MyModel())
        p.setup()

        p['a'] = np.random.rand(5, 3)
        p['b'] = np.random.rand(5, 3)
        p['x'] = np.random.rand(3, 7)
        p['y'] = np.random.rand(3, 7)

        p.run_model()

    def test_results(self):

        for i in range(5):
            a_i = self.p['a'][i, :]
            b_i = self.p['b'][i, :]
            c_i = self.p.get_val('dpc.c', units='hp')[i]
            expected_i = np.dot(a_i, b_i) / 550.0

            np.testing.assert_almost_equal(c_i, expected_i)

        for i in range(3):
            x_i = self.p['x'][i, :]
            y_i = self.p['y'][i, :]
            z_i = self.p.get_val('dpc.z', units='hp')[i]
            expected_i = np.dot(x_i, y_i)
            np.testing.assert_almost_equal(z_i, expected_i)

    def test_partials(self):
        np.set_printoptions(linewidth=1024)
        cpd = self.p.check_partials(compact_print=True, out_stream=None)

        for comp in cpd:
            for (var, wrt) in cpd[comp]:
                np.testing.assert_almost_equal(actual=cpd[comp][var, wrt]['J_fwd'],
                                               desired=cpd[comp][var, wrt]['J_fd'],
                                               decimal=6)


class TestMultipleCommonA(unittest.TestCase):

    def setUp(self):
        self.nn = 5

        ivc = om.IndepVarComp()
        ivc.add_output(name='a', shape=(self.nn, 3), units='lbf')
        ivc.add_output(name='b', shape=(self.nn, 3), units='ft/s')
        ivc.add_output(name='y', shape=(self.nn, 3), units='ft/s')

        dpc = om.DotProductComp(vec_size=self.nn,  # default length=3
                                a_units='N', b_units='m/s', c_units='W')

        dpc.add_product('z', b_name='y', vec_size=self.nn, length=3,
                        a_units='N', b_units='m/s', c_units='W')

        model = om.Group()
        model.add_subsystem(name='ivc', subsys=ivc,
                            promotes_outputs=['a', 'b', 'y'])

        model.add_subsystem(name='dot_prod_comp', subsys=dpc)

        model.connect('a', 'dot_prod_comp.a')
        model.connect('b', 'dot_prod_comp.b')
        model.connect('y', 'dot_prod_comp.y')

        p = self.p = om.Problem(model)
        p.setup()

        p['a'] = np.random.rand(self.nn, 3)
        p['b'] = np.random.rand(self.nn, 3)
        p['y'] = np.random.rand(self.nn, 3)

        p.run_model()

    def test_results(self):

        for i in range(self.nn):
            a_i = self.p['a'][i, :]
            b_i = self.p['b'][i, :]
            c_i = self.p.get_val('dot_prod_comp.c', units='hp')[i]
            expected_i = np.dot(a_i, b_i) / 550.

            np.testing.assert_almost_equal(c_i, expected_i)

            y_i = self.p['y'][i, :]
            z_i = self.p.get_val('dot_prod_comp.z', units='hp')[i]
            expected_i = np.dot(a_i, y_i) / 550.
            np.testing.assert_almost_equal(z_i, expected_i)

    def test_partials(self):
        np.set_printoptions(linewidth=1024)
        cpd = self.p.check_partials(compact_print=True, out_stream=None)

        for comp in cpd:
            for (var, wrt) in cpd[comp]:
                np.testing.assert_almost_equal(actual=cpd[comp][var, wrt]['J_fwd'],
                                               desired=cpd[comp][var, wrt]['J_fd'],
                                               decimal=6)


class TestMultipleCommonB(unittest.TestCase):

    def setUp(self):
        self.nn = 5

        ivc = om.IndepVarComp()
        ivc.add_output(name='a', shape=(self.nn, 3), units='lbf')
        ivc.add_output(name='b', shape=(self.nn, 3), units='ft/s')
        ivc.add_output(name='x', shape=(self.nn, 3), units='lbf')

        dpc = om.DotProductComp(vec_size=self.nn,  # default length=3
                                a_units='N', b_units='m/s', c_units='W')

        dpc.add_product('z', a_name='x', vec_size=self.nn, length=3,
                        a_units='N', b_units='m/s', c_units='W')

        model = om.Group()
        model.add_subsystem(name='ivc', subsys=ivc,
                            promotes_outputs=['a', 'b', 'x'])

        model.add_subsystem(name='dot_prod_comp', subsys=dpc)

        model.connect('a', 'dot_prod_comp.a')
        model.connect('b', 'dot_prod_comp.b')
        model.connect('x', 'dot_prod_comp.x')

        p = self.p = om.Problem(model)
        p.setup()

        p['a'] = np.random.rand(self.nn, 3)
        p['b'] = np.random.rand(self.nn, 3)
        p['x'] = np.random.rand(self.nn, 3)

        p.run_model()

    def test_results(self):

        for i in range(self.nn):
            a_i = self.p['a'][i, :]
            b_i = self.p['b'][i, :]
            c_i = self.p.get_val('dot_prod_comp.c', units='hp')[i]
            expected_i = np.dot(a_i, b_i) / 550.

            np.testing.assert_almost_equal(c_i, expected_i)

            x_i = self.p['x'][i, :]
            z_i = self.p.get_val('dot_prod_comp.z', units='hp')[i]
            expected_i = np.dot(x_i, b_i) / 550.
            np.testing.assert_almost_equal(z_i, expected_i)

    def test_partials(self):
        np.set_printoptions(linewidth=1024)
        cpd = self.p.check_partials(compact_print=True, out_stream=None)

        for comp in cpd:
            for (var, wrt) in cpd[comp]:
                np.testing.assert_almost_equal(actual=cpd[comp][var, wrt]['J_fwd'],
                                               desired=cpd[comp][var, wrt]['J_fd'],
                                               decimal=6)


class TestMultipleErrors(unittest.TestCase):

    def test_duplicate_outputs(self):
        dpc = om.DotProductComp()

        with self.assertRaises(NameError) as ctx:
            dpc.add_product('c')

        self.assertEqual(str(ctx.exception), "DotProductComp: "
                         "Multiple definition of output 'c'.")

    def test_input_as_output(self):
        dpc = om.DotProductComp()

        with self.assertRaises(NameError) as ctx:
            dpc.add_product('a', 'b', 'c')

        self.assertEqual(str(ctx.exception), "DotProductComp: 'a' specified as "
                         "an output, but it has already been defined as an input.")

    def test_output_as_input_a(self):
        dpc = om.DotProductComp()

        with self.assertRaises(NameError) as ctx:
            dpc.add_product('z', 'c', 'b')

        self.assertEqual(str(ctx.exception), "DotProductComp: 'c' specified as "
                         "an input, but it has already been defined as an output.")

    def test_output_as_input_b(self):
        dpc = om.DotProductComp()

        with self.assertRaises(NameError) as ctx:
            dpc.add_product('z', 'b', 'c')

        self.assertEqual(str(ctx.exception), "DotProductComp: 'c' specified as "
                         "an input, but it has already been defined as an output.")

    def test_a_vec_size_mismatch(self):
        dpc = om.DotProductComp()

        with self.assertRaises(ValueError) as ctx:
            dpc.add_product('z', 'a', 'y', vec_size=10)

        self.assertEqual(str(ctx.exception), "DotProductComp: "
                         "Conflicting vec_size=10 specified for input 'a', "
                         "which has already been defined with vec_size=1.")

    def test_a_length_mismatch(self):
        dpc = om.DotProductComp()

        with self.assertRaises(ValueError) as ctx:
            dpc.add_product('z', 'a', 'y', length=10)

        self.assertEqual(str(ctx.exception), "DotProductComp: "
                         "Conflicting length=10 specified for input 'a', "
                         "which has already been defined with length=3.")

    def test_a_units_mismatch(self):
        dpc = om.DotProductComp()

        with self.assertRaises(ValueError) as ctx:
            dpc.add_product('z', 'a', 'b',a_units='ft')

        self.assertEqual(str(ctx.exception), "DotProductComp: "
                         "Conflicting units 'ft' specified for input 'a', "
                         "which has already been defined with units 'None'.")

    def test_b_vec_size_mismatch(self):
        dpc = om.DotProductComp()

        with self.assertRaises(ValueError) as ctx:
            dpc.add_product('z', 'x', 'b', vec_size=10)

        self.assertEqual(str(ctx.exception), "DotProductComp: "
                         "Conflicting vec_size=10 specified for input 'b', "
                         "which has already been defined with vec_size=1.")

    def test_b_length_mismatch(self):
        dpc = om.DotProductComp()

        with self.assertRaises(ValueError) as ctx:
            dpc.add_product('z', 'x', 'b', length=10)

        self.assertEqual(str(ctx.exception), "DotProductComp: "
                         "Conflicting length=10 specified for input 'b', "
                         "which has already been defined with length=3.")

    def test_b_units_mismatch(self):
        dpc = om.DotProductComp()

        with self.assertRaises(ValueError) as ctx:
            dpc.add_product('z', 'a', 'b', b_units='ft')

        self.assertEqual(str(ctx.exception), "DotProductComp: "
                         "Conflicting units 'ft' specified for input 'b', "
                         "which has already been defined with units 'None'.")


class TestFeature(unittest.TestCase):

    def test(self):
        """
        A simple example to compute power as the dot product of force and velocity vectors
        at 24 points simultaneously.
        """
        import numpy as np

        import openmdao.api as om

        n = 24

        p = om.Problem()

<<<<<<< HEAD
        dp_comp = om.DotProductComp(vec_size=n, length=3, a_name='F', b_name='v', c_name='P',
=======
        dp_comp = om.DotProductComp(vec_size=n, length=3,
                                    a_name='F', b_name='v', c_name='P',
>>>>>>> 8d02c28a
                                    a_units='N', b_units='m/s', c_units='W')

        p.model.add_subsystem(name='dot_prod_comp', subsys=dp_comp,
                             promotes_inputs=[('F', 'force'), ('v', 'vel')])

        p.model.set_input_defaults('force')
        p.model.set_input_defaults('vel')

        p.setup()

        p.set_val('force', np.random.rand(n, 3))
        p.set_val('vel', np.random.rand(n, 3))

        p.run_model()

        # Verify the results against numpy.dot in a for loop.
        expected = []
        for i in range(n):
            a_i = p.get_val('force')[i, :]
            b_i = p.get_val('vel')[i, :]
            expected.append(np.dot(a_i, b_i))

            actual_i = p.get_val('dot_prod_comp.P')[i]
            rel_error = np.abs(expected[i] - actual_i)/actual_i
            assert rel_error < 1e-9, f"Relative error: {rel_error}"

        assert_near_equal(p.get_val('dot_prod_comp.P', units='kW'), np.array(expected)/1000.)

    def test_multiple(self):
        """
        Simultaneously compute work as the dot product of force and displacement vectors
        and power as the dot product of force and velocity vectors at 24 points.
        """
        import numpy as np

        import openmdao.api as om

        n = 24

        p = om.Problem()

        dp_comp = om.DotProductComp(vec_size=n, length=3,
                                    a_name='F', b_name='d', c_name='W',
                                    a_units='N', b_units='m', c_units='J')

        dp_comp.add_product(vec_size=n, length=3,
                            a_name='F', b_name='v', c_name='P',
                            a_units='N', b_units='m/s', c_units='W')

        p.model.add_subsystem(name='dot_prod_comp', subsys=dp_comp,
                              promotes_inputs=[('F', 'force'), ('d', 'disp'), ('v', 'vel')])

        p.setup()

        p.set_val('force', np.random.rand(n, 3))
        p.set_val('disp', np.random.rand(n, 3))
        p.set_val('vel', np.random.rand(n, 3))

        p.run_model()

        # Verify the results against numpy.dot in a for loop.
        expected_P = []
        expected_W = []
        for i in range(n):
            a_i = p.get_val('force')[i, :]

            b_i = p.get_val('disp')[i, :]
            expected_W.append(np.dot(a_i, b_i))

            actual_i = p.get_val('dot_prod_comp.W')[i]
            rel_error = np.abs(actual_i - expected_W[i])/actual_i
            assert rel_error < 1e-9, f"Relative error: {rel_error}"

            b_i = p.get_val('vel')[i, :]
            expected_P.append(np.dot(a_i, b_i))

            actual_i = p.get_val('dot_prod_comp.P')[i]
            rel_error = np.abs(expected_P[i] - actual_i)/actual_i
            assert rel_error < 1e-9, f"Relative error: {rel_error}"

        assert_near_equal(p.get_val('dot_prod_comp.W', units='kJ'), np.array(expected_W)/1000.)
        assert_near_equal(p.get_val('dot_prod_comp.P', units='kW'), np.array(expected_P)/1000.)


if __name__ == '__main__':
    unittest.main()<|MERGE_RESOLUTION|>--- conflicted
+++ resolved
@@ -525,12 +525,7 @@
 
         p = om.Problem()
 
-<<<<<<< HEAD
         dp_comp = om.DotProductComp(vec_size=n, length=3, a_name='F', b_name='v', c_name='P',
-=======
-        dp_comp = om.DotProductComp(vec_size=n, length=3,
-                                    a_name='F', b_name='v', c_name='P',
->>>>>>> 8d02c28a
                                     a_units='N', b_units='m/s', c_units='W')
 
         p.model.add_subsystem(name='dot_prod_comp', subsys=dp_comp,
