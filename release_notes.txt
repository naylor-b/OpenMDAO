################################################################################################
Release Notes for OpenMDAO 2.1.0
<<<<<<< HEAD
December 1, 2017
=======
December 7, 2017
>>>>>>> 3523ebee

New Features:
-------------
- Configure setup hook allowing changing of solver settings after hierarchy tree is instantiated
- Component metadata system for specifying init_args with error checking
- Parallel Groups
- Units Reference added to the Docs
- Case recording now records all variables by default
- `openmdao` console script that can activate useful debugging features
  (e.g. view_model) without editing the run script
- Scipy COBYLA optimizer converts des var bounds to constraints (the algorithm doesn't natively handle bounds)
- StructuredMetaModel component offers a simple spline interpolation routine for structured data

Backwards Compatible API Changes:
-----------------------------------
- `NonlinearRunOnce` changed `NonLinearRunOnce` for consistency (old class deprecated)
- `types_` argument to `self.metadata.declare` changed to `types`. (old argument deprecated)
- `types` and `values` arguments to `self.metadata.declare`
-  `BalanceComp` has a `use_mult` argument to control if it has a `mult` input, defaulting to false
   (the mult input isn't used most of the time)
- Renamed `MetaModel` to `UnstructuredMetaModel` and `MultiFiMetaModel` to `UnStructuredMultiFiMetaModel`


<<<<<<< HEAD

=======
>>>>>>> 3523ebee
Backwards Incompatible API changes:
-----------------------------------
- Case Recording options API updated with `.recording_options` attribute on Driver, Solver, and System classes
- `get_subsystem` changed to a private method, removed from public API of System
- `check_partials` now has a `method` argument that controls which type of check

Bug Fixes:
-----------
- Improved error msg on a corner case for when user doesn't declare a partial derivative
- Fixed docs embedding bug when `<>` included in the output text


################################################################################################
Release Notes for OpenMDAO 2.0.2
October 19, 2017

- Fixing further packaging errors by updating packaging information.
- Added tutorials for derivatives of explicit and implicit components.


################################################################################################
Release Notes for OpenMDAO 2.0.1
October 19, 2017

- Attempting to fix test errors that were happening by updating the packaging information.


################################################################################################
Release Notes for OpenMDAO 2.0.0
October 19, 2017

First public release of 2.0.0.


New Features:
--------------
(first release... so EVERYTHING!)
- Drivers:
    - ScipyOptimizer
    - PyoptSparseOptimizer
- Solvers:
    - Nonlinear:
        - NonlinearBlockGS
        - NonlinearBlockJac
        - NonlinearRunOnce
        - NewtonSolver
    - Linear:
        - LinearBlockGS
        - LinearBlockJac
        - LinearRunOnce
        - DirectSolver
        - PetscKSP
        - ScipyIterativeSolver
        - LinearUserDefined
    - LineSearch
        - AmijoGoldsetinLS
        - BoundsEnforceLS
- Components:
    - MetaModel
    - ExecComp
    - BalanceComp
    - LinearSystemComp

- General Capability:
    - Implicit and Explicit Components
    - Serial and Parallel Groups
    - Parallel distributed components (components that need an MPI comm)
    - Unit conversions
    - Variable scaling
    - Specifying component metadata
    - Analytic derivatives


Currently Missing Features that existed in 1.7.3:
-------------------------------------------------
- Pass-by-object variables (anything that is not a float)
- File Variables
- automatic ordering of groups/components based on connections
- Design of Experiments Driver (DOE)
- Parallel Finite Difference
- File-Wrapping utility library & External Code Component
- Approximate active set constraint calculation skipping
- Brent Solver
- CaseRecorders for CSV, HDF5, and Dump formats

Bug Fixes
----------
N/A<|MERGE_RESOLUTION|>--- conflicted
+++ resolved
@@ -1,10 +1,7 @@
 ################################################################################################
 Release Notes for OpenMDAO 2.1.0
-<<<<<<< HEAD
-December 1, 2017
-=======
+
 December 7, 2017
->>>>>>> 3523ebee
 
 New Features:
 -------------
@@ -28,10 +25,6 @@
 - Renamed `MetaModel` to `UnstructuredMetaModel` and `MultiFiMetaModel` to `UnStructuredMultiFiMetaModel`
 
 
-<<<<<<< HEAD
-
-=======
->>>>>>> 3523ebee
 Backwards Incompatible API changes:
 -----------------------------------
 - Case Recording options API updated with `.recording_options` attribute on Driver, Solver, and System classes
