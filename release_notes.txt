################################################################################################
<<<<<<< HEAD
Release Notes for OpenMDAO 2.3

May 13, 2018

New Features:
--------------
- DOEDriver for serial and parallel cases
- Driver has new `debug_print` option that write design vars, objective, and constraints to std out for each iteration
- Solvers has new `debug_print` option that will report the initial condition of the solver if it fails to converge

- SimpleGAdriver will now compute a pop size based on  [4*sum(bits) + 1] if pop_size=0
- new problem methods <problem>.get_val() and <problem>.set_val() allow the user to specify a unit and we'll convert to the correct unit (or throw an error if the unit is not compatible)
- OpenMDAO command line utility now works under MPI
- list_problem_vars() method on problem will report all design vars, objectives, and constraints.

- New Analytic Derivatives Features
    - Major re-write of the documentation on how to work with analytic derivatives
    - User can now assign AssembledJacobians. (Big speedup for a lot of lower-order or serial problems)
    - Automatic calculation of total jacobian sparsity for optimizers that support it (lower compute cost when using SNOPT)
=======
Release Notes for OpenMDAO 2.3.0

May 14, 2018

New Features:
--------------
- Drivers have new `debug_print` option that write design vars, objective, and constraints to stdout for each iteration.
- Solvers have new `debug_print` option that will report the initial condition of the solver if it fails to converge.

- SimpleGAdriver will now compute a pop size based on 4*sum(bits) + 1 if pop_size=0
- New problem methods `<problem>.get_val()` and `<problem>.set_val()` allow the user to specify a unit, and we'll convert to the correct unit (or throw an error if the unit is not compatible).
- OpenMDAO command line utility now works under MPI.
- `list_problem_vars()` method on problem will report all design vars, objectives, and constraints.

- New Analytic Derivatives Features
    - Major re-write of the Feature documentation on the Core Feature, "Working with Analytic Derivatives."
    - User can now assign AssembledJacobians. (Big speedup for a lot of lower-order or serial problems).
    - Automatic calculation of total Jacobian sparsity for optimizers that support it (lower compute cost when using SNOPT).
>>>>>>> 7aac22d1
    - Automatic simultaneous coloring algorithm for separable problems to speed up serial derivatives calculations.
    - Option for caching of linear solution vectors to speed up linear solves when using iterative solvers

- New Components in the Standard Library:
<<<<<<< HEAD
    - CrossProductComp
    - DotProductComp
    - MatrixVectorProductComp
- LinearSystemComp has been vectorized
- KSComp has been vectorized
- BsplineComp has been vectorized

- New CaseRecording/CaseReading Features
    - CaseRecorder now saves metadata/options from all groups and components
    - CaseReader now supports list_inputs and list_outputs methods
    - User can iterate over cases from case reader in either flat or hierarchical modes
    - User can re-load a case back into a model via the load_case() method
=======
    - BsplineComp
    - KSComp
    - CrossProductComp
    - DotProductComp
    - MatrixVectorProductComp

- LinearSystemComp has been vectorized.

- New CaseRecording/CaseReading Features:
    - CaseRecorder now saves metadata/options from all groups and components.
    - CaseReader now supports `list_inputs` and `list_outputs` methods.
    - User can iterate over cases from a CaseReader in either flat or hierarchical modes.
    - User can re-load a case back into a model via the `load_case()` method.
>>>>>>> 7aac22d1


Backwards-Compatible API Changes:
-----------------------------------
<<<<<<< HEAD
- Changed all instances of `metadata` to `options`. <system>.metadata has now been deprecated
- Class Name changes (old class names were deprecated):
    - UnstructuredMetaModel -> UnstructuredMetaModelComp
    - StructuredMetaModel -> StructuredMetaModelComp
    - ExternalCode -> ExternalCodeComp
- Driver metadata/options can now be set via init args (can still be set as options as well)
- User no longer needs to specify PETSCvector for parallel cases (the framework figures it out now)

Backwards-Incompatible API changes:
-----------------------------------
- Redesign of the case-reader API. Unification of all cases, and simpler iteration over case hierarchies
- `partial_type` argument for LinearSystemComponent has been removed
- `maxiter` option from BoundsEnforceLS has been removed

Bug Fixes:
-----------
- Fixed bug in component level FD that caused it to call the model too many times
- Added proper error check for situation when user creates a variable name with illegal characters
- Better error msg when adding objective or constraints with variables that don't exist under MPI execution
- Vectorization for MetaModelUnstructuredComp was super duper broken. Its fixed now.
=======
- Changed all instances of `metadata` to `options`. `<system>.metadata` has now been deprecated

- Class name changes to Components, so all end in "Comp" (old class names have been deprecated):
    - MetaModelStructured -> MetaModelStructuredComp
    - MetaModelUnStructured -> MetaModelUnStructuredComp
    - MultiFiMetaModelUnStructured -> MultiFiMetaModelUnStructuredComp
    - ExternalCode -> ExternalCodeComp

- Driver metadata/options can now be set via init args (can still be set as options as well).
- User no longer needs to specify PETSCvector for parallel cases (the framework figures it out now).

Backwards-Incompatible API changes:
-----------------------------------
- Re-design of the CaseReader API. Unification of all cases, and simpler iteration over case hierarchies.


Bug Fixes:
-----------
- Fixed bug in component-level FD that caused it to call the model too many times.
- Added proper error check for situation when user creates a variable name containing illegal characters.
- Better error msg when adding objectives or constraints with variables that don't exist under MPI execution.
- Vectorization for MetaModelUnStructuredComp was super-duper broken. Its fixed now.
>>>>>>> 7aac22d1

################################################################################################
Release Notes for OpenMDAO 2.2.1

April 2, 2018

New Features:
--------------
- check_partials() improvements to formatting and clarity. Report of potentially-bad derivatives summarized at bottom of output.
- check_partials() only compares fwd analytic to FD for any components that provide derivatives directly through the Jacobian
    argument to compute_partials or linearize. (significantly less output to view now).
- Docs for UnstructuredMetaModel improved.
- pyoptsparse wrapper only calls run_model before optimization if LinearConstraints are included.
- ScipyOptimizerDriver is now smarter about how it handles linear constraints. It caches the derivatives and doesn't recompute them anymore.
- Docs for ExternalCode improved to show how to handle derivatives.
- cache_linear_solution argument to add_design_var, add_constraint, add_objective, allows iterative linear solves to use previous solution as initial guess.
- New solver debugging tool via the `debug_print` option: writes out initial state values, so failed cases can be more easily replicated.
- Added generic KS component.
- Added generic Bspline component.
- Improved error msg when class is passed into add_subsystem.
- Automated Jacobian coloring algorithm now works across all variables (previously, it was just local within a variable).
- Major refactor of the `compute_totals` method to clean up and simplify.

Backwards-Compatible API Changes:
-----------------------------------
N/A

Backwards-Incompatible API changes:
-----------------------------------
N/A

Bug Fixes:
-----------
- compute_totals works without any arguments now (just uses the default set of des_vars, objectives, and constraints)
- UnstructuredMetaModel can now be sub-classed
- Deprecated ScipyOptimizer class wasn't working correctly, but can now actually be used.

################################################################################################
Release Notes for OpenMDAO 2.2.0

February 9, 2018

New Features:
--------------
- `DirectSolver` now tells you which row or column is singular when it gets a singluar matrix error.
- `ScipyOptimizeDriver` now handles linear constraints more efficiently by only computing them one time.
- Added the `openmdao` command line script to allow for model checking, visualization, and profiling without making modifications to the run script.
- Added a `SimpleGADriver` with a basic genetic algorithm implementation.
- Added a `MetaModelStructured` component with a interpolative method.
- New option for derivative calculations: Simultaneous derivatives, useful when you have totally disjoint Jacobians (e.g. diagonal Jacobians).
- Automatic coloring algorithm added to compute the valid coloring scheme for simultaneous derivatives.
- `list_outputs` method updated with new display options, ability to filter variables by residual value, ability to change sorting scheme, and ability to display unit details.
- openmdao citation helper added to the `openmdao` command line script, making it easy to generate the correct bibtex citations based on which classes are being used.
- `NewtonSolver` modified so that maxiter=0 case now will compute residuals, but not do a linear solve (useful for debugging nonlinear errors).

Backwards-Compatible API Changes:
-----------------------------------
- Changed `ScipyOptimizer` to `ScipyOptimizeDriver` for consistency (deprecated older class).
- Renamed `MetaModel` to `MetaModelUnstructured` to allow for new structured interpolant (deprecated old class).
- Renamed `PetscKSP` to `PETScKrylov` for consistency. (deprecated old class).
- Renamed `ScipyIterativeSolver` to `ScipyKrylov` for consistency. (deprecated old class).


Backwards-Incompatible API changes:
-----------------------------------
- CaseRecorder now uses variables' promoted names for storing and accessing data.
- Removed `DeprecatedComp` from codebase.
- `list_residuals` method on Groups and Components removed.

Bug Fixes:
-----------
- Fixed error check for duplicate connections to a single input from multiple levels of the hierarchy

################################################################################################
Release Notes for OpenMDAO 2.1.0

December 7, 2017

New Features:
-------------
- Configure setup hook allowing changing of solver settings after hierarchy tree is instantiated
- Component metadata system for specifying init_args with error checking
- Parallel Groups
- Units Reference added to the Docs
- Case recording now records all variables by default
- `openmdao` console script that can activate useful debugging features
  (e.g. view_model) without editing the run script
- Scipy COBYLA optimizer converts des var bounds to constraints (the algorithm doesn't natively handle bounds)
- StructuredMetaModel component offers a simple spline interpolation routine for structured data

Backwards Compatible API Changes:
-----------------------------------
- `NonlinearRunOnce` changed `NonLinearRunOnce` for consistency (old class deprecated)
- `types_` argument to `self.metadata.declare` changed to `types`. (old argument deprecated)
- `types` and `values` arguments to `self.metadata.declare`
-  `BalanceComp` has a `use_mult` argument to control if it has a `mult` input, defaulting to false
   (the mult input isn't used most of the time)
- Renamed `MetaModel` to `UnstructuredMetaModel` and `MultiFiMetaModel` to `UnStructuredMultiFiMetaModel`


Backwards Incompatible API changes:
-----------------------------------
- Case Recording options API updated with `.recording_options` attribute on Driver, Solver, and System classes
- `get_subsystem` changed to a private method, removed from public API of System
- `check_partials` now has a `method` argument that controls which type of check

Bug Fixes:
-----------
- Improved error msg on a corner case for when user doesn't declare a partial derivative
- Fixed docs embedding bug when `<>` included in the output text


################################################################################################
Release Notes for OpenMDAO 2.0.2
October 19, 2017

- Fixing further packaging errors by updating packaging information.
- Added tutorials for derivatives of explicit and implicit components.


################################################################################################
Release Notes for OpenMDAO 2.0.1
October 19, 2017

- Attempting to fix test errors that were happening by updating the packaging information.


################################################################################################
Release Notes for OpenMDAO 2.0.0
October 19, 2017

First public release of 2.0.0.


New Features:
--------------
(first release... so EVERYTHING!)
- Drivers:
    - ScipyOptimizer
    - PyoptSparseOptimizer
- Solvers:
    - Nonlinear:
        - NonlinearBlockGS
        - NonlinearBlockJac
        - NonlinearRunOnce
        - NewtonSolver
    - Linear:
        - LinearBlockGS
        - LinearBlockJac
        - LinearRunOnce
        - DirectSolver
        - PetscKSP
        - ScipyIterativeSolver
        - LinearUserDefined
    - LineSearch
        - AmijoGoldsetinLS
        - BoundsEnforceLS
- Components:
    - MetaModel
    - ExecComp
    - BalanceComp
    - LinearSystemComp

- General Capability:
    - Implicit and Explicit Components
    - Serial and Parallel Groups
    - Parallel distributed components (components that need an MPI comm)
    - Unit conversions
    - Variable scaling
    - Specifying component metadata
    - Analytic derivatives


Currently Missing Features that existed in 1.7.3:
-------------------------------------------------
- Pass-by-object variables (anything that is not a float)
- File Variables
- automatic ordering of groups/components based on connections
- Design of Experiments Driver (DOE)
- Parallel Finite Difference
- File-Wrapping utility library & External Code Component
- Approximate active set constraint calculation skipping
- Brent Solver
- CaseRecorders for CSV, HDF5, and Dump formats

Bug Fixes
----------
N/A<|MERGE_RESOLUTION|>--- conflicted
+++ resolved
@@ -1,31 +1,11 @@
 ################################################################################################
-<<<<<<< HEAD
-Release Notes for OpenMDAO 2.3
-
-May 13, 2018
+Release Notes for OpenMDAO 2.3.0
+
+May 14, 2018
 
 New Features:
 --------------
 - DOEDriver for serial and parallel cases
-- Driver has new `debug_print` option that write design vars, objective, and constraints to std out for each iteration
-- Solvers has new `debug_print` option that will report the initial condition of the solver if it fails to converge
-
-- SimpleGAdriver will now compute a pop size based on  [4*sum(bits) + 1] if pop_size=0
-- new problem methods <problem>.get_val() and <problem>.set_val() allow the user to specify a unit and we'll convert to the correct unit (or throw an error if the unit is not compatible)
-- OpenMDAO command line utility now works under MPI
-- list_problem_vars() method on problem will report all design vars, objectives, and constraints.
-
-- New Analytic Derivatives Features
-    - Major re-write of the documentation on how to work with analytic derivatives
-    - User can now assign AssembledJacobians. (Big speedup for a lot of lower-order or serial problems)
-    - Automatic calculation of total jacobian sparsity for optimizers that support it (lower compute cost when using SNOPT)
-=======
-Release Notes for OpenMDAO 2.3.0
-
-May 14, 2018
-
-New Features:
---------------
 - Drivers have new `debug_print` option that write design vars, objective, and constraints to stdout for each iteration.
 - Solvers have new `debug_print` option that will report the initial condition of the solver if it fails to converge.
 
@@ -34,34 +14,24 @@
 - OpenMDAO command line utility now works under MPI.
 - `list_problem_vars()` method on problem will report all design vars, objectives, and constraints.
 
+
 - New Analytic Derivatives Features
     - Major re-write of the Feature documentation on the Core Feature, "Working with Analytic Derivatives."
     - User can now assign AssembledJacobians. (Big speedup for a lot of lower-order or serial problems).
     - Automatic calculation of total Jacobian sparsity for optimizers that support it (lower compute cost when using SNOPT).
->>>>>>> 7aac22d1
     - Automatic simultaneous coloring algorithm for separable problems to speed up serial derivatives calculations.
     - Option for caching of linear solution vectors to speed up linear solves when using iterative solvers
 
-- New Components in the Standard Library:
-<<<<<<< HEAD
+- New Components in the standard library:
     - CrossProductComp
     - DotProductComp
     - MatrixVectorProductComp
-- LinearSystemComp has been vectorized
-- KSComp has been vectorized
-- BsplineComp has been vectorized
-
-- New CaseRecording/CaseReading Features
-    - CaseRecorder now saves metadata/options from all groups and components
-    - CaseReader now supports list_inputs and list_outputs methods
-    - User can iterate over cases from case reader in either flat or hierarchical modes
-    - User can re-load a case back into a model via the load_case() method
-=======
-    - BsplineComp
-    - KSComp
-    - CrossProductComp
-    - DotProductComp
-    - MatrixVectorProductComp
+
+- Updates to existing components in standard library
+    - LinearSystemComp has been vectorized
+    - KSComp has been vectorized
+    - BsplineComp has been vectorized
+
 
 - LinearSystemComp has been vectorized.
 
@@ -70,33 +40,10 @@
     - CaseReader now supports `list_inputs` and `list_outputs` methods.
     - User can iterate over cases from a CaseReader in either flat or hierarchical modes.
     - User can re-load a case back into a model via the `load_case()` method.
->>>>>>> 7aac22d1
 
 
 Backwards-Compatible API Changes:
 -----------------------------------
-<<<<<<< HEAD
-- Changed all instances of `metadata` to `options`. <system>.metadata has now been deprecated
-- Class Name changes (old class names were deprecated):
-    - UnstructuredMetaModel -> UnstructuredMetaModelComp
-    - StructuredMetaModel -> StructuredMetaModelComp
-    - ExternalCode -> ExternalCodeComp
-- Driver metadata/options can now be set via init args (can still be set as options as well)
-- User no longer needs to specify PETSCvector for parallel cases (the framework figures it out now)
-
-Backwards-Incompatible API changes:
------------------------------------
-- Redesign of the case-reader API. Unification of all cases, and simpler iteration over case hierarchies
-- `partial_type` argument for LinearSystemComponent has been removed
-- `maxiter` option from BoundsEnforceLS has been removed
-
-Bug Fixes:
------------
-- Fixed bug in component level FD that caused it to call the model too many times
-- Added proper error check for situation when user creates a variable name with illegal characters
-- Better error msg when adding objective or constraints with variables that don't exist under MPI execution
-- Vectorization for MetaModelUnstructuredComp was super duper broken. Its fixed now.
-=======
 - Changed all instances of `metadata` to `options`. `<system>.metadata` has now been deprecated
 
 - Class name changes to Components, so all end in "Comp" (old class names have been deprecated):
@@ -110,8 +57,10 @@
 
 Backwards-Incompatible API changes:
 -----------------------------------
+
 - Re-design of the CaseReader API. Unification of all cases, and simpler iteration over case hierarchies.
-
+- `partial_type` argument for LinearSystemComponent has been removed
+- `maxiter` option from BoundsEnforceLS has been removed
 
 Bug Fixes:
 -----------
@@ -119,7 +68,8 @@
 - Added proper error check for situation when user creates a variable name containing illegal characters.
 - Better error msg when adding objectives or constraints with variables that don't exist under MPI execution.
 - Vectorization for MetaModelUnStructuredComp was super-duper broken. Its fixed now.
->>>>>>> 7aac22d1
+
+
 
 ################################################################################################
 Release Notes for OpenMDAO 2.2.1
